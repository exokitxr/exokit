(() => {

window._makeFakeDisplay = () => {
  const fakeDisplay = window.navigator.createVRDisplay();
  fakeDisplay.enter = async ({renderer, animate, layers}) => {
    const {domElement: canvas} = renderer;

    if (navigator.xr) {
      const session = await fakeDisplay.requestSession({
        exclusive: true,
      });

      await new Promise((accept, reject) => {
        session.requestAnimationFrame((timestamp, frame) => {
          fakeDisplay.layers = layers;

          renderer.vr.enabled = true;
          renderer.vr.setDevice(fakeDisplay);
          renderer.vr.setSession(session, {
            frameOfReferenceType: 'stage',
          });
          renderer.vr.setAnimationLoop(animate);
          
          const viewport = session.baseLayer.getViewport(frame.views[0]);
          const height = viewport.height;
          const fullWidth = (() => {
            let result = 0;
            for (let i = 0; i < frame.views.length; i++) {
              result += session.baseLayer.getViewport(frame.views[i]).width;
            }
            return result;
          })();
          renderer.setSize(fullWidth, height);
          
          accept();
        });
      });
    } else {
      await fakeDisplay.requestPresent([
        {
          source: canvas,
        },
      ]);
      
      fakeDisplay.layers = layers;

      renderer.vr.enabled = true;
      renderer.vr.setDevice(fakeDisplay);
      renderer.vr.setAnimationLoop(animate);
      
<<<<<<< HEAD
      // const {renderWidth: width, renderHeight: height} = fakeDisplay.getEyeParameters('left');
      // renderer.setSize(width * 2, height);
=======
      const {renderWidth: width, renderHeight: height} = fakeDisplay.getEyeParameters('left');
      renderer.setSize(width * 2, height);
>>>>>>> e7e25718
    }
  };

  return fakeDisplay;
};

})();<|MERGE_RESOLUTION|>--- conflicted
+++ resolved
@@ -47,14 +47,9 @@
       renderer.vr.enabled = true;
       renderer.vr.setDevice(fakeDisplay);
       renderer.vr.setAnimationLoop(animate);
-      
-<<<<<<< HEAD
+ 
       // const {renderWidth: width, renderHeight: height} = fakeDisplay.getEyeParameters('left');
       // renderer.setSize(width * 2, height);
-=======
-      const {renderWidth: width, renderHeight: height} = fakeDisplay.getEyeParameters('left');
-      renderer.setSize(width * 2, height);
->>>>>>> e7e25718
     }
   };
 
