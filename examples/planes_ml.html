<html>
  <head>
   <meta charset="utf-8">
   <meta http-equiv="X-UA-Compatible" content="IE=edge">
   <meta name="viewport" content="width=device-width, initial-scale=1">
   <meta name="theme-color" content="#008000"/>
   <title>planes_ml</title>
   <link rel="manifest" href="planes_ml_manifest.json">
   <script>
    if('serviceWorker' in navigator) {
      navigator.serviceWorker.register('/planes_ml_sw.js')
        .then(function() {
          console.log('Service Worker Registered');
        });
    }
   </script>
    <style>
      body {
        margin: 0;
      }
    </style>
  </head>
  <body>
  <h1>planes_ml</h1>
  <script src="three.js"></script>
  <script src="GLTFLoader.js"></script>
  <script>
<<<<<<< HEAD
    let container, scene, camera, display, plantMeshes, planeMeshes;
=======
    let container, scene, camera, session, controllerMeshes, planeMeshes;
>>>>>>> 2cba31a4
    let planeTracker = null;

    const localVector = new THREE.Vector3();
    const localVector2 = new THREE.Vector3();
    // const localQuaternion = new THREE.Quaternion();
    // const downToUpQuaterion = new THREE.Quaternion().setFromUnitVectors(new THREE.Vector3(0, -1, 0), new THREE.Vector3(0, 1, 0));
    
    const _loadPlantMeshes = () => new Promise((accept, reject) => {
      const loader = new THREE.GLTFLoader();
      loader.load('plants.glb', o => {
        o = o.scene;

        const result = [];
        o.traverse(e => {
          if (e.isMesh) {
            e.frustumCulled = false;
            result.push(e);
          }
        });

        accept(result);
      });
    });

    planeMeshes = [];
    /* const planeGeometry1 = new THREE.PlaneBufferGeometry(1, 1)
    const planeMaterial1 = new THREE.MeshPhongMaterial({
      color: 0xe91e63,
    });
    const planeGeometry2 = planeGeometry1.clone()
      .applyMatrix(
        new THREE.Matrix4().makeRotationFromQuaternion(
          new THREE.Quaternion().setFromUnitVectors(
            new THREE.Vector3(0, 0, 1),
            new THREE.Vector3(0, 0, -1),
          )
        )
      );
    const planeMaterial2 = new THREE.MeshPhongMaterial({
      color: 0x673ab7,
    }); */
    /* const _loadPlanes = updates => {
      // _clearPlanes();

      for (let i = 0; i < updates.length; i++) {
        const update = updates[i];
        const {type, id, position, normal, scale} = update;

        if (type === 'new') {
          const planeMesh = new THREE.Object3D();
          planeMesh.position.fromArray(position);
          planeMesh.quaternion.setFromUnitVectors(
            localVector.set(0, 0, 1),
            localVector2.fromArray(normal)
          );
          planeMesh.scale.fromArray(scale);
          planeMesh.planeId = id;

          const plantMesh = (() => {
            const index = Math.floor(Math.random() * plantMeshes.length);
            const plantMesh = plantMeshes[index];
            return plantMesh.clone();
          })();
          planeMesh.add(plantMesh);

          scene.add(planeMesh);
          planeMeshes.push(planeMesh);
        } else {
          const index = planeMeshes.findIndex(planeMesh => planeMesh.planeId === id);
          if (index !== -1) {
            const planeMesh = planeMeshes[index];
            scene.remove(planeMesh);
            planeMeshes.splice(index, 1);
          }
        }
      }
    }; */
    /* const _clearPlanes = () => {
      for (let i = 0; i < planeMeshes.length; i++) {
        const planeMesh = planeMeshes[i];
        scene.remove(planeMesh);
      }
      planeMeshes.length = 0;
    }; */
    /* const _onPlanes = e => {
      const {updates} = e;
      _loadPlanes(updates);
    }; */
    const _planeadd = e => {
      const {type, id, position, normal, size} = e.update;
      console.log('plane add', id);

      const planeMesh = new THREE.Object3D();
      planeMesh.position.fromArray(position);
      planeMesh.quaternion.setFromUnitVectors(
        localVector.set(0, 0, 1),
        localVector2.fromArray(normal)
      );
      // planeMesh.scale.set(size[0], size[1], 1);
      planeMesh.planeId = id;

      const plantMesh = (() => {
        const index = Math.floor(Math.random() * plantMeshes.length);
        const plantMesh = plantMeshes[index];
        return plantMesh.clone();
      })();
      planeMesh.add(plantMesh);

      scene.add(planeMesh);
      planeMeshes.push(planeMesh);
    };
    const _planeupdate = e => {
      console.log('plane update', e.update.id);

      const planeMesh = planeMeshes.find(planeMesh => planeMesh.planeId === e.update.id);
      if (planeMesh) {
      const {position, normal, size} = e.update;
        planeMesh.position.fromArray(position);
        planeMesh.quaternion.setFromUnitVectors(
          localVector.set(0, 0, 1),
          localVector2.fromArray(normal)
        );
        // planeMesh.scale.set(size[0], size[1], 1);
      }
    };
    const _planeremove = e => {
      console.log('plane remove', e.update.id);

      const index = planeMeshes.findIndex(planeMesh => planeMesh.planeId === e.update.id);
      if (index !== -1) {
        const planeMesh = planeMeshes[index];
        scene.remove(planeMesh);
        planeMeshes.splice(index, 1);
      }
    };

    async function init() {
      container = document.createElement('div');
      document.body.appendChild(container);

      scene = new THREE.Scene();
      scene.matrixAutoUpdate = false;
      // scene.background = new THREE.Color(0x3B3961);

      camera = new THREE.PerspectiveCamera(60, window.innerWidth / window.innerHeight, 0.1, 1000);
      // camera.position.set(0, 1, 0);
      camera.lookAt(new THREE.Vector3());
      scene.add(camera);

      const ambientLight = new THREE.AmbientLight(0x808080);
      scene.add(ambientLight);

      const directionalLight = new THREE.DirectionalLight(0xFFFFFF, 1);
      directionalLight.position.set(1, 1, 1);
      scene.add(directionalLight);

      renderer = new THREE.WebGLRenderer({
        antialias: true,
        alpha: true,
      });
      renderer.setPixelRatio(window.devicePixelRatio);
      renderer.setSize(window.innerWidth, window.innerHeight);

      // window.browser.magicleap.RequestDepthPopulation(true);
      // renderer.autoClear = false;

      container.appendChild(renderer.domElement);

      renderer.setAnimationLoop(animate);
    }

    function animate(time, frame) {
      /* if (model) {
        const animationTime = 4000;
        const f = ((Date.now() % animationTime) / animationTime) * (Math.PI * 2);
        model.quaternion.setFromUnitVectors(
          new THREE.Vector3(0, 0, 1),
          new THREE.Vector3(Math.cos(f), 0, Math.sin(f)).normalize()
        );
        model.updateMatrixWorld();
      } */
      /* if (planeMeshes.length) {
        const vrCamera = renderer.vr.enabled ? renderer.vr.getCamera(camera).cameras[0] : camera;
        vrCamera.matrixWorld.decompose(localVector, localQuaternion, localVector2);
        for (let i = 0; i < planeMeshes.length; i++) {
          const planeMesh = planeMeshes[i];
          const factor = Math.min(Math.max(planeMesh.position.distanceTo(localVector), 0), 3)/3;
          const scaleFactor = 1 - factor;
          if (scaleFactor > 0) {
            planeMesh.scale.set(scaleFactor, scaleFactor, scaleFactor);
            planeMesh.updateMatrixWorld();
            planeMesh.visible = true;
          } else {
            planeMesh.visible = false;
          }
        }
      } */

      renderer.render(scene, renderer.vr.enabled ? renderer.vr.getCamera(camera) : camera);
    }

    (async () => {
      await init();

      // console.log('request session');
      session = await navigator.xr.requestSession({
        exclusive: true,
<<<<<<< HEAD
        extensions: {
          planeTracking: true,
        },
      });
      display.session = session;
=======
      }).catch(err => Promise.resolve(null));
>>>>>>> 2cba31a4

      if (session) {
        // console.log('request first frame');
        session.requestAnimationFrame((timestamp, frame) => {
          renderer.vr.setSession(session, {
            frameOfReferenceType: 'stage',
          });

          const viewport = session.baseLayer.getViewport(frame.views[0]);
          const width = viewport.width;
          const height = viewport.height;

          renderer.setSize(width * 2, height);

          renderer.setAnimationLoop(null);

<<<<<<< HEAD
        renderer.vr.enabled = true;
        renderer.vr.setDevice(display);
        renderer.vr.setAnimationLoop(animate);
        
        _loadPlantMeshes()
          .then(newPlantMeshes => {
            plantMeshes = newPlantMeshes;

            session.addEventListener('planeadd', _planeadd);
            session.addEventListener('planeremove', _planeremove);
            /* planeTracker = session.requestPlaneTracking();
            planeTracker.onplanes = _onPlanes; */
          })
          .catch(err => {
            console.warn(err.stack);
          });
          
        console.log('running!');
      });
=======
          renderer.vr.enabled = true;
          renderer.vr.setAnimationLoop(animate);

          console.log('running!');
        });
      } else {
        console.log('no xr devices');
      }
>>>>>>> 2cba31a4
    })();
  </script>
  </body>
</html><|MERGE_RESOLUTION|>--- conflicted
+++ resolved
@@ -25,12 +25,8 @@
   <script src="three.js"></script>
   <script src="GLTFLoader.js"></script>
   <script>
-<<<<<<< HEAD
-    let container, scene, camera, display, plantMeshes, planeMeshes;
-=======
-    let container, scene, camera, session, controllerMeshes, planeMeshes;
->>>>>>> 2cba31a4
-    let planeTracker = null;
+    let container, scene, camera, session, plantMeshes, planeMeshes;
+    // let planeTracker = null;
 
     const localVector = new THREE.Vector3();
     const localVector2 = new THREE.Vector3();
@@ -237,15 +233,10 @@
       // console.log('request session');
       session = await navigator.xr.requestSession({
         exclusive: true,
-<<<<<<< HEAD
         extensions: {
           planeTracking: true,
         },
-      });
-      display.session = session;
-=======
       }).catch(err => Promise.resolve(null));
->>>>>>> 2cba31a4
 
       if (session) {
         // console.log('request first frame');
@@ -262,36 +253,27 @@
 
           renderer.setAnimationLoop(null);
 
-<<<<<<< HEAD
-        renderer.vr.enabled = true;
-        renderer.vr.setDevice(display);
-        renderer.vr.setAnimationLoop(animate);
-        
-        _loadPlantMeshes()
-          .then(newPlantMeshes => {
-            plantMeshes = newPlantMeshes;
-
-            session.addEventListener('planeadd', _planeadd);
-            session.addEventListener('planeremove', _planeremove);
-            /* planeTracker = session.requestPlaneTracking();
-            planeTracker.onplanes = _onPlanes; */
-          })
-          .catch(err => {
-            console.warn(err.stack);
-          });
-          
-        console.log('running!');
-      });
-=======
           renderer.vr.enabled = true;
           renderer.vr.setAnimationLoop(animate);
-
+          
+          _loadPlantMeshes()
+            .then(newPlantMeshes => {
+              plantMeshes = newPlantMeshes;
+
+              session.addEventListener('planeadd', _planeadd);
+              session.addEventListener('planeremove', _planeremove);
+              /* planeTracker = session.requestPlaneTracking();
+              planeTracker.onplanes = _onPlanes; */
+            })
+            .catch(err => {
+              console.warn(err.stack);
+            });
+            
           console.log('running!');
         });
       } else {
         console.log('no xr devices');
       }
->>>>>>> 2cba31a4
     })();
   </script>
   </body>
