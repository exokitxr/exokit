--- conflicted
+++ resolved
@@ -1751,6 +1751,7 @@
 window.addEventListener('keydown', e => {
   if (window.document.pointerLockElement) {
     const gamepads = navigator.getGamepads();
+
     switch (e.which) {
       case 87: { // W
         keys.up = true;
@@ -1781,17 +1782,11 @@
         break;
       }
       case 69: { // E
-<<<<<<< HEAD
-        gamepads[1].buttons[2].pressed = true;
-=======
-        const gamepads = navigator.getGamepads();
         gamepads[1].buttons[2].pressed = true;
         break;
       }
       case 81: { // Q
-        const gamepads = navigator.getGamepads();
         gamepads[1].buttons[0].pressed = true;
->>>>>>> 2cba31a4
         break;
       }
       case 32: { // space
@@ -1820,6 +1815,7 @@
 window.addEventListener('keyup', e => {
   if (window.document.pointerLockElement) {
     const gamepads = navigator.getGamepads();
+
     switch (e.which) {
       case 87: { // W
         keys.up = false;
@@ -1838,17 +1834,11 @@
         break;
       }
       case 69: { // E
-<<<<<<< HEAD
-        gamepads[1].buttons[2].pressed = false;
-=======
-        const gamepads = navigator.getGamepads();
         gamepads[1].buttons[2].pressed = false;
         break;
       }
       case 81: { // Q
-        const gamepads = navigator.getGamepads();
         gamepads[1].buttons[0].pressed = false;
->>>>>>> 2cba31a4
         break;
       }
       case 32: { // space
