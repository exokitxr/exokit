const events = require('events');
const {EventEmitter} = events;
const stream = require('stream');
const path = require('path');
const fs = require('fs');
const http = require('http');
const https = require('https');
const os = require('os');
const {parentPort} = require('worker_threads');
const util = require('util');
const {TextEncoder, TextDecoder} = util;
const {performance} = require('perf_hooks');
const {
  workerData: {
    args: {
      options,
      id,
      args,
      version,
    },
  },
} = require('worker_threads');

<<<<<<< HEAD
const {SpatialEvent} = require('./Event.js');
const {XRRigidTransform} = require('./XR.js');
const {WorkerVm} = require('./WindowVm.js');
const {FileReader} = require('./File.js');

=======
>>>>>>> 2cba31a4
const mkdirp = require('mkdirp');
const ws = require('ws');

const core = require('./core.js');

const {
  /* getUserMedia,
  MediaStream,
  MediaStreamTrack,
  RTCDataChannel, */
  RTCIceCandidate,
  RTCPeerConnection,
  /* RTCPeerConnectionIceEvent,
  RTCRtpReceiver,
  RTCRtpSender, */
  RTCRtpTransceiver,
  RTCSessionDescription,

  RTCPeerConnectionIceEvent,
  RTCDataChannelEvent,
  RTCDataChannelMessageEvent,
  RTCTrackEvent,
} = require('./RTC/index.js');

const {LocalStorage} = require('window-ls');
const indexedDB = require('fake-indexeddb');
const parseXml = require('@rgrove/parse-xml');
const THREE = require('../lib/three-min.js');
const {
  MRDisplay,
  VRDisplay,
  FakeXRDisplay,
  VRFrameData,
  VRPose,
  VRStageParameters,
  Gamepad,
  GamepadButton,
  getGamepads,
  getHMDType,
  lookupHMDTypeString,
} = require('./VR.js');

const {maxNumTrackers} = require('./constants');
const GlobalContext = require('./GlobalContext');
const symbols = require('./symbols');

const {
  nativeImage: Image,
  nativeImageData: ImageData,
  nativeImageBitmap: ImageBitmap,
  nativePath2D: Path2D,
  nativeCanvasGradient: CanvasGradient,
  nativeCanvasRenderingContext2D: CanvasRenderingContext2D,
  nativeGl: WebGLRenderingContext,
  nativeGl2: WebGL2RenderingContext,
  nativeAudio: {
    AudioContext,
    AudioNode,
    AudioBufferSourceNode,
    OscillatorNode,
    AudioDestinationNode,
    AudioParam,
    AudioListener,
    GainNode,
    AnalyserNode,
    PannerNode,
    StereoPannerNode,
    MicrophoneMediaStream,
  },
  nativeVideo: {
    Video,
    VideoDevice,
  },
  nativeOpenVR,
  nativeOculusVR,
  nativeOculusMobileVr,
  nativeMl,
  nativeBrowser,
  nativeWindow,
} = require('./native-bindings');

GlobalContext.id = id;
GlobalContext.args = args;
GlobalContext.version = version;

const {_parseDocument, _parseDocumentAst, getBoundDocumentElements, DocumentType, DOMImplementation, initDocument} = require('./Document');
const {
  HTMLElement,
  getBoundDOMElements,
  NodeList,
  HTMLCollection,
  DOMRect,
  DOMPoint,
  createImageBitmap,
} = require('./DOM');
const {History} = require('./History');
const {Location} = require('./Location');
const XR = require('./XR');
const DevTools = require('./DevTools');
const utils = require('./utils');
const {_elementGetter, _elementSetter} = utils;

setBaseUrl(options.baseUrl);

const isMac = os.platform() === 'darwin';

const zeroMatrix = new THREE.Matrix4();
const localFloat32Array = zeroMatrix.toArray(new Float32Array(16));
const localFloat32Array2 = zeroMatrix.toArray(new Float32Array(16));
const localFloat32Array3 = zeroMatrix.toArray(new Float32Array(16));
const localFloat32Array4 = new Float32Array(16);
const localFloat32PoseArray = new Float32Array(16*(1+2+maxNumTrackers));
const localFloat32HmdPoseArray = new Float32Array(localFloat32PoseArray.buffer, localFloat32PoseArray.byteOffset + 0*Float32Array.BYTES_PER_ELEMENT*16, 16);
const localFloat32GamepadPoseArrays = [
  new Float32Array(localFloat32PoseArray.buffer, localFloat32PoseArray.byteOffset + 1*Float32Array.BYTES_PER_ELEMENT*16, 16),
  new Float32Array(localFloat32PoseArray.buffer, localFloat32PoseArray.byteOffset + 2*Float32Array.BYTES_PER_ELEMENT*16, 16),
];
const localFloat32TrackerPoseArrays = (() => {
  const result = Array(maxNumTrackers);
  for (let i = 0; i < maxNumTrackers; i++) {
    result[i] = new Float32Array(localFloat32PoseArray.buffer, localFloat32PoseArray.byteOffset + (3+i)*Float32Array.BYTES_PER_ELEMENT*16, 16);
  }
  return result;
})();
const localFloat32MatrixArray = new Float32Array(16);
const localFovArray = new Float32Array(4);
const localGamepadArray = new Float32Array(24);

const localPositionArray3 = new Float32Array(3);
const localQuaternionArray4 = new Float32Array(4);

const leftControllerPositionArray3 = new Float32Array(3);
const leftControllerQuaternionArray4 = new Float32Array(4);
const rightControllerPositionArray3 = new Float32Array(3);
const rightControllerQuaternionArray4 = new Float32Array(4);

const oculusMobilePoseFloat32Array = new Float32Array(3 + 4 + 1 + 4 + (16*2) + (16*2) + (16+5) + (16+5));

// const handEntrySize = (1 + (5 * 5)) * (3 + 3);
const transformArray = new Float32Array(7 * 2);
const projectionArray = new Float32Array(16 * 2);
/* const handsArray = [
  new Float32Array(handEntrySize),
  new Float32Array(handEntrySize),
]; */
const controllersArray = new Float32Array((1 + 3 + 4 + 6) * 2);

const localVector = new THREE.Vector3();
const localVector2 = new THREE.Vector3();
const localQuaternion = new THREE.Quaternion();
const localMatrix = new THREE.Matrix4();
const localMatrix2 = new THREE.Matrix4();

const windows = [];
GlobalContext.windows = windows;
const contexts = [];
GlobalContext.contexts = contexts;

const vrPresentState = {
  hmdType: null,
  vrContext: null,
  glContext: null,
  fbo: 0,
  msFbo: 0,
  layers: [],
<<<<<<< HEAD
=======
  responseAccepts: [],
>>>>>>> 2cba31a4
};
GlobalContext.vrPresentState = vrPresentState;

class CustomElementRegistry {
  constructor(window) {
    this._window = window;

    this.elements = {};
    this.extensions = {};
    this.elementPromises = {};
  }

  define(name, constructor, options = {}) {
    name = name.toUpperCase();

    this.elements[name] = constructor;
    if (options.extends) {
      this.extensions[options.extends.toUpperCase()] = name.toLowerCase();
    }

    this._window.document.traverse(el => {
      if (el.tagName === name) {
        this.upgrade(el, constructor);
      }
    });

    const promises = this.elementPromises[name];
    if (promises) {
      for (let i = 0; i < promises.length; i++) {
        promises[i].accept();
      }
      this.elementPromises[name] = null;
    }
  }
  get(name) {
    name = name.toUpperCase();

    return this.elements[name];
  }
  whenDefined(name) {
    name = name.toUpperCase();

    if (this.elements[name]) {
      return Promise.resolve();
    } else {
      let promises = this.elementPromises[name];
      if (!promises) {
        promises = [];
        this.elementPromises[name] = promises;
      }
      const promise = new Promise((accept, reject) => {
        promise.accept = accept;
        promise.reject = reject;
      });
      promises.push(promise);
      return promise;
    }
  }

  upgrade(el, constructor) {
    if (el instanceof HTMLElement) {
      let wasConnected = el.isConnected;
      el.ownerDocument.on('domchange', () => {
        const newConnected = el.isConnected;
        if (newConnected && !wasConnected) {
          el.connectedCallback && el.connectedCallback();
          wasConnected = true;
        } else if (wasConnected && !newConnected) {
          el.disconnectedCallback && el.disconnectedCallback();
          wasConnected = false;
        }
      });

      const observedAttributes = constructor.observedAttributes ? constructor.observedAttributes() : [];
      if (observedAttributes.length > 0) {
        el.on('attribute', (name, value, oldValue) => {
          if (el.attributeChangedCallback && observedAttributes.includes(name)) {
            el.attributeChangedCallback(name, value, oldValue);
          }
        });
      }

      Object.setPrototypeOf(el, constructor.prototype);
      HTMLElement.upgradeElement = el;
      let error = null;
      try {
        Object.setPrototypeOf(el, constructor.prototype);
        Reflect.construct(constructor, []);
      } catch(err) {
        error = err;
      }
      HTMLElement.upgradeElement = null;

      if (!error) {
        if (wasConnected) {
          setImmediate(() => {
            el.connectedCallback && el.connectedCallback();
          });
        }
      } else {
        throw error;
      }
    } else {
      throw new Error('cannot upgrade non-subclass of HTMLElement');
    }
  }
}

class MonitorManager {
  getList() {
    return nativeWindow.getMonitors();
  }

  select(index) {
    nativeWindow.setMonitor(index);
  }
}

class Screen {
  constructor(window) {
    this._window = window;
  }

  get top() {
    return 0;
  }
  set top(top) {}
  get left() {
    return 0;
  }
  set left(left) {}
  get width() {
    return this._window.innerWidth;
  }
  set width(width) {}
  get height() {
    return this._window.innerHeight;
  }
  set height(height) {}
  get colorDepth() {
    return 24;
  }
  set colorDepth(colorDepth) {}
  get orientation() {
    return {
      angle: 0,
      type: 'landscape-primary',
      onchange: null,
    };
  }
  set orientation(orientation) {}

  get pixelDepth() {
    return this.colorDepth;
  }
  set pixelDepth(pixelDepth) {}
  get availTop() {
    return this.top;
  }
  set availTop(availTop) {}
  get availLeft() {
    return this.left;
  }
  set availLeft(availLeft) {}
  get availWidth() {
    return this.width;
  }
  set availWidth(availWidth) {}
  get availHeight() {
    return this.height;
  }
  set availHeight(availHeight) {}
}

class MediaRecorder extends EventEmitter {
  constructor() {
    super();
  }

  start() {}

  stop() {}

  requestData() {}
}

class DataTransfer {
  constructor({items = [], files = []} = {}) {
    this.items = items;
    this.files = files;
  }
}
class DataTransferItem {
  constructor(kind = 'string', type = 'text/plain', data = null) {
    this.kind = kind;
    this.type = type;
    this.data = data;
  }

  getAsFile() {
    return new Blob([this.data], {
      type: this.type,
    });
  }

  getAsString(callback) {
    const {data} = this;
    setImmediate(() => {
      callback(data);
    });
  }
}

let rafIndex = 0;
const _findFreeSlot = a => {
  let i;
  for (i = 0; i < a.length; i++) {
    if (a[i] === null) {
      break;
    }
  }
  return i;
};
const _makeRequestAnimationFrame = window => (fn, priority = 0) => {
  fn = fn.bind(window);
  fn[symbols.prioritySymbol] = priority;
  const id = ++rafIndex;
  fn[symbols.idSymbol] = id;
  const rafCbs = window[symbols.rafCbsSymbol];
  rafCbs[_findFreeSlot(rafCbs)] = fn;
  rafCbs.sort((a, b) => (b ? b[symbols.prioritySymbol] : 0) - (a ? a[symbols.prioritySymbol] : 0));
  return id;
};
const _makeOnRequestHitTest = window => (origin, direction, cb) => nativeMl.RequestHitTest(origin, direction, cb, window);

(window => {
  for (const k in EventEmitter.prototype) {
    window[k] = EventEmitter.prototype[k];
  }
  EventEmitter.call(window);

  window.window = window;
  window.self = window;
  window.parent = options.parent || window;
  window.top = options.top || window;

  Object.defineProperty(window, 'innerWidth', {
    get() {
      if (!GlobalContext.xrState.metrics[0]) {
        const screenSize = nativeWindow.getScreenSize();
        GlobalContext.xrState.metrics[0] = screenSize[0]/2;
        // GlobalContext.xrState.metrics[1] = screenSize[1]/2;
      }
      return GlobalContext.xrState.metrics[0];
    },
    set(innerWidth) {
      GlobalContext.xrState.metrics[0] = innerWidth;
    },
  });
  Object.defineProperty(window, 'innerHeight', {
    get() {
      if (!GlobalContext.xrState.metrics[1]) {
        const screenSize = nativeWindow.getScreenSize();
        // GlobalContext.xrState.metrics[0] = screenSize[0]/2;
        GlobalContext.xrState.metrics[1] = screenSize[1]/2;
      }
      return GlobalContext.xrState.metrics[1];
    },
    set(innerHeight) {
      GlobalContext.xrState.metrics[1] = innerHeight;
    },
  });
  Object.defineProperty(window, 'devicePixelRatio', {
    get() {
      if (!GlobalContext.xrState.devicePixelRatio[0]) {
        GlobalContext.xrState.devicePixelRatio[0] = nativeWindow.getDevicePixelRatio();
      }
      return GlobalContext.xrState.devicePixelRatio[0];
    },
    set(devicePixelRatio) {},
  });
  window.document = null;
  const location = new Location(options.url);
  Object.defineProperty(window, 'location', {
    get() {
      return location;
    },
    set(href) {
      href = href + '';
      location.href = href;
    },
  });
  window.history = new History(location.href);
  function getUserMedia(constraints) {
    if (constraints.audio) {
      return Promise.resolve(new MicrophoneMediaStream());
    } else if (constraints.video) {
      const dev = new VideoDevice();
      dev.constraints = constraints.video;
      return Promise.resolve(dev);
    } else {
      return Promise.reject(new Error('constraints not met'));
    }
  }
  window.navigator = {
    userAgent: `Mozilla/5.0 (OS) AppleWebKit/999.0 (KHTML, like Gecko) Chrome/999.0.0.0 Safari/999.0 Exokit/${GlobalContext.version}`,
    vendor: 'Exokit',
    platform: os.platform(),
    hardwareConcurrency: os.cpus().length,
    appCodeName: 'Mozilla',
    appName: 'Netscape',
    appVersion: '5.0',
    language: 'en-US',
    mediaDevices: {
      getUserMedia,
      enumerateDevices() {
        let deviceIds = 0;
        let groupIds = 0;
        return Promise.resolve([
          {
            deviceId: (++deviceIds) + '',
            groupId: (++groupIds) + '',
            kind: 'audioinput',
            label: 'Microphone',
          },
        ]);
      },
    },
    webkitGetUserMedia: getUserMedia, // for feature detection
    getVRDisplaysSync() {
      return getHMDType() ? [window[symbols.mrDisplaysSymbol].vrDisplay] : [];
    },
    createFakeXRDisplay(width, height) {
      GlobalContext.xrState.fakeVrDisplayEnabled[0] = 1;
      if (width !== undefined) {
        GlobalContext.xrState.renderWidth[0] = width;
      }
      if (height !== undefined) {
        GlobalContext.xrState.renderHeight[0] = height;
      }
      return new FakeXRDisplay();
    },
    getGamepads,
    clipboard: {
      read: () => Promise.resolve(), // Not implemented yet
      readText: () => new Promise(resolve => {
        resolve(nativeWindow.getClipboard().slice(0, 256));// why do we slice this?
      }),
      write: () => Promise.resolve(), // Not implemented yet
      writeText: clipboardContents => new Promise(resolve => {
        nativeWindow.setClipboard(clipboardContents);
        resolve();
      })
    }
  };

  // WebVR enabled.
  if (['all', 'webvr'].includes(options.args.xr)) {
    window.navigator.getVRDisplays = function() {
      return Promise.resolve(this.getVRDisplaysSync());
    }
  }

  // WebXR enabled.
  if (['all', 'webxr'].includes(options.args.xr)) {
    window.navigator.xr = new XR.XR(window);
  }

  window.alert = console.log;
  window.setTimeout = (setTimeout => (fn, timeout, args) => {
    fn = fn.bind.apply(fn, [window].concat(args));
    let id = _findFreeSlot(timeouts);
    id++;
    timeouts[id] = fn;
    fn[symbols.timeoutSymbol] = setTimeout(fn, timeout, args);
    return id;
  })(setTimeout);
  window.clearTimeout = (clearTimeout => id => {
    const fn = timeouts[id];
    if (fn) {
      clearTimeout(fn[symbols.timeoutSymbol]);
      timeouts[id] = null;
    }
  })(clearTimeout);
  window.setInterval = (setInterval => (fn, interval, args) => {
    if (interval < 10) {
      interval = 10;
    }
    fn = fn.bind.apply(fn, [window].concat(args));
    let id = _findFreeSlot(intervals);
    id++;
    intervals[id] = fn;
    fn[symbols.timeoutSymbol] = setInterval(fn, interval, args);
    return id;
  })(setInterval);
  window.clearInterval = (clearInterval => id => {
    const fn = intervals[id];
    if (fn) {
      clearInterval(fn[symbols.timeoutSymbol]);
      intervals[id] = null;
    }
  })(clearInterval);
  window.event = new Event(); // XXX this needs to track the current event
  window.localStorage = new LocalStorage(path.join(options.dataPath, '.localStorage'));
  window.sessionStorage = new LocalStorage(path.join(options.dataPath, '.sessionStorage'));
  window.indexedDB = indexedDB;
  window.performance = performance;
  window.screen = new Screen(window);
  window.scrollTo = function(x = 0, y = 0) {
    this.scrollX = x;
    this.scrollY = y;
  };
  window.scrollX = 0;
  window.scrollY = 0;
  window[symbols.optionsSymbol] = options;
  window[symbols.styleEpochSymbol] = 0;

  // DOM.
  const {
    Document,
    DocumentFragment,
    Range,
  } = getBoundDocumentElements(window);
  window.Document = Document;
  window.DocumentFragment = DocumentFragment;
  window.DocumentType = DocumentType;
  window.DOMImplementation = DOMImplementation;
  window.Range = Range;

  const {
    Element,
    HTMLElement,
    HTMLHeadElement,
    HTMLBodyElement,
    HTMLAnchorElement,
    HTMLStyleElement,
    HTMLLinkElement,
    HTMLScriptElement,
    HTMLImageElement,
    HTMLAudioElement,
    HTMLVideoElement,
    HTMLSourceElement,
    SVGElement,
    HTMLIFrameElement,
    HTMLCanvasElement,
    HTMLTextareaElement,
    HTMLTemplateElement,
    HTMLDivElement,
    HTMLUListElement,
    HTMLLIElement,
    HTMLTableElement,
    Node,
    Text,
    Comment,
  } = getBoundDOMElements(window);
  window.Element = Element;
  window.HTMLElement = HTMLElement;
  window.HTMLHeadElement = HTMLHeadElement;
  window.HTMLBodyElement = HTMLBodyElement;
  window.HTMLAnchorElement = HTMLAnchorElement;
  window.HTMLStyleElement = HTMLStyleElement;
  window.HTMLLinkElement = HTMLLinkElement;
  window.HTMLScriptElement = HTMLScriptElement;
  window.HTMLImageElement = HTMLImageElement,
  window.HTMLAudioElement = HTMLAudioElement;
  window.HTMLVideoElement = HTMLVideoElement;
  window.SVGElement = SVGElement;
  window.HTMLIFrameElement = HTMLIFrameElement;
  window.HTMLCanvasElement = HTMLCanvasElement;
  window.HTMLTextareaElement = HTMLTextareaElement;
  window.HTMLTemplateElement = HTMLTemplateElement;
  window.HTMLDivElement = HTMLDivElement;
  window.HTMLUListElement = HTMLUListElement;
  window.HTMLLIElement = HTMLLIElement;
  window.HTMLTableElement = HTMLTableElement;
  window.Node = Node;
  window.Text = Text;
  window.Comment = Comment;
  window[symbols.htmlTagsSymbol] = {
    DOCUMENT: Document,
    HEAD: HTMLHeadElement,
    BODY: HTMLBodyElement,
    A: HTMLAnchorElement,
    STYLE: HTMLStyleElement,
    SCRIPT: HTMLScriptElement,
    LINK: HTMLLinkElement,
    IMG: HTMLImageElement,
    AUDIO: HTMLAudioElement,
    VIDEO: HTMLVideoElement,
    SOURCE: HTMLSourceElement,
    IFRAME: HTMLIFrameElement,
    CANVAS: HTMLCanvasElement,
    TEXTAREA: HTMLTextareaElement,
    TEMPLATE: HTMLTemplateElement,
    DIV: HTMLDivElement,
    ULIST: HTMLUListElement,
    LI: HTMLLIElement,
    TABLE: HTMLTableElement,
  };
  window.NodeList = NodeList;
  window.HTMLCollection = HTMLCollection;

  /* window.MediaStreamTrack = MediaStreamTrack;
  window.RTCRtpReceiver = RTCRtpReceiver;
  window.RTCRtpSender = RTCRtpSender; */
  window.MediaStream = class MediaStream {};

  window.RTCPeerConnection = RTCPeerConnection;
  window.webkitRTCPeerConnection = RTCPeerConnection; // for feature detection
  window.RTCSessionDescription = RTCSessionDescription;
  window.RTCIceCandidate = RTCIceCandidate;

  window.RTCPeerConnectionIceEvent = RTCPeerConnectionIceEvent;
  window.RTCDataChannelEvent = RTCDataChannelEvent;
  window.RTCDataChannelMessageEvent = RTCDataChannelMessageEvent;
  window.RTCTrackEvent = RTCTrackEvent;

  window.RTCRtpTransceiver = RTCRtpTransceiver;

  window.customElements = new CustomElementRegistry(window);
  window.CustomElementRegistry = CustomElementRegistry;
  window.MutationObserver = require('./MutationObserver').MutationObserver;
  window.DOMRect = DOMRect;
  window.DOMPoint = DOMPoint;
  window.getComputedStyle = el => {
    let styleSpec = el[symbols.computedStyleSymbol];
    if (!styleSpec || styleSpec.epoch !== window[symbols.styleEpochSymbol]) {
      const style = el.style.clone();
      const stylesheetEls = el.ownerDocument.documentElement.getElementsByTagName('style')
        .concat(el.ownerDocument.documentElement.getElementsByTagName('link'));
      for (let i = 0; i < stylesheetEls.length; i++) {
        const {stylesheet} = stylesheetEls[i];
        if (stylesheet) {
          const {rules} = stylesheet;
          for (let j = 0; j < rules.length; j++) {
            const rule = rules[j];
            const {selectors} = rule;
            if (selectors && selectors.some(selector => el.matches(selector))) {
              const {declarations} = rule;
              for (let k = 0; k < declarations.length; k++) {
                const {property, value} = declarations[k];
                style[property] = value;
              }
            }
          }
        }
      }
      styleSpec = {
        style,
        styleEpoch: window[symbols.styleEpochSymbol],
      };
      el[symbols.computedStyleSymbol] = styleSpec;
    }
    return styleSpec.style;
  };
  window.browser = {
    devTools: DevTools,
    http,
    // https,
    ws,
    magicleap: nativeMl ? {
      RequestMeshing: () => nativeMl.RequestMeshing(window),
      RequestPlaneTracking: () => nativeMl.RequestPlaneTracking(window),
      RequestHandTracking: () => nativeMl.RequestHandTracking(window),
      RequestEyeTracking: () => nativeMl.RequestEyeTracking(window),
      RequestImageTracking: (img, size) => nativeMl.RequestImageTracking(window, img, size),
      RequestDepthPopulation: nativeMl.RequestDepthPopulation,
      RequestCamera: nativeMl.RequestCamera,
    } : null,
    monitors: new MonitorManager(),
    inspect: util.inspect,
  };
  window.settings = {
    setSetting(key, value) {
      args[key] = value;
    },
  };
  window.DOMParser = class DOMParser {
    parseFromString(htmlString, type) {
      const _recurse = node => {
        let nodeName = null;
        let value = null;
        if (node.type === 'text') {
          nodeName = '#text';
          value = node.text;
        } else if (node.type === 'comment') {
          nodeName = '#comment';
          value = node.content;
        }

        const tagName = node.name || null;

        const attrs = [];
        if (node.attributes) {
          for (const name in node.attributes) {
            attrs.push({
              name,
              value: node.attributes[name],
            });
          }
        }

        const childNodes = node.children ? node.children.map(childNode => _recurse(childNode)) : [];

        return {
          nodeName,
          tagName,
          attrs,
          value,
          childNodes,
        };
      };
      const xmlAst = parseXml(htmlString, {
        // preserveComments: true,
      });
      const htmlAst = _recurse(xmlAst);
      return _parseDocumentAst(htmlAst, window, false);
    }
  };
  // window.Buffer = Buffer; // XXX non-standard
  window.addEventListener = EventTarget.prototype.addEventListener.bind(window);
  window.removeEventListener = EventTarget.prototype.removeEventListener.bind(window);
  window.dispatchEvent = EventTarget.prototype.dispatchEvent.bind(window);
  window.Image = HTMLImageElement;
  window.ImageData = ImageData;
  window.ImageBitmap = ImageBitmap;
  window.Path2D = Path2D;
  window.CanvasGradient = CanvasGradient;
  window.CanvasRenderingContext2D = CanvasRenderingContext2D;
  window.WebGLRenderingContext = WebGLRenderingContext;
  if (options.args.webgl !== '1') {
    window.WebGL2RenderingContext = WebGL2RenderingContext;
  }
  window.Audio = HTMLAudioElement;
  window.MediaRecorder = MediaRecorder;
  window.DataTransfer = DataTransfer;
  window.DataTransferItem = DataTransferItem;
  window.Screen = Screen;
  window.Gamepad = Gamepad;
  window.VRStageParameters = VRStageParameters;
  window.VRDisplay = VRDisplay;
  // window.ARDisplay = ARDisplay;
  window.VRFrameData = VRFrameData;
  if (window.navigator.xr) {
    window.XR = XR.XR;
    // window.XRDevice = XR.XRDevice;
    window.XRSession = XR.XRSession;
    window.XRRenderState = XR.XRRenderState;
    window.XRWebGLLayer = XR.XRWebGLLayer;
    window.XRFrame = XR.XRFrame;
    window.XRView = XR.XRView;
    window.XRViewport = XR.XRViewport;
    window.XRPose = XR.XRPose;
    window.XRViewerPose = XR.XRViewerPose;
    window.XRInputSource = XR.XRInputSource;
    window.XRRay = XR.XRRay;
    window.XRInputPose = XR.XRInputPose;
    window.XRInputSourceEvent = XR.XRInputSourceEvent;
    window.XRSpace = XR.XRSpace;
    window.XRReferenceSpace = XR.XRReferenceSpace;
    window.XRBoundedReferenceSpace = XR.XRBoundedReferenceSpace;
  }
  window.TextEncoder = TextEncoder;
  window.TextDecoder = TextDecoder;
  window.AudioContext = AudioContext;
  window.AudioNode = AudioNode;
  window.AudioBufferSourceNode = AudioBufferSourceNode;
  window.OscillatorNode = OscillatorNode;
  window.AudioDestinationNode = AudioDestinationNode;
  window.AudioParam = AudioParam;
  window.AudioListener = AudioListener;
  window.GainNode = GainNode;
  window.AnalyserNode = AnalyserNode;
  window.PannerNode = PannerNode;
  window.StereoPannerNode = StereoPannerNode;
  window.createImageBitmap = createImageBitmap;
  window.Worker = Worker;
  window.requestAnimationFrame = _makeRequestAnimationFrame(window);
  window.cancelAnimationFrame = id => {
    const index = rafCbs.findIndex(r => r && r[symbols.idSymbol] === id);
    if (index !== -1) {
      rafCbs[index] = null;
    }
  };
  window.postMessage = (postMessage => function(data) {
    if (window.top === window) {
      setImmediate(() => {
        window._emit('message', new MessageEvent('message', {data}));
      });
    } else {
      postMessage.apply(this, arguments);
    }
  })(window.postMessage);
  /*
    Treat function onload() as a special case that disables automatic event attach for onload, because this is how browsers work. E.g.
      <!doctype html><html><head><script>
        function onload() {
          console.log ('onload'); // NOT called; presence of top-level function onload() makes all the difference
        }
        window.onload = onload;
      </script></head></html>
  */
  window[symbols.disabledEventsSymbol] = {
    load: undefined,
    error: undefined,
  };
  window._emit = function(type) {
    if (!this[symbols.disabledEventsSymbol][type]) {
      Node.prototype._emit.apply(this, arguments);
    }
  };
  Object.defineProperty(window, 'onload', {
    get() {
      return _elementGetter(window, 'load');
    },
    set(onload) {
      _elementSetter(window, 'load', onload);
    },
  });
  Object.defineProperty(window, 'onerror', {
    get() {
      return _elementGetter(window, 'error');
    },
    set(onerror) {
      _elementSetter(window, 'error', onerror);
    },
  });
  Object.defineProperty(window, 'onpopstate', {
    get() {
      return _elementGetter(window, 'popstate');
    },
    set(onpopstate) {
      _elementSetter(window, 'popstate', onpopstate);
    },
  });

  window.history.on('popstate', (u, state) => {
    window.location.set(u);

    const event = new Event('popstate');
    event.state = state;
    window.dispatchEvent(event);
  });
  let loading = false;
  window.location.on('update', href => {
    if (!loading) {
      loading = true;

      window._emit('beforeunload');
      window._emit('unload');

      parentPort.postMessage({
        method: 'emit',
        type: 'navigate',
        event: {
          href,
        },
      });
    }
  });

  const rafCbs = [];
  window[symbols.rafCbsSymbol] = rafCbs;
  const timeouts = [];
  const intervals = [];
  const localCbs = [];
  const prevSyncs = [];
  const _cacheLocalCbs = cbs => {
    for (let i = 0; i < cbs.length; i++) {
      localCbs[i] = cbs[i];
    }
    for (let i = cbs.length; i < localCbs.length; i++) {
      localCbs[i] = null;
    }
  };
  const _clearLocalCbs = () => {
    for (let i = 0; i < localCbs.length; i++) {
      localCbs[i] = null;
    }
  };
<<<<<<< HEAD
  window.tickAnimationFrame = async () => {
    const _bindXrFramebuffer = () => {
      if (vrPresentState.glContext) {
        nativeWindow.setCurrentWindowContext(vrPresentState.glContext.getWindowHandle());
        vrPresentState.glContext.setDefaultFramebuffer((vrPresentState.layers.length > 0 || vrPresentState.glContext.attrs.antialias) ? vrPresentState.msFbo : vrPresentState.fbo);
        nativeWindow.bindVrChildFbo(vrPresentState.glContext, vrPresentState.fbo, xrState.tex[0], xrState.depthTex[0]);
      }
    };
    const _updateLocalXr = () => {
      if (vrPresentState.hmdType === 'fake') {
        window[symbols.mrDisplaysSymbol].fakeVrDisplay.update();
      }
      if (window[symbols.mrDisplaysSymbol].vrDevice.session) {
        window[symbols.mrDisplaysSymbol].vrDevice.session.update();
      }
    };
    const _composeXrContext = (context, windowHandle) => {
      const width = xrState.renderWidth[0]*2;
      const height = xrState.renderHeight[0];
      if (vrPresentState.layers.length > 0) {
        nativeWindow.composeLayers(context, vrPresentState.fbo, vrPresentState.layers, xrState);
      } else {
        if (context.getDefaultFramebuffer() === vrPresentState.msFbo) { // if rendering to msFbo, not direct to fbo
          nativeWindow.blitFrameBuffer(context, vrPresentState.msFbo, vrPresentState.fbo, width, height, width, height, true, false, false);
=======
  const _clearPrevSyncs = () => {
    for (let i = 0; i < prevSyncs.length; i++) {
      nativeWindow.deleteSync(prevSyncs[i]);
    }
    prevSyncs.length = 0;
  };
  const _bindXrFramebuffer = layered => {
    if (vrPresentState.glContext) {
      nativeWindow.setCurrentWindowContext(vrPresentState.glContext.getWindowHandle());

      if (layered) {
        if (GlobalContext.xrState.aaEnabled[0]) {
          vrPresentState.glContext.setDefaultFramebuffer(vrPresentState.msFbo);
          nativeWindow.bindVrChildMsFbo(vrPresentState.glContext, vrPresentState.msFbo, GlobalContext.xrState.msTex[0], GlobalContext.xrState.msDepthTex[0]);
        } else {
          vrPresentState.glContext.setDefaultFramebuffer(vrPresentState.fbo);
          nativeWindow.bindVrChildFbo(vrPresentState.glContext, vrPresentState.fbo, GlobalContext.xrState.tex[0], GlobalContext.xrState.depthTex[0]);
>>>>>>> 2cba31a4
        }
      } else {
        vrPresentState.glContext.setDefaultFramebuffer(vrPresentState.glContext.framebuffer.msFbo);
      }
    }
  };
  const _emitXrEvents = () => {
    if (window[symbols.mrDisplaysSymbol].xrSession.isPresenting) {
      window[symbols.mrDisplaysSymbol].xrSession.update();
    }
  };
  const _tickLocalRafs = () => {
    if (rafCbs.length > 0) {
      _cacheLocalCbs(rafCbs);
      
      const performanceNow = performance.now();

      for (let i = 0; i < localCbs.length; i++) {
        const rafCb = localCbs[i];
        if (rafCb) {
          try {
            rafCb(performanceNow);
          } catch (e) {
            console.warn(e);
          }

          rafCbs[i] = null;
        }
      }

      _clearLocalCbs(); // release garbage
    }
  };
  const _composeXrContext = (context, windowHandle) => {
    if (vrPresentState.hmdType === 'fake' || vrPresentState.hmdType === 'oculus' || vrPresentState.hmdType === 'openvr') {
      // NOTE: we blit from fbo instead of msFbo, so this will be lagged by a frame in the multisample case
      if (GlobalContext.xrState.aaEnabled[0]) { // fbo will not be bound by default in the aaEnabled case
        nativeWindow.bindVrChildFbo(vrPresentState.glContext, vrPresentState.fbo, GlobalContext.xrState.tex[0], GlobalContext.xrState.depthTex[0]);
      }
      const width = GlobalContext.xrState.renderWidth[0]*2;
      const height = GlobalContext.xrState.renderHeight[0];
      const {width: dWidth, height: dHeight} = nativeWindow.getFramebufferSize(windowHandle);
      nativeWindow.blitChildFrameBuffer(context, vrPresentState.fbo, 0, width, height, dWidth, dHeight, true, false, false);

      _swapBuffers(context, windowHandle);
    }
  };
  const _composeNormalContext = (context, windowHandle) => {
    if (!context.canvas.ownerDocument.hidden) {
      const {canvas: {width, height}, framebuffer: {msFbo}} = context;
      if (msFbo !== 0) {
        nativeWindow.blitChildFrameBuffer(context, msFbo, 0, width, height, width, height, true, false, false);
      }
      _swapBuffers(context, windowHandle);
    }
  };
  const _swapBuffers = (context, windowHandle) => {
    /* if (isMac) {
      context.bindFramebufferRaw(context.FRAMEBUFFER, null);
    } */
    nativeWindow.swapBuffers(windowHandle);
  };
  const _composeLocalLayers = layered => {
    const syncs = [];

    for (let i = 0; i < contexts.length; i++) {
      const context = contexts[i];
      const isDirty = (!!context.isDirty && context.isDirty()) || context === vrPresentState.glContext;
      if (isDirty) {
        if (layered) {
          const windowHandle = context.getWindowHandle();

          nativeWindow.setCurrentWindowContext(windowHandle);
          /* if (isMac) {
            context.flush();
          } */

          if (context === vrPresentState.glContext) {
            _composeXrContext(context, windowHandle);
          } else {
            _composeNormalContext(context, windowHandle);
          }

          /* if (isMac) {
            const drawFramebuffer = context.getBoundFramebuffer(context.DRAW_FRAMEBUFFER);
            if (drawFramebuffer) {
              context.bindFramebuffer(context.DRAW_FRAMEBUFFER, drawFramebuffer);
            }

            const readFramebuffer = context.getBoundFramebuffer(context.READ_FRAMEBUFFER);
            if (readFramebuffer) {
              context.bindFramebuffer(context.READ_FRAMEBUFFER, readFramebuffer);
            }
          } */

          context.clearDirty();

          if (context.finish) {
            syncs.push(nativeWindow.getSync());
          }
        } else {
          context.clearDirty();
        }
      }
    }

    return Promise.resolve(syncs);
  };
  const _renderLocal = (syncs, layered) => {
    if (vrPresentState.glContext) {
      nativeWindow.setCurrentWindowContext(vrPresentState.glContext.getWindowHandle());

      for (let i = 0; i < syncs.length; i++) {
        const sync = syncs[i];
        nativeWindow.waitSync(sync);
        prevSyncs.push(sync);
      }
    } else {
      for (let i = 0; i < syncs.length; i++) {
        nativeWindow.deleteSync(syncs[i]);
      }
<<<<<<< HEAD
    };
    const _renderChildren = () => {
      /* let timeout;
      const timeoutPromise = new Promise((accept, reject) => {
        timeout = setTimeout(() => {
          accept();
        }, 1000/60); // XXX make this timeout accurate
      }); */
      for (let i = 0; i < windows.length; i++) {
        const window = windows[i];
        if (window.phase === PHASES.NULL) {
          window.promise = window.runAsync({method: 'tickAnimationFrame'})
            .then(syncs => {
              if (vrPresentState.glContext) {
                nativeWindow.setCurrentWindowContext(vrPresentState.glContext.getWindowHandle());

                for (let i = 0; i < syncs.length; i++) {
                  const sync = syncs[i];
                  nativeWindow.waitSync(sync);
                  childSyncs.push(sync);
                }
              }
=======
    }
>>>>>>> 2cba31a4

    _tickLocalRafs();
    return _composeLocalLayers(layered);
  };
  const _makeRenderChild = window => (syncs, layered) => window.runAsync(JSON.stringify({
    method: 'tickAnimationFrame',
    syncs,
    layered: layered && vrPresentState.layers.some(layer => layer.contentWindow === window),
  }));
  const _collectRenders = () => windows.map(_makeRenderChild).concat([_renderLocal]);
  const _render = (syncs, layered) => new Promise((accept, reject) => {
    const renders = _collectRenders();
    const _recurse = i => {
      if (i < renders.length) {
        renders[i](syncs, layered)
          .then(newSyncs => {
            syncs = newSyncs;
            _recurse(i+1);
          })
          .catch(err => {
            console.warn('failed to render child', err);
            syncs = [];
            _recurse(i+1);
          });
      } else {
        accept(syncs);
      }
    };
<<<<<<< HEAD

    _bindXrFramebuffer();
    _updateLocalXr();

    for (let i = 0; i < childSyncs.length; i++) {
      nativeWindow.deleteSync(childSyncs[i]);
    }
    childSyncs.length = 0;
    const childrenPromise = _renderChildren();
    _renderLocal();
    await childrenPromise;
    
    return _composeLayers();
=======
    _recurse(0);
  });
  window.tickAnimationFrame = async ({syncs = [], layered = false}) => {
    _clearPrevSyncs();
    _bindXrFramebuffer(layered);
    _emitXrEvents(); 
    return _render(syncs, layered);
>>>>>>> 2cba31a4
  };

  const _makeMrDisplays = () => {
    const _onrequestpresent = async () => {
<<<<<<< HEAD
      if (!xrState.isPresenting[0]) {
        const {hmdType} = await window.runAsync({
          method: 'requestPresent',
=======
      // if (!GlobalContext.xrState.isPresenting[0]) {
        await new Promise((accept, reject) => {
          vrPresentState.responseAccepts.push(accept);

          parentPort.postMessage({
            method: 'request',
            type: 'requestPresent',
            keypath: [],
          });
>>>>>>> 2cba31a4
        });
      // }

      vrPresentState.hmdType = lookupHMDTypeString(GlobalContext.xrState.hmdType[0]);
      GlobalContext.clearGamepads();
    };
    const _onmakeswapchain = context => {
      if (context !== vrPresentState.glContext) {
        if (vrPresentState.glContext) {
          vrPresentState.glContext.setTopLevel(true);
        }

        vrPresentState.glContext = context;
        vrPresentState.fbo = context.createFramebuffer().id;
        vrPresentState.msFbo = context.createFramebuffer().id;
        vrPresentState.glContext.setTopLevel(false);
        
        window.document.emit('domchange'); // open mirror window
      }

      return {
        fbo: vrPresentState.fbo,
      };
    };
    const _onexitpresent = async () => {
<<<<<<< HEAD
      if (xrState.isPresenting[0]) {
        await window.runAsync({
          method: 'exitPresent',
=======
      // if (GlobalContext.xrState.isPresenting[0]) {
        await new Promise((accept, reject) => {
          vrPresentState.responseAccepts.push(accept);

          parentPort.postMessage({
            method: 'request',
            type: 'exitPresent',
            keypath: [],
          });
>>>>>>> 2cba31a4
        });
      // }

      vrPresentState.hmdType = null;
      vrPresentState.glContext.setTopLevel(true);
      vrPresentState.glContext = null;
      GlobalContext.clearGamepads();
    };

    const vrDisplay = new VRDisplay('OpenVR', window);
    vrDisplay.onrequestanimationframe = _makeRequestAnimationFrame(window);
    vrDisplay.oncancelanimationframe = window.cancelAnimationFrame;
    vrDisplay.onvrdisplaypresentchange = () => {
      const e = new Event('vrdisplaypresentchange');
      e.display = vrDisplay;
      window.dispatchEvent(e);
    };
    vrDisplay.onrequestpresent = _onrequestpresent;
    vrDisplay.onmakeswapchain = _onmakeswapchain;
    vrDisplay.onexitpresent = _onexitpresent;
    vrDisplay.onlayers = layers => {
      vrPresentState.layers = layers;
    };
    
    const xrSession = new XR.XRSession({}, window);
    xrSession.onrequestpresent = (onrequestpresent => function() {
      vrDisplay.isPresenting = true;
      xrSession.once('end', () => {
        vrDisplay.isPresenting = false;
      });
      return onrequestpresent.apply(this, arguments);
    })(_onrequestpresent);
    xrSession.onmakeswapchain = _onmakeswapchain;
    xrSession.onexitpresent = _onexitpresent;
    xrSession.onrequestanimationframe = _makeRequestAnimationFrame(window);
    xrSession.oncancelanimationframe = window.cancelAnimationFrame;
    xrSession.onlayers = layers => {
      vrPresentState.layers = layers;
    };

    return {
      vrDisplay,
      xrSession,
    };
  };
  window[symbols.mrDisplaysSymbol] = _makeMrDisplays();
  window.vrdisplayactivate = () => {
    const displays = window.navigator.getVRDisplaysSync();
    if (displays.length > 0 && (!window[symbols.optionsSymbol].args || ['all', 'webvr'].includes(window[symbols.optionsSymbol].args.xr)) && !displays[0].isPresenting) {
      const e = new window.Event('vrdisplayactivate');
      e.display = displays[0];
      window.dispatchEvent(e);
    }
  };

  window.document = _parseDocument(options.htmlString, window);
  window.document.hidden = options.hidden || false;
  window.document.xrOffset = options.xrOffsetBuffer ? new XRRigidTransform(options.xrOffsetBuffer) : new XRRigidTransform();
})(global);

<<<<<<< HEAD
let requestKeys = 0;
const queue = {};
global.queueRequest = fn => {
  const requestKey = requestKeys++;
  queue[requestKey] = fn;
  return requestKey;
};
global.runAsync = (request, transferList) => {
  return new Promise((accept, reject) => {
    const requestKey = global.queueRequest((err, result) => {
      if (!err) {
        accept(result);
      } else {
        reject(err);
      }
    });
    parentPort.postMessage({
      method: 'runAsync',
      request,
      windowIdPath: [GlobalContext.id],
      requestKey,
    }, transferList);
  });
};
global.onrunasync = request => {
  switch (request.method) {
    case 'tickAnimationFrame': {
      return global.tickAnimationFrame();
    }
    case 'response': {
      if (request.windowIdPath.length === 0) {
        const fn = queue[request.requestKey];

        if (fn) {
          fn(request.error, request.result);
          delete queue[request.requestKey];
        } else {
          console.warn(`unknown response request key: ${m.requestKey} ${JSON.stringify(Object.keys(queue))}`);
        }
      } else {
        const targetWindowId = request.windowIdPath[0];
        const targetWindow = windows.find(window => window.id === targetWindowId);

        if (targetWindow) {
          targetWindow.runAsync({
            method: 'response',
            result: request.result,
            error: request.error,
            windowIdPath: request.windowIdPath.slice(1),
            requestKey: request.requestKey,
          });
        } else {
          console.warn(`unknown response target window: ${GlobalContext.id} ${JSON.stringify(request.windowIdPath)} ${JSON.stringify(windows.map(window => window.id))}`);
        }
      }
      break;
    }
    case 'vrdisplayactivate': {
      global.vrdisplayactivate();
      break;
    }
    case 'exitPresent': {
      const fakeVrDisplay = global[symbols.mrDisplaysSymbol].fakeVrDisplay;
      if (fakeVrDisplay.session) {
        fakeVrDisplay.session.end();
      } else if (fakeVrDisplay.isPresenting) {
        fakeVrDisplay.exitPresent();
      }
      break;
    }
    case 'keyEvent': {
      const {event} = request;
      switch (event.type) {
        case 'keydown':
        case 'keypress':
        case 'keyup': {
          if (vrPresentState.glContext) {
            const {canvas} = vrPresentState.glContext;
            canvas.dispatchEvent(new global.KeyboardEvent(event.type, event));
          }
          break;
        }
        default: {
          break;
        }
      }
      break;
    }
    case 'meshes': {
      for (let i = 0; i < windows.length; i++) {
        windows[i].runAsync(request);
      }

      const {xrOffset} = global.document;

      const presentingVrDisplays = [
        global[symbols.mrDisplaysSymbol].fakeVrDisplay,
        global[symbols.mrDisplaysSymbol].vrDevice,
      ].filter(vrDisplay => !!vrDisplay.session);
      if (presentingVrDisplays.length > 0) {
        const presentingVrDisplay = presentingVrDisplays[0];
        for (let i = 0; i < request.updates.length; i++) {
          const update = request.updates[i];

          if (xrOffset) { // XXX
            localMatrix
              .fromArray(update.transformMatrix)
              .premultiply(
                localMatrix2.compose(
                  localVector.fromArray(xrOffset.position),
                  localQuaternion.fromArray(xrOffset.orientation),
                  localVector2.fromArray(xrOffset.scale)
                )
                .getInverse(localMatrix2)
              )
              .toArray(update.transformMatrix);          
          }
          const e = new SpatialEvent(update.type, {
            detail: {
              update,
            },
          });
          presentingVrDisplay.session.dispatchEvent(e);
        }
      }
      break;
    }
    case 'planes': {
      for (let i = 0; i < windows.length; i++) {
        windows[i].runAsync(request);
      }
      
      const {xrOffset} = global.document;
      const transformMatrix = new Float32Array(16);
      if (xrOffset) {
        localMatrix.compose(
          localVector.fromArray(xrOffset.position),
          localQuaternion.fromArray(xrOffset.orientation),
          localVector2.fromArray(xrOffset.scale)
        ).getInverse(localMatrix);
      }
      
      const presentingVrDisplays = [
        global[symbols.mrDisplaysSymbol].fakeVrDisplay,
        global[symbols.mrDisplaysSymbol].vrDevice,
      ].filter(vrDisplay => !!vrDisplay.session);
      if (presentingVrDisplays.length > 0) {
        const presentingVrDisplay = presentingVrDisplays[0];
        for (let i = 0; i < request.updates.length; i++) {
          const update = request.updates[i];
          if (update.position && xrOffset) { // XXX
            localVector.fromArray(update.position).applyMatrix4(localMatrix).toArray(update.position);
            localVector.fromArray(update.normal).applyQuaternion(localQuaternion).toArray(update.normal);
          }
          const e = new SpatialEvent(update.type, {
            detail: {
              update,
            },
          });
          presentingVrDisplay.session.dispatchEvent(e);
        }
      }
      break;
    }
    case 'eval': {
      return Promise.resolve(eval(request.scriptString));
    }
    default: {
      return Promise.reject(new Error(`invalid window async request: ${JSON.stringify(request)}`));
=======
global.onrunasync = method => {
  if (/^\{"method":"tickAnimationFrame"/.test(method)) {
    const res = JSON.parse(method);
    return global.tickAnimationFrame(res);
  } else if (/^\{"method":"response"/.test(method)) {
    const res = JSON.parse(method);
    const {keypath} = res;

    if (keypath.length === 0) {
      if (vrPresentState.responseAccepts.length > 0) {
        const res = JSON.parse(method);

        vrPresentState.responseAccepts.shift()(res);

        return Promise.resolve();
      } else {
        return Promise.reject(new Error(`unexpected response at window ${method}`));
      }
    } else {
      const windowId = keypath.pop();
      const window = windows.find(window => window.id === windowId);

      if (window) {
        window.runAsync(JSON.stringify({
          method: 'response',
          keypath,
        }));

        return Promise.resolve();
      } else {
        return Promise.reject(new Error(`response for unknown window ${method} ${JSON.stringify(windows.map(window => window.id))}`));
      }
>>>>>>> 2cba31a4
    }
  }
};
global.onexit = () => {
  const localContexts = contexts.slice();
  for (let i = 0; i < localContexts.length; i++) {
    localContexts[i].destroy();
  }
  
  AudioContext.Destroy();
};
// global.setImmediate = undefined; // need this for the TLS implementation<|MERGE_RESOLUTION|>--- conflicted
+++ resolved
@@ -21,14 +21,9 @@
   },
 } = require('worker_threads');
 
-<<<<<<< HEAD
 const {SpatialEvent} = require('./Event.js');
 const {XRRigidTransform} = require('./XR.js');
-const {WorkerVm} = require('./WindowVm.js');
-const {FileReader} = require('./File.js');
-
-=======
->>>>>>> 2cba31a4
+
 const mkdirp = require('mkdirp');
 const ws = require('ws');
 
@@ -194,10 +189,7 @@
   fbo: 0,
   msFbo: 0,
   layers: [],
-<<<<<<< HEAD
-=======
   responseAccepts: [],
->>>>>>> 2cba31a4
 };
 GlobalContext.vrPresentState = vrPresentState;
 
@@ -978,32 +970,6 @@
       localCbs[i] = null;
     }
   };
-<<<<<<< HEAD
-  window.tickAnimationFrame = async () => {
-    const _bindXrFramebuffer = () => {
-      if (vrPresentState.glContext) {
-        nativeWindow.setCurrentWindowContext(vrPresentState.glContext.getWindowHandle());
-        vrPresentState.glContext.setDefaultFramebuffer((vrPresentState.layers.length > 0 || vrPresentState.glContext.attrs.antialias) ? vrPresentState.msFbo : vrPresentState.fbo);
-        nativeWindow.bindVrChildFbo(vrPresentState.glContext, vrPresentState.fbo, xrState.tex[0], xrState.depthTex[0]);
-      }
-    };
-    const _updateLocalXr = () => {
-      if (vrPresentState.hmdType === 'fake') {
-        window[symbols.mrDisplaysSymbol].fakeVrDisplay.update();
-      }
-      if (window[symbols.mrDisplaysSymbol].vrDevice.session) {
-        window[symbols.mrDisplaysSymbol].vrDevice.session.update();
-      }
-    };
-    const _composeXrContext = (context, windowHandle) => {
-      const width = xrState.renderWidth[0]*2;
-      const height = xrState.renderHeight[0];
-      if (vrPresentState.layers.length > 0) {
-        nativeWindow.composeLayers(context, vrPresentState.fbo, vrPresentState.layers, xrState);
-      } else {
-        if (context.getDefaultFramebuffer() === vrPresentState.msFbo) { // if rendering to msFbo, not direct to fbo
-          nativeWindow.blitFrameBuffer(context, vrPresentState.msFbo, vrPresentState.fbo, width, height, width, height, true, false, false);
-=======
   const _clearPrevSyncs = () => {
     for (let i = 0; i < prevSyncs.length; i++) {
       nativeWindow.deleteSync(prevSyncs[i]);
@@ -1021,7 +987,6 @@
         } else {
           vrPresentState.glContext.setDefaultFramebuffer(vrPresentState.fbo);
           nativeWindow.bindVrChildFbo(vrPresentState.glContext, vrPresentState.fbo, GlobalContext.xrState.tex[0], GlobalContext.xrState.depthTex[0]);
->>>>>>> 2cba31a4
         }
       } else {
         vrPresentState.glContext.setDefaultFramebuffer(vrPresentState.glContext.framebuffer.msFbo);
@@ -1143,32 +1108,7 @@
       for (let i = 0; i < syncs.length; i++) {
         nativeWindow.deleteSync(syncs[i]);
       }
-<<<<<<< HEAD
-    };
-    const _renderChildren = () => {
-      /* let timeout;
-      const timeoutPromise = new Promise((accept, reject) => {
-        timeout = setTimeout(() => {
-          accept();
-        }, 1000/60); // XXX make this timeout accurate
-      }); */
-      for (let i = 0; i < windows.length; i++) {
-        const window = windows[i];
-        if (window.phase === PHASES.NULL) {
-          window.promise = window.runAsync({method: 'tickAnimationFrame'})
-            .then(syncs => {
-              if (vrPresentState.glContext) {
-                nativeWindow.setCurrentWindowContext(vrPresentState.glContext.getWindowHandle());
-
-                for (let i = 0; i < syncs.length; i++) {
-                  const sync = syncs[i];
-                  nativeWindow.waitSync(sync);
-                  childSyncs.push(sync);
-                }
-              }
-=======
-    }
->>>>>>> 2cba31a4
+    }
 
     _tickLocalRafs();
     return _composeLocalLayers(layered);
@@ -1197,21 +1137,6 @@
         accept(syncs);
       }
     };
-<<<<<<< HEAD
-
-    _bindXrFramebuffer();
-    _updateLocalXr();
-
-    for (let i = 0; i < childSyncs.length; i++) {
-      nativeWindow.deleteSync(childSyncs[i]);
-    }
-    childSyncs.length = 0;
-    const childrenPromise = _renderChildren();
-    _renderLocal();
-    await childrenPromise;
-    
-    return _composeLayers();
-=======
     _recurse(0);
   });
   window.tickAnimationFrame = async ({syncs = [], layered = false}) => {
@@ -1219,16 +1144,10 @@
     _bindXrFramebuffer(layered);
     _emitXrEvents(); 
     return _render(syncs, layered);
->>>>>>> 2cba31a4
   };
 
   const _makeMrDisplays = () => {
     const _onrequestpresent = async () => {
-<<<<<<< HEAD
-      if (!xrState.isPresenting[0]) {
-        const {hmdType} = await window.runAsync({
-          method: 'requestPresent',
-=======
       // if (!GlobalContext.xrState.isPresenting[0]) {
         await new Promise((accept, reject) => {
           vrPresentState.responseAccepts.push(accept);
@@ -1238,7 +1157,6 @@
             type: 'requestPresent',
             keypath: [],
           });
->>>>>>> 2cba31a4
         });
       // }
 
@@ -1264,11 +1182,6 @@
       };
     };
     const _onexitpresent = async () => {
-<<<<<<< HEAD
-      if (xrState.isPresenting[0]) {
-        await window.runAsync({
-          method: 'exitPresent',
-=======
       // if (GlobalContext.xrState.isPresenting[0]) {
         await new Promise((accept, reject) => {
           vrPresentState.responseAccepts.push(accept);
@@ -1278,7 +1191,6 @@
             type: 'exitPresent',
             keypath: [],
           });
->>>>>>> 2cba31a4
         });
       // }
 
@@ -1339,77 +1251,44 @@
   window.document.xrOffset = options.xrOffsetBuffer ? new XRRigidTransform(options.xrOffsetBuffer) : new XRRigidTransform();
 })(global);
 
-<<<<<<< HEAD
-let requestKeys = 0;
-const queue = {};
-global.queueRequest = fn => {
-  const requestKey = requestKeys++;
-  queue[requestKey] = fn;
-  return requestKey;
-};
-global.runAsync = (request, transferList) => {
-  return new Promise((accept, reject) => {
-    const requestKey = global.queueRequest((err, result) => {
-      if (!err) {
-        accept(result);
+global.onrunasync = m => {
+  const req = JSON.parse(m);
+  const {method} = req;
+
+  switch (method) {
+    case 'tickAnimationFrame':
+      return global.tickAnimationFrame(req);
+    case 'response': {
+      const {keypath} = req;
+
+      if (keypath.length === 0) {
+        if (vrPresentState.responseAccepts.length > 0) {
+          vrPresentState.responseAccepts.shift()(req);
+
+          return Promise.resolve();
+        } else {
+          return Promise.reject(new Error(`unexpected response at window ${method}`));
+        }
       } else {
-        reject(err);
-      }
-    });
-    parentPort.postMessage({
-      method: 'runAsync',
-      request,
-      windowIdPath: [GlobalContext.id],
-      requestKey,
-    }, transferList);
-  });
-};
-global.onrunasync = request => {
-  switch (request.method) {
-    case 'tickAnimationFrame': {
-      return global.tickAnimationFrame();
-    }
-    case 'response': {
-      if (request.windowIdPath.length === 0) {
-        const fn = queue[request.requestKey];
-
-        if (fn) {
-          fn(request.error, request.result);
-          delete queue[request.requestKey];
+        const windowId = keypath.pop();
+        const window = windows.find(window => window.id === windowId);
+
+        if (window) {
+          window.runAsync(JSON.stringify({
+            method: 'response',
+            keypath,
+          }));
+
+          return Promise.resolve();
         } else {
-          console.warn(`unknown response request key: ${m.requestKey} ${JSON.stringify(Object.keys(queue))}`);
-        }
-      } else {
-        const targetWindowId = request.windowIdPath[0];
-        const targetWindow = windows.find(window => window.id === targetWindowId);
-
-        if (targetWindow) {
-          targetWindow.runAsync({
-            method: 'response',
-            result: request.result,
-            error: request.error,
-            windowIdPath: request.windowIdPath.slice(1),
-            requestKey: request.requestKey,
-          });
-        } else {
-          console.warn(`unknown response target window: ${GlobalContext.id} ${JSON.stringify(request.windowIdPath)} ${JSON.stringify(windows.map(window => window.id))}`);
-        }
-      }
-      break;
-    }
-    case 'vrdisplayactivate': {
+          return Promise.reject(new Error(`response for unknown window ${method} ${JSON.stringify(windows.map(window => window.id))}`));
+        }
+      }
+    }
+    /* case 'vrdisplayactivate': {
       global.vrdisplayactivate();
       break;
-    }
-    case 'exitPresent': {
-      const fakeVrDisplay = global[symbols.mrDisplaysSymbol].fakeVrDisplay;
-      if (fakeVrDisplay.session) {
-        fakeVrDisplay.session.end();
-      } else if (fakeVrDisplay.isPresenting) {
-        fakeVrDisplay.exitPresent();
-      }
-      break;
-    }
+    } */
     case 'keyEvent': {
       const {event} = request;
       switch (event.type) {
@@ -1504,46 +1383,10 @@
       }
       break;
     }
-    case 'eval': {
-      return Promise.resolve(eval(request.scriptString));
-    }
-    default: {
+    /* case 'eval':
+      return Promise.resolve(eval(request.scriptString)); */
+    default:
       return Promise.reject(new Error(`invalid window async request: ${JSON.stringify(request)}`));
-=======
-global.onrunasync = method => {
-  if (/^\{"method":"tickAnimationFrame"/.test(method)) {
-    const res = JSON.parse(method);
-    return global.tickAnimationFrame(res);
-  } else if (/^\{"method":"response"/.test(method)) {
-    const res = JSON.parse(method);
-    const {keypath} = res;
-
-    if (keypath.length === 0) {
-      if (vrPresentState.responseAccepts.length > 0) {
-        const res = JSON.parse(method);
-
-        vrPresentState.responseAccepts.shift()(res);
-
-        return Promise.resolve();
-      } else {
-        return Promise.reject(new Error(`unexpected response at window ${method}`));
-      }
-    } else {
-      const windowId = keypath.pop();
-      const window = windows.find(window => window.id === windowId);
-
-      if (window) {
-        window.runAsync(JSON.stringify({
-          method: 'response',
-          keypath,
-        }));
-
-        return Promise.resolve();
-      } else {
-        return Promise.reject(new Error(`response for unknown window ${method} ${JSON.stringify(windows.map(window => window.id))}`));
-      }
->>>>>>> 2cba31a4
-    }
   }
 };
 global.onexit = () => {
