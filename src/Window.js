const events = require('events');
const {EventEmitter} = events;
const path = require('path');
const fs = require('fs');
const http = require('http');
const https = require('https');
const os = require('os');
const {parentPort} = require('worker_threads');
const util = require('util');
const {TextEncoder, TextDecoder} = util;
const {performance} = require('perf_hooks');
const {
  workerData: {
    args: {
      options,
      id,
      args,
      version,
    },
  },
} = require('worker_threads');

const {SpatialEvent} = require('./Event.js');
const {XRRigidTransform} = require('./XR.js');

const mkdirp = require('mkdirp');
const ws = require('ws');

const core = require('./core.js');

const {
  /* getUserMedia,
  MediaStream,
  MediaStreamTrack,
  RTCDataChannel, */
  RTCIceCandidate,
  RTCPeerConnection,
  /* RTCPeerConnectionIceEvent,
  RTCRtpReceiver,
  RTCRtpSender, */
  RTCRtpTransceiver,
  RTCSessionDescription,

  RTCPeerConnectionIceEvent,
  RTCDataChannelEvent,
  RTCDataChannelMessageEvent,
  RTCTrackEvent,
} = require('./RTC/index.js');

const {LocalStorage} = require('window-ls');
const indexedDB = require('fake-indexeddb');
const parseXml = require('@rgrove/parse-xml');
const THREE = require('../lib/three-min.js');
const {
  VRDisplay,
  VRFrameData,
  VRPose,
  VRStageParameters,
  FakeXRDisplay,
  Gamepad,
  GamepadButton,
  getGamepads,
  getHMDType,
  lookupHMDTypeString,
} = require('./VR.js');

const {maxNumTrackers} = require('./constants');
const GlobalContext = require('./GlobalContext');
const symbols = require('./symbols');

const {
  nativeImage: Image,
  nativeImageData: ImageData,
  nativeImageBitmap: ImageBitmap,
  nativePath2D: Path2D,
  nativeCanvasGradient: CanvasGradient,
  nativeCanvasRenderingContext2D: CanvasRenderingContext2D,
  nativeGl: WebGLRenderingContext,
  nativeGl2: WebGL2RenderingContext,
  nativeAudio: {
    AudioContext,
    AudioNode,
    AudioBufferSourceNode,
    OscillatorNode,
    AudioDestinationNode,
    AudioParam,
    AudioListener,
    GainNode,
    AnalyserNode,
    PannerNode,
    StereoPannerNode,
    MicrophoneMediaStream,
  },
  nativeVideo: {
    Video,
    VideoDevice,
  },
  nativeOpenVR,
  nativeOculusVR,
  nativeOculusMobileVr,
  nativeMl,
  nativeBrowser,
  nativeWindow,
} = require('./native-bindings');

GlobalContext.id = id;
GlobalContext.args = args;
GlobalContext.version = version;

const {_parseDocument, _parseDocumentAst, getBoundDocumentElements, DocumentType, DOMImplementation, initDocument} = require('./Document');
const {
  HTMLElement,
  getBoundDOMElements,
  NodeList,
  HTMLCollection,
  DOMRect,
  DOMPoint,
  createImageBitmap,
} = require('./DOM');
const {History} = require('./History');
const {Location} = require('./Location');
const XR = require('./XR');
const DevTools = require('./DevTools');
const utils = require('./utils');
const {_elementGetter, _elementSetter} = utils;

setBaseUrl(options.baseUrl);

const isMac = os.platform() === 'darwin';

const zeroMatrix = new THREE.Matrix4();
const localFloat32Array = zeroMatrix.toArray(new Float32Array(16));
const localFloat32Array2 = zeroMatrix.toArray(new Float32Array(16));
const localFloat32Array3 = zeroMatrix.toArray(new Float32Array(16));
const localFloat32Array4 = new Float32Array(16);
const localFloat32PoseArray = new Float32Array(16*(1+2+maxNumTrackers));
const localFloat32HmdPoseArray = new Float32Array(localFloat32PoseArray.buffer, localFloat32PoseArray.byteOffset + 0*Float32Array.BYTES_PER_ELEMENT*16, 16);
const localFloat32GamepadPoseArrays = [
  new Float32Array(localFloat32PoseArray.buffer, localFloat32PoseArray.byteOffset + 1*Float32Array.BYTES_PER_ELEMENT*16, 16),
  new Float32Array(localFloat32PoseArray.buffer, localFloat32PoseArray.byteOffset + 2*Float32Array.BYTES_PER_ELEMENT*16, 16),
];
const localFloat32TrackerPoseArrays = (() => {
  const result = Array(maxNumTrackers);
  for (let i = 0; i < maxNumTrackers; i++) {
    result[i] = new Float32Array(localFloat32PoseArray.buffer, localFloat32PoseArray.byteOffset + (3+i)*Float32Array.BYTES_PER_ELEMENT*16, 16);
  }
  return result;
})();
const localFloat32MatrixArray = new Float32Array(16);
const localFovArray = new Float32Array(4);
const localGamepadArray = new Float32Array(24);

const localPositionArray3 = new Float32Array(3);
const localQuaternionArray4 = new Float32Array(4);

const leftControllerPositionArray3 = new Float32Array(3);
const leftControllerQuaternionArray4 = new Float32Array(4);
const rightControllerPositionArray3 = new Float32Array(3);
const rightControllerQuaternionArray4 = new Float32Array(4);

const oculusMobilePoseFloat32Array = new Float32Array(3 + 4 + 1 + 4 + (16*2) + (16*2) + (16+5) + (16+5));

// const handEntrySize = (1 + (5 * 5)) * (3 + 3);
const transformArray = new Float32Array(7 * 2);
const projectionArray = new Float32Array(16 * 2);
/* const handsArray = [
  new Float32Array(handEntrySize),
  new Float32Array(handEntrySize),
]; */
const controllersArray = new Float32Array((1 + 3 + 4 + 6) * 2);

const localVector = new THREE.Vector3();
const localVector2 = new THREE.Vector3();
const localQuaternion = new THREE.Quaternion();
const localMatrix = new THREE.Matrix4();
const localMatrix2 = new THREE.Matrix4();

const windows = [];
GlobalContext.windows = windows;
const contexts = [];
GlobalContext.contexts = contexts;

const vrPresentState = {
  hmdType: null,
  vrContext: null,
  glContext: null,
  fbo: 0,
  msFbo: 0,
  layers: [],
  responseAccepts: [],
};
GlobalContext.vrPresentState = vrPresentState;

class CustomElementRegistry {
  constructor(window) {
    this._window = window;

    this.elements = {};
    this.extensions = {};
    this.elementPromises = {};
  }

  define(name, constructor, options = {}) {
    name = name.toUpperCase();

    this.elements[name] = constructor;
    if (options.extends) {
      this.extensions[options.extends.toUpperCase()] = name.toLowerCase();
    }

    this._window.document.traverse(el => {
      if (el.tagName === name) {
        this.upgrade(el, constructor);
      }
    });

    const promises = this.elementPromises[name];
    if (promises) {
      for (let i = 0; i < promises.length; i++) {
        promises[i].accept();
      }
      this.elementPromises[name] = null;
    }
  }
  get(name) {
    name = name.toUpperCase();

    return this.elements[name];
  }
  whenDefined(name) {
    name = name.toUpperCase();

    if (this.elements[name]) {
      return Promise.resolve();
    } else {
      let promises = this.elementPromises[name];
      if (!promises) {
        promises = [];
        this.elementPromises[name] = promises;
      }
      const promise = new Promise((accept, reject) => {
        promise.accept = accept;
        promise.reject = reject;
      });
      promises.push(promise);
      return promise;
    }
  }

  upgrade(el, constructor) {
    if (el instanceof HTMLElement) {
      let wasConnected = el.isConnected;
      el.ownerDocument.on('domchange', () => {
        const newConnected = el.isConnected;
        if (newConnected && !wasConnected) {
          el.connectedCallback && el.connectedCallback();
          wasConnected = true;
        } else if (wasConnected && !newConnected) {
          el.disconnectedCallback && el.disconnectedCallback();
          wasConnected = false;
        }
      });

      const observedAttributes = constructor.observedAttributes ? constructor.observedAttributes() : [];
      if (observedAttributes.length > 0) {
        el.on('attribute', (name, value, oldValue) => {
          if (el.attributeChangedCallback && observedAttributes.includes(name)) {
            el.attributeChangedCallback(name, value, oldValue);
          }
        });
      }

      Object.setPrototypeOf(el, constructor.prototype);
      HTMLElement.upgradeElement = el;
      let error = null;
      try {
        Object.setPrototypeOf(el, constructor.prototype);
        Reflect.construct(constructor, []);
      } catch(err) {
        error = err;
      }
      HTMLElement.upgradeElement = null;

      if (!error) {
        if (wasConnected) {
          setImmediate(() => {
            el.connectedCallback && el.connectedCallback();
          });
        }
      } else {
        throw error;
      }
    } else {
      throw new Error('cannot upgrade non-subclass of HTMLElement');
    }
  }
}

class MonitorManager {
  getList() {
    return nativeWindow.getMonitors();
  }

  select(index) {
    nativeWindow.setMonitor(index);
  }
}

class Screen {
  constructor(window) {
    this._window = window;
  }

  get top() {
    return 0;
  }
  set top(top) {}
  get left() {
    return 0;
  }
  set left(left) {}
  get width() {
    return this._window.innerWidth;
  }
  set width(width) {}
  get height() {
    return this._window.innerHeight;
  }
  set height(height) {}
  get colorDepth() {
    return 24;
  }
  set colorDepth(colorDepth) {}
  get orientation() {
    return {
      angle: 0,
      type: 'landscape-primary',
      onchange: null,
    };
  }
  set orientation(orientation) {}

  get pixelDepth() {
    return this.colorDepth;
  }
  set pixelDepth(pixelDepth) {}
  get availTop() {
    return this.top;
  }
  set availTop(availTop) {}
  get availLeft() {
    return this.left;
  }
  set availLeft(availLeft) {}
  get availWidth() {
    return this.width;
  }
  set availWidth(availWidth) {}
  get availHeight() {
    return this.height;
  }
  set availHeight(availHeight) {}
}

class MediaRecorder extends EventEmitter {
  constructor() {
    super();
  }

  start() {}

  stop() {}

  requestData() {}
}

class DataTransfer {
  constructor({items = [], files = []} = {}) {
    this.items = items;
    this.files = files;
  }
}
class DataTransferItem {
  constructor(kind = 'string', type = 'text/plain', data = null) {
    this.kind = kind;
    this.type = type;
    this.data = data;
  }

  getAsFile() {
    return new Blob([this.data], {
      type: this.type,
    });
  }

  getAsString(callback) {
    const {data} = this;
    setImmediate(() => {
      callback(data);
    });
  }
}

let rafIndex = 0;
const _findFreeSlot = a => {
  let i;
  for (i = 0; i < a.length; i++) {
    if (a[i] === null) {
      break;
    }
  }
  return i;
};
const _makeRequestAnimationFrame = window => (fn, priority = 0) => {
  fn = fn.bind(window);
  fn[symbols.prioritySymbol] = priority;
  const id = ++rafIndex;
  fn[symbols.idSymbol] = id;
  const rafCbs = window[symbols.rafCbsSymbol];
  rafCbs[_findFreeSlot(rafCbs)] = fn;
  rafCbs.sort((a, b) => (b ? b[symbols.prioritySymbol] : 0) - (a ? a[symbols.prioritySymbol] : 0));
  return id;
};

(window => {
  for (const k in EventEmitter.prototype) {
    window[k] = EventEmitter.prototype[k];
  }
  EventEmitter.call(window);

  window.window = window;
  window.self = window;
  window.parent = options.parent || window;
  window.top = options.top || window;

  Object.defineProperty(window, 'innerWidth', {
    get() {
      if (!GlobalContext.xrState.metrics[0]) {
        const screenSize = nativeWindow.getScreenSize();
        GlobalContext.xrState.metrics[0] = screenSize[0]/2;
        // GlobalContext.xrState.metrics[1] = screenSize[1]/2;
      }
      return GlobalContext.xrState.metrics[0];
    },
    set(innerWidth) {
      GlobalContext.xrState.metrics[0] = innerWidth;
    },
  });
  Object.defineProperty(window, 'innerHeight', {
    get() {
      if (!GlobalContext.xrState.metrics[1]) {
        const screenSize = nativeWindow.getScreenSize();
        // GlobalContext.xrState.metrics[0] = screenSize[0]/2;
        GlobalContext.xrState.metrics[1] = screenSize[1]/2;
      }
      return GlobalContext.xrState.metrics[1];
    },
    set(innerHeight) {
      GlobalContext.xrState.metrics[1] = innerHeight;
    },
  });
  Object.defineProperty(window, 'devicePixelRatio', {
    get() {
      if (!GlobalContext.xrState.devicePixelRatio[0]) {
        GlobalContext.xrState.devicePixelRatio[0] = nativeWindow.getDevicePixelRatio();
      }
      return GlobalContext.xrState.devicePixelRatio[0];
    },
    set(devicePixelRatio) {},
  });
  window.document = null;
  const location = new Location(options.url);
  Object.defineProperty(window, 'location', {
    get() {
      return location;
    },
    set(href) {
      href = href + '';
      location.href = href;
    },
  });
  window.history = new History(location.href);
  function getUserMedia(constraints) {
    if (constraints.audio) {
      return Promise.resolve(new MicrophoneMediaStream());
    } else if (constraints.video) {
      const dev = new VideoDevice();
      dev.constraints = constraints.video;
      return Promise.resolve(dev);
    } else {
      return Promise.reject(new Error('constraints not met'));
    }
  }
  window.navigator = {
    userAgent: `Mozilla/5.0 (OS) AppleWebKit/999.0 (KHTML, like Gecko) Chrome/999.0.0.0 Safari/999.0 Exokit/${GlobalContext.version}`,
    vendor: 'Exokit',
    platform: os.platform(),
    hardwareConcurrency: os.cpus().length,
    appCodeName: 'Mozilla',
    appName: 'Netscape',
    appVersion: '5.0',
    language: 'en-US',
    mediaDevices: {
      getUserMedia,
      enumerateDevices() {
        let deviceIds = 0;
        let groupIds = 0;
        return Promise.resolve([
          {
            deviceId: (++deviceIds) + '',
            groupId: (++groupIds) + '',
            kind: 'audioinput',
            label: 'Microphone',
          },
        ]);
      },
    },
    webkitGetUserMedia: getUserMedia, // for feature detection
    getVRDisplaysSync() {
      return getHMDType() ? [window[symbols.mrDisplaysSymbol].vrDisplay] : [];
    },
    getGamepads,
    clipboard: {
      read: () => Promise.resolve(), // Not implemented yet
      readText: () => new Promise(resolve => {
        resolve(nativeWindow.getClipboard().slice(0, 256));// why do we slice this?
      }),
      write: () => Promise.resolve(), // Not implemented yet
      writeText: clipboardContents => new Promise(resolve => {
        nativeWindow.setClipboard(clipboardContents);
        resolve();
      })
    }
  };

  // WebVR enabled.
  if (['all', 'webvr'].includes(options.args.xr)) {
    window.navigator.getVRDisplays = function() {
      return Promise.resolve(this.getVRDisplaysSync());
    }
  }

  // WebXR enabled.
  if (['all', 'webxr'].includes(options.args.xr)) {
    window.navigator.xr = new XR.XR(window);
  }

  window.alert = console.log;
  window.setTimeout = (setTimeout => (fn, timeout, args) => {
    fn = fn.bind.apply(fn, [window].concat(args));
    let id = _findFreeSlot(timeouts);
    id++;
    timeouts[id] = fn;
    fn[symbols.timeoutSymbol] = setTimeout(fn, timeout, args);
    return id;
  })(setTimeout);
  window.clearTimeout = (clearTimeout => id => {
    const fn = timeouts[id];
    if (fn) {
      clearTimeout(fn[symbols.timeoutSymbol]);
      timeouts[id] = null;
    }
  })(clearTimeout);
  window.setInterval = (setInterval => (fn, interval, args) => {
    if (interval < 10) {
      interval = 10;
    }
    fn = fn.bind.apply(fn, [window].concat(args));
    let id = _findFreeSlot(intervals);
    id++;
    intervals[id] = fn;
    fn[symbols.timeoutSymbol] = setInterval(fn, interval, args);
    return id;
  })(setInterval);
  window.clearInterval = (clearInterval => id => {
    const fn = intervals[id];
    if (fn) {
      clearInterval(fn[symbols.timeoutSymbol]);
      intervals[id] = null;
    }
  })(clearInterval);
  window.event = new Event(); // XXX this needs to track the current event
  window.localStorage = new LocalStorage(path.join(options.dataPath, '.localStorage'));
  window.sessionStorage = new LocalStorage(path.join(options.dataPath, '.sessionStorage'));
  window.indexedDB = indexedDB;
  window.performance = performance;
  window.screen = new Screen(window);
  window.scrollTo = function(x = 0, y = 0) {
    this.scrollX = x;
    this.scrollY = y;
  };
  window.scrollX = 0;
  window.scrollY = 0;
  window[symbols.optionsSymbol] = options;
  window[symbols.styleEpochSymbol] = 0;

  // DOM.
  const {
    Document,
    DocumentFragment,
    Range,
  } = getBoundDocumentElements(window);
  window.Document = Document;
  window.DocumentFragment = DocumentFragment;
  window.DocumentType = DocumentType;
  window.DOMImplementation = DOMImplementation;
  window.Range = Range;

  const {
    Element,
    HTMLElement,
    HTMLHeadElement,
    HTMLBodyElement,
    HTMLAnchorElement,
    HTMLStyleElement,
    HTMLLinkElement,
    HTMLScriptElement,
    HTMLImageElement,
    HTMLAudioElement,
    HTMLVideoElement,
    HTMLSourceElement,
    SVGElement,
    HTMLIFrameElement,
    HTMLCanvasElement,
    HTMLTextareaElement,
    HTMLTemplateElement,
    HTMLDivElement,
    HTMLUListElement,
    HTMLLIElement,
    HTMLTableElement,
    Node,
    Text,
    Comment,
  } = getBoundDOMElements(window);
  window.Element = Element;
  window.HTMLElement = HTMLElement;
  window.HTMLHeadElement = HTMLHeadElement;
  window.HTMLBodyElement = HTMLBodyElement;
  window.HTMLAnchorElement = HTMLAnchorElement;
  window.HTMLStyleElement = HTMLStyleElement;
  window.HTMLLinkElement = HTMLLinkElement;
  window.HTMLScriptElement = HTMLScriptElement;
  window.HTMLImageElement = HTMLImageElement,
  window.HTMLAudioElement = HTMLAudioElement;
  window.HTMLVideoElement = HTMLVideoElement;
  window.SVGElement = SVGElement;
  window.HTMLIFrameElement = HTMLIFrameElement;
  window.HTMLCanvasElement = HTMLCanvasElement;
  window.HTMLTextareaElement = HTMLTextareaElement;
  window.HTMLTemplateElement = HTMLTemplateElement;
  window.HTMLDivElement = HTMLDivElement;
  window.HTMLUListElement = HTMLUListElement;
  window.HTMLLIElement = HTMLLIElement;
  window.HTMLTableElement = HTMLTableElement;
  window.Node = Node;
  window.Text = Text;
  window.Comment = Comment;
  window[symbols.htmlTagsSymbol] = {
    DOCUMENT: Document,
    HEAD: HTMLHeadElement,
    BODY: HTMLBodyElement,
    A: HTMLAnchorElement,
    STYLE: HTMLStyleElement,
    SCRIPT: HTMLScriptElement,
    LINK: HTMLLinkElement,
    IMG: HTMLImageElement,
    AUDIO: HTMLAudioElement,
    VIDEO: HTMLVideoElement,
    SOURCE: HTMLSourceElement,
    IFRAME: HTMLIFrameElement,
    CANVAS: HTMLCanvasElement,
    TEXTAREA: HTMLTextareaElement,
    TEMPLATE: HTMLTemplateElement,
    DIV: HTMLDivElement,
    ULIST: HTMLUListElement,
    LI: HTMLLIElement,
    TABLE: HTMLTableElement,
  };
  window.NodeList = NodeList;
  window.HTMLCollection = HTMLCollection;

  /* window.MediaStreamTrack = MediaStreamTrack;
  window.RTCRtpReceiver = RTCRtpReceiver;
  window.RTCRtpSender = RTCRtpSender; */
  window.MediaStream = class MediaStream {};

  window.RTCPeerConnection = RTCPeerConnection;
  window.webkitRTCPeerConnection = RTCPeerConnection; // for feature detection
  window.RTCSessionDescription = RTCSessionDescription;
  window.RTCIceCandidate = RTCIceCandidate;

  window.RTCPeerConnectionIceEvent = RTCPeerConnectionIceEvent;
  window.RTCDataChannelEvent = RTCDataChannelEvent;
  window.RTCDataChannelMessageEvent = RTCDataChannelMessageEvent;
  window.RTCTrackEvent = RTCTrackEvent;

  window.RTCRtpTransceiver = RTCRtpTransceiver;

  window.customElements = new CustomElementRegistry(window);
  window.CustomElementRegistry = CustomElementRegistry;
  window.MutationObserver = require('./MutationObserver').MutationObserver;
  window.DOMRect = DOMRect;
  window.DOMPoint = DOMPoint;
  window.getComputedStyle = el => {
    let styleSpec = el[symbols.computedStyleSymbol];
    if (!styleSpec || styleSpec.epoch !== window[symbols.styleEpochSymbol]) {
      const style = el.style.clone();
      const stylesheetEls = el.ownerDocument.documentElement.getElementsByTagName('style')
        .concat(el.ownerDocument.documentElement.getElementsByTagName('link'));
      for (let i = 0; i < stylesheetEls.length; i++) {
        const {stylesheet} = stylesheetEls[i];
        if (stylesheet) {
          const {rules} = stylesheet;
          for (let j = 0; j < rules.length; j++) {
            const rule = rules[j];
            const {selectors} = rule;
            if (selectors && selectors.some(selector => el.matches(selector))) {
              const {declarations} = rule;
              for (let k = 0; k < declarations.length; k++) {
                const {property, value} = declarations[k];
                style[property] = value;
              }
            }
          }
        }
      }
      styleSpec = {
        style,
        styleEpoch: window[symbols.styleEpochSymbol],
      };
      el[symbols.computedStyleSymbol] = styleSpec;
    }
    return styleSpec.style;
  };
  window.browser = {
    devTools: DevTools,
    http,
    // https,
    ws,
    magicleap: nativeMl ? {
      RequestMeshing: () => nativeMl.RequestMeshing(window),
      RequestPlaneTracking: () => nativeMl.RequestPlaneTracking(window),
      RequestHandTracking: () => nativeMl.RequestHandTracking(window),
      RequestEyeTracking: () => nativeMl.RequestEyeTracking(window),
      RequestImageTracking: (img, size) => nativeMl.RequestImageTracking(window, img, size),
      RequestDepthPopulation: nativeMl.RequestDepthPopulation,
      RequestCamera: nativeMl.RequestCamera,
    } : null,
    monitors: new MonitorManager(),
    setSetting(key, value) {
      args[key] = value;
    },
    inspect: util.inspect,
    requestDomExport(el) {
      const promises = [];
      const _getExport = el => {
        if (el.nodeType === Node.ELEMENT_NODE && el.tagName === 'IFRAME' && el.contentWindow) {
          if (el.contentWindow.evalAsync) {
            const promise = el.contentWindow.evalAsync(`browser.requestDomExport(document.body.parentNode)`)
              .then(iframeResult => {
                result.childNodes = [iframeResult];
              });
            promises.push(promise);
          }
        }

        const result = {
          nodeType: el.nodeType || 0,
          tagName: el.tagName || '',
          value: el.value || '',
          attrs: el.attrs || [],
          childNodes: el.childNodes.map(_getExport),
        };
        return result;
      };
      const result = _getExport(el);
      return Promise.all(promises).then(() => result);
    },
    async applyDomEdit(rootEl, keypath, edit) {
      const _getDomNode = (el, i = 0) => {
        if (i < keypath.length) {
          const key = keypath[i];
          const childNode = el.childNodes[key];
          if (childNode) {
            return _getDomNode(childNode, i+1);
          } else {
            return [el, keypath.slice(i)];
          }
        } else {
          return [el, []];
        }
      };
      const [el, remainingKeypath] = _getDomNode(rootEl);
      if (remainingKeypath.length === 0) {
        const {type} = edit;
        if (type === 'name') {
          const {oldName, oldValue, newName} = edit;
          el.removeAttribute(oldName);
          el.setAttribute(newName, oldValue);
        } else if (type === 'value') {
          const {name, newValue} = edit;
          el.setAttribute(name, newValue);
        } else if (type === 'remove') {
          el.parentNode.removeChild(el);
        } else {
          throw new Error(`unknown dom edit type: ${type}`);
        }
      } else {
        if (el.tagName === 'IFRAME' && el.contentWindow) {
          await el.contentWindow.evalAsync(`browser.applyDomEdit(document, ${JSON.stringify(remainingKeypath)}, ${JSON.stringify(edit)})`);
        } else {
          console.warn('unresolved dom edit', el, remainingKeypath);
        }
      }
    },
  };
  window.DOMParser = class DOMParser {
    parseFromString(htmlString, type) {
      const _recurse = node => {
        let nodeName = null;
        let value = null;
        if (node.type === 'text') {
          nodeName = '#text';
          value = node.text;
        } else if (node.type === 'comment') {
          nodeName = '#comment';
          value = node.content;
        }

        const tagName = node.name || null;

        const attrs = [];
        if (node.attributes) {
          for (const name in node.attributes) {
            attrs.push({
              name,
              value: node.attributes[name],
            });
          }
        }

        const childNodes = node.children ? node.children.map(childNode => _recurse(childNode)) : [];

        return {
          nodeName,
          tagName,
          attrs,
          value,
          childNodes,
        };
      };
      const xmlAst = parseXml(htmlString, {
        // preserveComments: true,
      });
      const htmlAst = _recurse(xmlAst);
      return _parseDocumentAst(htmlAst, window, false);
    }
  };
  // window.Buffer = Buffer; // XXX non-standard
  window.addEventListener = EventTarget.prototype.addEventListener.bind(window);
  window.removeEventListener = EventTarget.prototype.removeEventListener.bind(window);
  window.dispatchEvent = EventTarget.prototype.dispatchEvent.bind(window);
  window.Image = HTMLImageElement;
  window.ImageData = ImageData;
  window.ImageBitmap = ImageBitmap;
  window.Path2D = Path2D;
  window.CanvasGradient = CanvasGradient;
  window.CanvasRenderingContext2D = CanvasRenderingContext2D;
  window.WebGLRenderingContext = WebGLRenderingContext;
  if (options.args.webgl !== '1') {
    window.WebGL2RenderingContext = WebGL2RenderingContext;
  }
  window.Audio = HTMLAudioElement;
  window.MediaRecorder = MediaRecorder;
  window.DataTransfer = DataTransfer;
  window.DataTransferItem = DataTransferItem;
  window.Screen = Screen;
  window.Gamepad = Gamepad;
  window.VRStageParameters = VRStageParameters;
  window.VRDisplay = VRDisplay;
  // window.ARDisplay = ARDisplay;
  window.VRFrameData = VRFrameData;
  if (window.navigator.xr) {
    window.XR = XR.XR;
    // window.XRDevice = XR.XRDevice;
    window.XRSession = XR.XRSession;
    window.XRRenderState = XR.XRRenderState;
    window.XRWebGLLayer = XR.XRWebGLLayer;
    window.XRFrame = XR.XRFrame;
    window.XRView = XR.XRView;
    window.XRViewport = XR.XRViewport;
    window.XRPose = XR.XRPose;
    window.XRViewerPose = XR.XRViewerPose;
    window.XRInputSource = XR.XRInputSource;
    window.XRRay = XR.XRRay;
    window.XRInputPose = XR.XRInputPose;
    window.XRInputSourceEvent = XR.XRInputSourceEvent;
    window.XRSpace = XR.XRSpace;
    window.XRReferenceSpace = XR.XRReferenceSpace;
    window.XRBoundedReferenceSpace = XR.XRBoundedReferenceSpace;
  }
  window.FakeXRDisplay = FakeXRDisplay;
  window.TextEncoder = TextEncoder;
  window.TextDecoder = TextDecoder;
  window.AudioContext = AudioContext;
  window.AudioNode = AudioNode;
  window.AudioBufferSourceNode = AudioBufferSourceNode;
  window.OscillatorNode = OscillatorNode;
  window.AudioDestinationNode = AudioDestinationNode;
  window.AudioParam = AudioParam;
  window.AudioListener = AudioListener;
  window.GainNode = GainNode;
  window.AnalyserNode = AnalyserNode;
  window.PannerNode = PannerNode;
  window.StereoPannerNode = StereoPannerNode;
  window.createImageBitmap = createImageBitmap;
  window.Worker = Worker;
  window.requestAnimationFrame = _makeRequestAnimationFrame(window);
  window.cancelAnimationFrame = id => {
    const index = rafCbs.findIndex(r => r && r[symbols.idSymbol] === id);
    if (index !== -1) {
      rafCbs[index] = null;
    }
  };
  window.postMessage = (postMessage => function(data) {
    if (window.top === window) {
      setImmediate(() => {
        window._emit('message', new MessageEvent('message', {data}));
      });
    } else {
      postMessage.apply(this, arguments);
    }
  })(window.postMessage);
  /*
    Treat function onload() as a special case that disables automatic event attach for onload, because this is how browsers work. E.g.
      <!doctype html><html><head><script>
        function onload() {
          console.log ('onload'); // NOT called; presence of top-level function onload() makes all the difference
        }
        window.onload = onload;
      </script></head></html>
  */
  window[symbols.disabledEventsSymbol] = {
    load: undefined,
    error: undefined,
  };
  window._emit = function(type) {
    if (!this[symbols.disabledEventsSymbol][type]) {
      Node.prototype._emit.apply(this, arguments);
    }
  };
  Object.defineProperty(window, 'onload', {
    get() {
      return _elementGetter(window, 'load');
    },
    set(onload) {
      _elementSetter(window, 'load', onload);
    },
  });
  Object.defineProperty(window, 'onerror', {
    get() {
      return _elementGetter(window, 'error');
    },
    set(onerror) {
      _elementSetter(window, 'error', onerror);
    },
  });
  Object.defineProperty(window, 'onpopstate', {
    get() {
      return _elementGetter(window, 'popstate');
    },
    set(onpopstate) {
      _elementSetter(window, 'popstate', onpopstate);
    },
  });

  window.history.on('popstate', (u, state) => {
    window.location.set(u);

    const event = new Event('popstate');
    event.state = state;
    window.dispatchEvent(event);
  });
  let loading = false;
  window.location.on('update', href => {
    if (!loading) {
      loading = true;

      window._emit('beforeunload');
      window._emit('unload');

      parentPort.postMessage({
        method: 'emit',
        type: 'navigate',
        event: {
          href,
        },
      });
    }
  });

  const rafCbs = [];
  window[symbols.rafCbsSymbol] = rafCbs;
  const timeouts = [];
  const intervals = [];
  const localCbs = [];
  const prevSyncs = [];
  const _cacheLocalCbs = cbs => {
    for (let i = 0; i < cbs.length; i++) {
      localCbs[i] = cbs[i];
    }
    for (let i = cbs.length; i < localCbs.length; i++) {
      localCbs[i] = null;
    }
  };
  const _clearLocalCbs = () => {
    for (let i = 0; i < localCbs.length; i++) {
      localCbs[i] = null;
    }
  };
  const _clearPrevSyncs = () => {
    for (let i = 0; i < prevSyncs.length; i++) {
      nativeWindow.deleteSync(prevSyncs[i]);
    }
    prevSyncs.length = 0;
  };
  const _bindXrFramebuffer = layered => {
    if (vrPresentState.glContext) {
      nativeWindow.setCurrentWindowContext(vrPresentState.glContext.getWindowHandle());

      if (layered) {
        if (GlobalContext.xrState.aaEnabled[0]) {
          vrPresentState.glContext.setDefaultFramebuffer(vrPresentState.msFbo);
          nativeWindow.bindVrChildMsFbo(vrPresentState.glContext, vrPresentState.msFbo, GlobalContext.xrState.msTex[0], GlobalContext.xrState.msDepthTex[0]);
        } else {
          vrPresentState.glContext.setDefaultFramebuffer(vrPresentState.fbo);
          nativeWindow.bindVrChildFbo(vrPresentState.glContext, vrPresentState.fbo, GlobalContext.xrState.tex[0], GlobalContext.xrState.depthTex[0]);
        }
        
        vrPresentState.glContext.setTopLevel(false);
      } else {
        if (GlobalContext.xrState.aaEnabled[0]) {
          vrPresentState.glContext.setDefaultFramebuffer(vrPresentState.glContext.framebuffer.msFbo);
          nativeWindow.bindVrChildFbo(vrPresentState.glContext, vrPresentState.glContext.framebuffer.msFbo, vrPresentState.glContext.framebuffer.msTex, vrPresentState.glContext.framebuffer.msDepthTex);
        } else {
          vrPresentState.glContext.setDefaultFramebuffer(vrPresentState.glContext.framebuffer.fbo);
          nativeWindow.bindVrChildFbo(vrPresentState.glContext, vrPresentState.glContext.framebuffer.fbo, vrPresentState.glContext.framebuffer.tex, vrPresentState.glContext.framebuffer.depthTex);
        }

        vrPresentState.glContext.setTopLevel(true);
      }
    }
  };
  const _emitXrEvents = () => {
    if (window[symbols.mrDisplaysSymbol].xrSession.isPresenting) {
      window[symbols.mrDisplaysSymbol].xrSession.update();
    }
  };
  const _waitLocalSyncs = syncs => {
    if (vrPresentState.glContext) {
      nativeWindow.setCurrentWindowContext(vrPresentState.glContext.getWindowHandle());

      for (let i = 0; i < syncs.length; i++) {
        const sync = syncs[i];
        nativeWindow.waitSync(sync);
        prevSyncs.push(sync);
      }
    } else {
      for (let i = 0; i < syncs.length; i++) {
        nativeWindow.deleteSync(syncs[i]);
      }
    }
  };
  const _tickLocalRafs = () => {
    if (rafCbs.length > 0) {
      _cacheLocalCbs(rafCbs);
      
      const performanceNow = performance.now();

      for (let i = 0; i < localCbs.length; i++) {
        const rafCb = localCbs[i];
        if (rafCb) {
          try {
            rafCb(performanceNow);
          } catch (e) {
            console.warn(e);
          }

          rafCbs[i] = null;
        }
      }

      _clearLocalCbs(); // release garbage
    }
  };
  const _composeXrContext = (context, windowHandle, layered) => {
    // compose non-user layers
    if (vrPresentState.glContext) {
      nativeWindow.composeLayers(vrPresentState.glContext, vrPresentState.layers, GlobalContext.xrState);
    }

    // downsample out-of-band framebuffers
    if (!layered && GlobalContext.xrState.aaEnabled[0]) {
      const width = GlobalContext.xrState.renderWidth[0]*2;
      const height = GlobalContext.xrState.renderHeight[0];

      nativeWindow.blitChildFrameBuffer(context, vrPresentState.glContext.framebuffer.msFbo, vrPresentState.glContext.framebuffer.fbo, width, height, width, height, true, false, false);
      nativeWindow.blitChildFrameBuffer(context, vrPresentState.glContext.framebuffer.msFbo, vrPresentState.glContext.framebuffer.fbo, width, height, width, height, false, true, true);
    }

    // blit to window
    if (!context.canvas.ownerDocument.hidden) {
      if (vrPresentState.hmdType === 'fake' || vrPresentState.hmdType === 'oculus' || vrPresentState.hmdType === 'openvr') {
        // NOTE: we blit from fbo instead of msFbo, so this will be lagged by a frame in the multisample case
        if (GlobalContext.xrState.aaEnabled[0]) { // fbo will not be bound by default in the aaEnabled case
          nativeWindow.bindVrChildFbo(vrPresentState.glContext, vrPresentState.fbo, GlobalContext.xrState.tex[0], GlobalContext.xrState.depthTex[0]);
        }
        const width = GlobalContext.xrState.renderWidth[0]*2;
        const height = GlobalContext.xrState.renderHeight[0];
        const {width: dWidth, height: dHeight} = nativeWindow.getFramebufferSize(windowHandle);
        nativeWindow.blitChildFrameBuffer(context, vrPresentState.fbo, 0, width, height, dWidth, dHeight, true, false, false);
      }
      
      _swapBuffers(context, windowHandle);
    }
  };
  const _composeNormalContext = (context, windowHandle) => {
    if (!context.canvas.ownerDocument.hidden) {
      const {canvas: {width, height}, framebuffer: {msFbo}} = context;
      if (msFbo !== 0) {
        nativeWindow.blitChildFrameBuffer(context, msFbo, 0, width, height, width, height, true, false, false);
      }
      _swapBuffers(context, windowHandle);
    }
  };
  const _swapBuffers = (context, windowHandle) => {
    if (isMac) {
      context.bindFramebufferRaw(context.FRAMEBUFFER, null);
    }
    nativeWindow.swapBuffers(windowHandle);
  };
  const _composeLocalLayers = layered => {
    const syncs = [];

    for (let i = 0; i < contexts.length; i++) {
      const context = contexts[i];
      const isDirty = (!!context.isDirty && context.isDirty()) || context === vrPresentState.glContext;
      if (isDirty) {
        // if (layered) {
          const windowHandle = context.getWindowHandle();

          nativeWindow.setCurrentWindowContext(windowHandle);
          if (isMac) {
            context.flush();
          }

          if (context === vrPresentState.glContext) {
            _composeXrContext(context, windowHandle, layered);
          } else {
            _composeNormalContext(context, windowHandle);
          }

          if (isMac) {
            const drawFramebuffer = context.getBoundFramebuffer(context.DRAW_FRAMEBUFFER);
            if (drawFramebuffer) {
              context.bindFramebuffer(context.DRAW_FRAMEBUFFER, drawFramebuffer);
            }

            const readFramebuffer = context.getBoundFramebuffer(context.READ_FRAMEBUFFER);
            if (readFramebuffer) {
              context.bindFramebuffer(context.READ_FRAMEBUFFER, readFramebuffer);
            }
<<<<<<< HEAD
          } */
        // }
        
        context.clearDirty();
=======
          }
>>>>>>> f01d0854

        if (context.finish) {
          syncs.push(nativeWindow.getSync());
        }
      }
    }

    return Promise.resolve(syncs);
  };
  const _renderLocal = (syncs, layered) => {
    _waitLocalSyncs(syncs);
    _tickLocalRafs();
    return _composeLocalLayers(layered);
  };
  const _makeRenderChild = window => (syncs, layered) => window.runAsync({
    method: 'tickAnimationFrame',
    syncs,
    layered: layered && vrPresentState.layers.some(layer => layer.contentWindow === window),
  });
  const _collectRenders = () => windows.map(_makeRenderChild).concat([_renderLocal]);
  const _render = (syncs, layered) => new Promise((accept, reject) => {
    const renders = _collectRenders();
    const _recurse = i => {
      if (i < renders.length) {
        renders[i](syncs, layered)
          .then(newSyncs => {
            syncs = newSyncs;
            _recurse(i+1);
          })
          .catch(err => {
            console.warn('failed to render child', err);
            syncs = [];
            _recurse(i+1);
          });
      } else {
        accept(syncs);
      }
    };
    _recurse(0);
  });
  window.tickAnimationFrame = async ({syncs = [], layered = false}) => {
    _clearPrevSyncs();
    _bindXrFramebuffer(layered);
    _emitXrEvents(); 
    return _render(syncs, layered);
  };

  const _makeMrDisplays = () => {
    const _onrequestpresent = async () => {
      // if (!GlobalContext.xrState.isPresenting[0]) {
        await new Promise((accept, reject) => {
          vrPresentState.responseAccepts.push(accept);

          parentPort.postMessage({
            method: 'request',
            type: 'requestPresent',
            keypath: [],
          });
        });
      // }

      vrPresentState.hmdType = lookupHMDTypeString(GlobalContext.xrState.hmdType[0]);
      GlobalContext.clearGamepads();
    };
    const _onmakeswapchain = context => {
      if (context !== vrPresentState.glContext) {
        /* if (vrPresentState.glContext) {
          vrPresentState.glContext.setTopLevel(true);
        } */

        vrPresentState.glContext = context;
        vrPresentState.fbo = context.createFramebuffer().id;
        vrPresentState.msFbo = context.createFramebuffer().id;
        // vrPresentState.glContext.setTopLevel(false);

        window.document.emit('domchange'); // open mirror window
      }

      return {
        fbo: vrPresentState.fbo,
      };
    };
    const _onexitpresent = async () => {
      // if (GlobalContext.xrState.isPresenting[0]) {
        await new Promise((accept, reject) => {
          vrPresentState.responseAccepts.push(accept);

          parentPort.postMessage({
            method: 'request',
            type: 'exitPresent',
            keypath: [],
          });
        });
      // }

      vrPresentState.hmdType = null;
      // vrPresentState.glContext.setTopLevel(true);
      vrPresentState.glContext = null;
      GlobalContext.clearGamepads();
    };
    const _onrequesthittest = (origin, direction, coordinateSystem) => new Promise((accept, reject) => {
      localQuaternion.setFromUnitVectors(
        localVector.set(0, 0, -1),
        localVector2.fromArray(direction)
      );
      localMatrix.compose(
        localVector.fromArray(origin),
        localQuaternion,
        localVector2.set(1, 1, 1)
      ).premultiply(
        localMatrix2.fromArray(window.document.xrOffset.matrix)
      ).decompose(
        localVector,
        localQuaternion,
        localVector2
      );
      localVector.toArray(origin);
      localVector2.set(0, 0, -1).applyQuaternion(localQuaternion).toArray(direction);
      vrPresentState.responseAccepts.push(res => {
        const {error, result} = res;
        if (!error) {
          localMatrix.fromArray(window.document.xrOffset.matrixInverse);

          for (let i = 0; i < result.length; i++) {
            const {hitMatrix} = result[i];
            localMatrix2
              .fromArray(hitMatrix)
              .premultiply(localMatrix)
              .toArray(hitMatrix);
          }

          accept(result);
        } else {
          reject(error);
        }
      });

      parentPort.postMessage({
        method: 'request',
        type: 'requestHitTest',
        keypath: [],
        origin,
        direction,
        coordinateSystem,
      });
    });

    const vrDisplay = new VRDisplay('OpenVR', window);
    vrDisplay.onrequestanimationframe = _makeRequestAnimationFrame(window);
    vrDisplay.oncancelanimationframe = window.cancelAnimationFrame;
    vrDisplay.onvrdisplaypresentchange = () => {
      const e = new Event('vrdisplaypresentchange');
      e.display = vrDisplay;
      window.dispatchEvent(e);
    };
    vrDisplay.onrequestpresent = _onrequestpresent;
    vrDisplay.onmakeswapchain = _onmakeswapchain;
    vrDisplay.onexitpresent = _onexitpresent;
    vrDisplay.onlayers = layers => {
      vrPresentState.layers = layers;
    };
    
    const xrSession = new XR.XRSession({}, window);
    xrSession.onrequestpresent = (onrequestpresent => function() {
      vrDisplay.isPresenting = true;
      xrSession.once('end', () => {
        vrDisplay.isPresenting = false;
      });
      return onrequestpresent.apply(this, arguments);
    })(_onrequestpresent);
    xrSession.onmakeswapchain = _onmakeswapchain;
    xrSession.onexitpresent = _onexitpresent;
    xrSession.onrequestanimationframe = _makeRequestAnimationFrame(window);
    xrSession.oncancelanimationframe = window.cancelAnimationFrame;
    xrSession.onrequesthittest = _onrequesthittest;
    xrSession.onlayers = layers => {
      vrPresentState.layers = layers;
    };

    return {
      vrDisplay,
      xrSession,
    };
  };
  window[symbols.mrDisplaysSymbol] = _makeMrDisplays();
  window.vrdisplayactivate = () => {
    const displays = window.navigator.getVRDisplaysSync();
    if (displays.length > 0 && (!window[symbols.optionsSymbol].args || ['all', 'webvr'].includes(window[symbols.optionsSymbol].args.xr)) && !displays[0].isPresenting) {
      const e = new window.Event('vrdisplayactivate');
      e.display = displays[0];
      window.dispatchEvent(e);
    }
  };

  window.document = _parseDocument(options.htmlString, window);
  window.document.hidden = options.hidden || false;
  window.document.xrOffset = options.xrOffsetBuffer ? new XRRigidTransform(options.xrOffsetBuffer) : new XRRigidTransform();
  window.document.portalOffset = options.portalOffsetBuffer ? new XRRigidTransform(options.portalOffsetBuffer) : (() => {
    const portalOffset = new XRRigidTransform();
    portalOffset.scale.set(Float32Array.from([Infinity, Infinity, Infinity]));
    return portalOffset;
  })();
})(global);

global.onrunasync = req => {
  const {method} = req;

  switch (method) {
    case 'tickAnimationFrame':
      return global.tickAnimationFrame(req);
    case 'response': {
      const {keypath} = req;

      if (keypath.length === 0) {
        if (vrPresentState.responseAccepts.length > 0) {
          vrPresentState.responseAccepts.shift()(req);

          return Promise.resolve();
        } else {
          return Promise.reject(new Error(`unexpected response at window ${method}`));
        }
      } else {
        const windowId = keypath.pop();
        const window = windows.find(window => window.id === windowId);

        if (window) {
          window.runAsync({
            method: 'response',
            keypath,
            error: req.error,
            result: req.result,
          });

          return Promise.resolve();
        } else {
          return Promise.reject(new Error(`response for unknown window ${method} ${JSON.stringify(windows.map(window => window.id))}`));
        }
      }
    }
    case 'keyEvent': {
      const {event} = request;
      switch (event.type) {
        case 'keydown':
        case 'keypress':
        case 'keyup': {
          if (vrPresentState.glContext) {
            const {canvas} = vrPresentState.glContext;
            canvas.dispatchEvent(new global.KeyboardEvent(event.type, event));
          }
          break;
        }
        default: {
          break;
        }
      }
      break;
    }
    case 'meshes': {
      for (let i = 0; i < windows.length; i++) {
        windows[i].runAsync(req);
      }

      const {xrOffset} = global.document;

      if (window[symbols.mrDisplaysSymbol].xrSession.isPresenting) {
        for (let i = 0; i < req.updates.length; i++) {
          const update = req.updates[i];

          if (update.transformMatrix && xrOffset) {
            localMatrix
              .fromArray(update.transformMatrix)
              .premultiply(
                localMatrix2.fromArray(xrOffset.matrixInverse)
              )
              .toArray(update.transformMatrix);          
          }
          const e = new SpatialEvent(update.type, {
            detail: {
              update,
            },
          });
          window[symbols.mrDisplaysSymbol].xrSession.dispatchEvent(e);
        }
      }
      break;
    }
    case 'planes': {
      for (let i = 0; i < windows.length; i++) {
        windows[i].runAsync(req);
      }
      
      const {xrOffset} = global.document;
      if (xrOffset) {
        localMatrix.fromArray(xrOffset.matrixInverse);
      }
      
      if (window[symbols.mrDisplaysSymbol].xrSession.isPresenting) {
        for (let i = 0; i < req.updates.length; i++) {
          const update = req.updates[i];
          if (update.position && xrOffset) {
            localVector.fromArray(update.position).applyMatrix4(localMatrix).toArray(update.position);
            localVector.fromArray(update.normal).applyQuaternion(localQuaternion).toArray(update.normal);
          }
          const e = new SpatialEvent(update.type, {
            detail: {
              update,
            },
          });
          window[symbols.mrDisplaysSymbol].xrSession.dispatchEvent(e);
        }
      }
      break;
    }
    case 'eval': // used in tests
      return Promise.resolve(eval(req.scriptString));
    default:
      return Promise.reject(new Error(`invalid window async request: ${JSON.stringify(req)}`));
  }
};
global.onexit = () => {
  const localContexts = contexts.slice();
  for (let i = 0; i < localContexts.length; i++) {
    localContexts[i].destroy();
  }
  
  AudioContext.Destroy();
};
// global.setImmediate = undefined; // need this for the TLS implementation<|MERGE_RESOLUTION|>--- conflicted
+++ resolved
@@ -1170,14 +1170,10 @@
             if (readFramebuffer) {
               context.bindFramebuffer(context.READ_FRAMEBUFFER, readFramebuffer);
             }
-<<<<<<< HEAD
-          } */
+          }
         // }
         
         context.clearDirty();
-=======
-          }
->>>>>>> f01d0854
 
         if (context.finish) {
           syncs.push(nativeWindow.getSync());
