--- conflicted
+++ resolved
@@ -1521,12 +1521,6 @@
   window.document.xrOffset = options.xrOffsetBuffer ? new XRRigidTransform(options.xrOffsetBuffer) : new XRRigidTransform();
 })(global);
 
-<<<<<<< HEAD
-if (!options.require) {
-  global.require = undefined;
-}
-global.process = undefined;
-
 let requestKeys = 0;
 const queue = {};
 global.queueRequest = fn => {
@@ -1658,14 +1652,6 @@
       for (let i = 0; i < windows.length; i++) {
         windows[i].runAsync(request);
       }
-=======
-global.onrunasync = method => {
-  if (method === 'tickAnimationFrame') {
-    return global.tickAnimationFrame();
-  } else if (/^\{"method":"response"/.test(method)) {
-    if (vrPresentState.responseAccept) {
-      const res = JSON.parse(method);
->>>>>>> ff44704b
       
       const {xrOffset} = global.document;
       const transformMatrix = new Float32Array(16);
