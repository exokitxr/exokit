--- conflicted
+++ resolved
@@ -1200,9 +1200,6 @@
     }
   };
   window.tickAnimationFrame = async () => {
-<<<<<<< HEAD
-    const _updateLocalXr = () => {
-=======
     const _bindXrFramebuffer = () => {
       if (vrPresentState.glContext) {
         nativeWindow.setCurrentWindowContext(vrPresentState.glContext.getWindowHandle());
@@ -1210,8 +1207,7 @@
         nativeWindow.bindVrChildFbo(vrPresentState.glContext, vrPresentState.fbo, xrState.tex[0], xrState.depthTex[0]);
       }
     };
-    const _emitXrEvents = () => {
->>>>>>> 323f2c49
+    const _updateLocalXr = () => {
       if (vrPresentState.hmdType === 'fake') {
         window[symbols.mrDisplaysSymbol].fakeVrDisplay.update();
       }
@@ -1269,24 +1265,7 @@
           }
 
           if (context === vrPresentState.glContext) {
-<<<<<<< HEAD
-            nativeWindow.bindVrChildFbo(context, vrPresentState.fbo, xrState.tex[0], xrState.depthTex[0]);
-
-            const width = xrState.renderWidth[0]*2;
-            const height = xrState.renderHeight[0];
-            if (vrPresentState.layers.length > 0) {
-              nativeWindow.composeLayers(context, vrPresentState.fbo, vrPresentState.layers, xrState);
-            } else {
-              nativeWindow.blitFrameBuffer(context, vrPresentState.msFbo, vrPresentState.fbo, width, height, width, height, true, false, false);
-            }
-
-            if ((vrPresentState.hmdType === 'fake' || vrPresentState.hmdType === 'oculus' || vrPresentState.hmdType === 'openvr') && !GlobalContext.xrState.hidden[0]) {
-              const {width: dWidth, height: dHeight} = nativeWindow.getFramebufferSize(windowHandle);
-              nativeWindow.blitFrameBuffer(context, vrPresentState.fbo, 0, width, height, dWidth, dHeight, true, false, false);
-            }
-=======
             _composeXrContext(context, windowHandle);
->>>>>>> 323f2c49
           } else {
             _composeBasicContext(context, windowHandle);
           }
@@ -1380,14 +1359,9 @@
       clearTimeout(timeout); */
       return Promise.all(windows.map(window => window.promise));
     };
-<<<<<<< HEAD
-    
+
+    _bindXrFramebuffer();
     _updateLocalXr();
-=======
-
-    _bindXrFramebuffer();
-    _emitXrEvents();
->>>>>>> 323f2c49
 
     for (let i = 0; i < childSyncs.length; i++) {
       nativeWindow.deleteSync(childSyncs[i]);
