--- conflicted
+++ resolved
@@ -72,43 +72,6 @@
 };
 module.exports._runJavascript = _runJavascript;
 
-<<<<<<< HEAD
-const _normalizeBuffer = (b, target) => {
-  const name = b && b.constructor && b.constructor.name;
-  switch (name) {
-    case 'Buffer': {
-      if (!(b instanceof target.Buffer)) {
-        GlobalContext.nativeVm.setPrototype(b, target.Buffer.prototype);
-      }
-      if (!(b.buffer instanceof target.ArrayBuffer)) {
-        GlobalContext.nativeVm.setPrototype(b.buffer, target.ArrayBuffer.prototype);
-      }
-      break;
-    }
-    case 'ArrayBuffer':
-    case 'Uint8Array':
-    case 'Uint8ClampedArray':
-    case 'Int8Array':
-    case 'Uint16Array':
-    case 'Int16Array':
-    case 'Uint32Array':
-    case 'Int32Array':
-    case 'Float32Array':
-    case 'Float64Array':
-    case 'DataView':
-    case 'Promise': {
-      if (!(b instanceof target[name])) {
-        GlobalContext.nativeVm.setPrototype(b, target[name].prototype);
-      }
-      break;
-    }
-    case 'Blob': {
-      if (!(b.buffer instanceof target.Buffer)) {
-        GlobalContext.nativeVm.setPrototype(b.buffer, target.Buffer.prototype);
-      }
-      break;
-    }
-=======
 const NORMALIZE_LIST = [
   'ArrayBuffer',
   'Buffer',
@@ -149,7 +112,13 @@
   }
   if (!isToWindow && obj instanceof targetContext[name]) {
     return obj;
->>>>>>> 90aa0b33
+  }
+
+  // Convert Buffer's ArrayBuffer.
+  if (name === 'Buffer') {
+    _normalizePrototype(obj, targetContext);
+    _normalizePrototype(obj.buffer, targetContext);
+    return obj;
   }
 
   // Convert Blob's buffer.
