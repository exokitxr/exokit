--- conflicted
+++ resolved
@@ -184,14 +184,12 @@
         console.warn(err.stack);
       });
   });
-<<<<<<< HEAD
   window.on('request', req => {
     req.keypath.push(id);
     options.onrequest && options.onrequest(req);
-=======
+  });
   window.on('hapticPulse', e => {
     options.onhapticpulse && options.onhapticpulse(e);
->>>>>>> 025d2ac2
   });
   window.on('error', err => {
     console.warn(err.stack);
