const {EventEmitter} = require('events');
const {Event, EventTarget} = require('./Event');
const {getHMDType} = require('./VR');
const GlobalContext = require('./GlobalContext');
const THREE = require('../lib/three-min.js');
const {defaultCanvasSize} = require('./constants');
const symbols = require('./symbols');
const {maxNumTrackers} = require('./constants');
const {_elementGetter, _elementSetter} = require('./utils');

const localVector = new THREE.Vector3();
const localVector2 = new THREE.Vector3();
const localVector3 = new THREE.Vector3();
const localQuaternion = new THREE.Quaternion();
const localMatrix = new THREE.Matrix4();
const localMatrix2 = new THREE.Matrix4();

class XR extends EventEmitter {
  constructor(window) {
    super();

    this._window = window;
  }
  supportsSession(mode) {
    return Promise.resolve(true);
  }
  supportsSessionMode(mode) { // non-standard
    return this.supportsSession(mode);
  }
  async requestSession({exclusive = false, outputContext = null} = {}) {
    if (!this.session) {
      const hmdType = getHMDType();

      if (hmdType) {
        const session = this._window[symbols.mrDisplaysSymbol].xrSession;
        session.exclusive = exclusive;
        session.outputContext = outputContext;

        await session.onrequestpresent();
        session.isPresenting = true;
        session.once('end', () => {
          session.isPresenting = false;
          this.session = null;
        });
        this.session = session;
      } else {
        return Promise.reject(null);
      }
    }
    return Promise.resolve(this.session);
  }
  /* async requestDevice() {
    const hmdType = getHMDType();

    if (hmdType) {
      return new XRDevice(this);
    } else {
      return Promise.resolve(null);
    }
  } */
  get onvrdevicechange() {
    return _elementGetter(this, 'vrdevicechange');
  }
  set onvrdevicechange(onvrdevicechange) {
    _elementSetter(this, 'vrdevicechange', onvrdevicechange);
  }
};
module.exports.XR = XR;

<<<<<<< HEAD
class XRDevice {
  constructor(name, window) {
    this.name = name; // non-standard
    this.window = window; // non-standard
    this.session = null; // non-standard

    this.onrequestpresent = null;
    this.onmakeswapchain = null;
    this.onexitpresent = null;
    this.onrequestanimationframe = null;
  }
  supportsSession() {
    return Promise.resolve(null);
  }
  async requestSession({exclusive = false, outputContext = null, extensions = {}} = {}) {
    if (!this.session) {
      if (extensions.meshing) {
        GlobalContext.xrState.meshing[0] = 1;
      }
      if (extensions.planeTracking) {
        GlobalContext.xrState.planeTracking[0] = 1;
      }
      if (extensions.handTracking) {
        GlobalContext.xrState.handTracking[0] = 1;
      }
      if (extensions.eyeTracking) {
        GlobalContext.xrState.eyeTracking[0] = 1;
      }
      
      const session = new XRSession({
        device: this,
        exclusive,
        outputContext,
      });
      await this.onrequestpresent();
      session.once('end', () => {
        this.session = null;
      });
      this.session = session;
    }
    return this.session;
  }
=======
/* class XRDevice { // non-standard
  constructor(xr) {
    this.xr = xr;
  }

  supportsSession(opts) {
    return this.xr.supportsSession(opts);
  }
  requestSession(opts) {
    return this.xr.requestSession();
  }
>>>>>>> 2cba31a4
}
module.exports.XRDevice = XRDevice; */

class XRSession extends EventTarget {
  constructor({exclusive = false, outputContext = null} = {}, window) {
    super();

    this.exclusive = exclusive;
    this.outputContext = outputContext;
    this.window = window;

<<<<<<< HEAD
    this._frame = new XRPresentationFrame(this);
    this._frameOfReference = new XRFrameOfReference();
    this._gamepadInputSources = (() => {
=======
    this.environmentBlendMode = 'opaque';
    this.renderState = new XRRenderState();
    this.viewerSpace = new XRSpace();
    this.isPresenting = false; // non-standard

    this._frame = new XRFrame(this);
    this._referenceSpace = new XRReferenceSpace();
    this._inputSources = (() => {
>>>>>>> 2cba31a4
      const result = Array(2 + maxNumTrackers);
      for (let i = 0; i < maxNumTrackers; i++) {
        let hand, targetRayMode;
        if (i === 0) {
          hand = 'left';
          targetRayMode = 'tracked-pointer';
        } else if (i === 1) {
          hand = 'right';
          targetRayMode = 'tracked-pointer';
        } else {
          hand = null;
          targetRayMode = 'tracker';
        }
        result[i] = new XRInputSource(hand, targetRayMode, GlobalContext.xrState.gamepads[i]);
      }
      return result;
    })();
    this._handInputSources = (() => {
      const result = [
        new XRInputSource('left', 'hand', GlobalContext.xrState.hands[0]),
        new XRInputSource('right', 'hand', GlobalContext.xrState.hands[1]),
      ];
      for (let i = 0; i < result.length; i++) {
        const inputSource = result[i];
        inputSource.wrist = inputSource._xrStateGamepad.wrist;
        inputSource.fingers = inputSource._xrStateGamepad.fingers;
      }
      return result;
    })();
    this._eyeInputSource = new XRInputSource('', 'gaze', GlobalContext.xrState.eye);
    this._lastPresseds = [false, false];
    this._rafs = [];
    this._layers = [];

    this.onrequestpresent = null;
    this.onmakeswapchain = null;
    this.onexitpresent = null;
    this.onrequestanimationframe = null;
    this.oncancelanimationframe = null;
    this.onlayers = null;
  }
<<<<<<< HEAD
  
  get depthNear() {
    return GlobalContext.xrState.depthNear[0];
  }
  set depthNear(depthNear) {}
  get depthFar() {
    return GlobalContext.xrState.depthFar[0];
  }
  set depthFar(depthFar) {}
  get layers() {
    return this.device.layers;
  }
  set layers(layers) {
    this.device.layers = layers;
  }
  get texture() {
    return {
      id: GlobalContext.xrState.tex[0],
    };
  }
  set texture(texture) {}
  get hidden() {
    return GlobalContext.xrState.hidden[0] != 0;
  }
  set hidden(hidden) {
    GlobalContext.xrState.hidden[0] = hidden ? 1 : 0;
  }
  requestFrameOfReference(type, options = {}) {
=======
  requestReferenceSpace(type, options = {}) {
>>>>>>> 2cba31a4
    // const {disableStageEmulation = false, stageEmulationHeight  = 0} = options;
    return Promise.resolve(this._referenceSpace);
  }
  /* requestFrameOfReference() { // non-standard
    return this.requestReferenceSpace.apply(this, arguments);
  } */
  getInputSources() {
    const inputSources = this._gamepadInputSources.filter(inputSource => inputSource.connected);
    if (GlobalContext.xrState.handTracking[0]) {
      inputSources.push.apply(inputSources, this._handInputSources);
    }
    if (GlobalContext.xrState.eyeTracking[0]) {
      inputSources.push(this._eyeInputSource);
    }
    return inputSources;
  }
  requestAnimationFrame(fn) {
    if (this.onrequestanimationframe) {
      const animationFrame = this.onrequestanimationframe(timestamp => {
        this._rafs.splice(animationFrame, 1);
        fn(timestamp, this._frame);
      });
      this._rafs.push(animationFrame);
      return animationFrame;
    }
  }
  cancelAnimationFrame(animationFrame) {
    if (this.oncancelanimationframe) {
      const result = this.oncancelanimationframe(animationFrame);
      const index = this._rafs.indexOf(animationFrame);
      if (index !== -1) {
        this._rafs.splice(index, 1);
      }
      return result;
    }
  }
  requestHitTest(origin, direction, coordinateSystem) {
    return new Promise((accept, reject) => {
      if (this.onrequesthittest)  {
        this.onrequesthittest(origin, direction, result => {
          accept(result);
        });
      } else {
        reject(new Error('api not supported'));
      }
    });
  }
  updateRenderState(newState) {
    this.renderState.update(newState);
  }
  get baseLayer() { // non-standard
    return this.renderState.baseLayer;
  }
  set baseLayer(baseLayer) {
    this.renderState.update({baseLayer});
  }
  end() {
    this.emit('end');
    return Promise.resolve();
  }
  update() {
<<<<<<< HEAD
    const inputSources = this.getInputSources();
    const gamepads = GlobalContext.getGamepads();

    for (let i = 0; i < inputSources.length; i++) {
      const inputSource = inputSources[i];
=======
    const gamepads = GlobalContext.getGamepads(this.window);
    
    for (let i = 0; i < gamepads.length; i++) {
>>>>>>> 2cba31a4
      const gamepad = gamepads[i];

      const pressed = gamepad.buttons[1].pressed;
      const lastPressed = this._lastPresseds[i];
      if (pressed && !lastPressed) {
        this.emit('selectstart', new XRInputSourceEvent('selectstart', {
          frame: this._frame,
          inputSource,
        }));
        this.emit('select', new XRInputSourceEvent('select', {
          frame: this._frame,
          inputSource,
        }));
      } else if (lastPressed && !pressed) {
        this.emit('selectend', new XRInputSourceEvent('selectend', {
          frame: this._frame,
          inputSource,
        }));
      }
      this._lastPresseds[i] = pressed;
    }
  }
  get layers() {
    return this._layers;
  }
  set layers(layers) {
    this._layers = layers;

    if (this.onlayers) {
      this.onlayers(layers);
    }
  }
  get onblur() {
    return _elementGetter(this, 'blur');
  }
  set onblur(onblur) {
    _elementSetter(this, 'blur', onblur);
  }
  get onfocus() {
    return _elementGetter(this, 'focus');
  }
  set onfocus(onfocus) {
    _elementSetter(this, 'focus', onfocus);
  }
  get onresetpose() {
    return _elementGetter(this, 'resetpose');
  }
  set onresetpose(onresetpose) {
    _elementSetter(this, 'resetpose', onresetpose);
  }
  get onend() {
    return _elementGetter(this, 'end');
  }
  set onend(onend) {
    _elementSetter(this, 'end', onend);
  }
  get onselect() {
    return _elementGetter(this, 'select');
  }
  set onselect(onselect) {
    _elementSetter(this, 'select', onselect);
  }
  get onselectstart() {
    return _elementGetter(this, 'selectstart');
  }
  set onselectstart(onselectstart) {
    _elementSetter(this, 'selectstart', onselectstart);
  }
  get onselectend() {
    return _elementGetter(this, 'selectend');
  }
  set onselectend(onselectend) {
    _elementSetter(this, 'selectend', onselectend);
  }
}
module.exports.XRSession = XRSession;

class XRRenderState {
  constructor() {
    this._inlineVerticalFieldOfView = 90;
    this._baseLayer = null;
    this._outputContext = null;
  }

  get depthNear() {
    return GlobalContext.xrState.depthNear[0];
  }
  set depthNear(depthNear) {
    GlobalContext.xrState.depthNear[0] = depthNear;
  }
  get depthFar() {
    return GlobalContext.xrState.depthFar[0];
  }
  set depthFar(depthFar) {
    GlobalContext.xrState.depthFar[0] = depthFar;
  }
  get inlineVerticalFieldOfView() {
    return this._inlineVerticalFieldOfView;
  }
  set inlineVerticalFieldOfView(inlineVerticalFieldOfView) {
    this._inlineVerticalFieldOfView = inlineVerticalFieldOfView;
  }
  get baseLayer() {
    return this._baseLayer;
  }
  set baseLayer(baseLayer) {
    this._baseLayer = baseLayer;
  }
  get outputContext() {
    return this._outputContext;
  }
  set outputContext(outputContext) {
    this._outputContext = outputContext;
  }
  
  update(newState) {
    for (const k in newState) {
      this[k] = newState[k];
    }
  }
};
module.exports.XRRenderState = XRRenderState;

class XRWebGLLayer {
  constructor(session, context, options = {}) {
    this.session = session;
    this.context = context;
    
    const {
      antialias = true,
      depth = false,
      stencil = false,
      alpha = true,
      framebufferScaleFactor = 1,
    } = options;
    this.antialias = antialias;
    this.depth = depth;
    this.stencil = stencil;
    this.alpha = alpha;

    const {fbo} = this.session.onmakeswapchain(context);
    
    this.framebuffer = {
      id: fbo,
    };
  }
  getViewport(view) {
    return view._viewport;
  }
  requestViewportScaling(viewportScaleFactor) {
    throw new Error('not implemented'); // XXX
  }
  
  get framebuffer() {
    return this.session._framebuffer;
  }
  set framebuffer(framebuffer) {}
  
  get framebufferWidth() {
    return xrState.renderWidth[0]*2;
  }
  set framebufferWidth(framebufferWidth) {}
  
  get framebufferHeight() {
    return xrState.renderHeight[0];
  }
  set framebufferHeight(framebufferHeight) {}
}
module.exports.XRWebGLLayer = XRWebGLLayer;

const _applyXrOffsetToPose = (pose, xrOffset, inverse) => {
  if (xrOffset) {
    localMatrix
      .fromArray(pose._realViewMatrix)
      .multiply(
        localMatrix2.fromArray(inverse ? xrOffset.matrixInverse : xrOffset.matrix)
      )
      .toArray(pose._localViewMatrix);
  } else {
    pose._localViewMatrix.set(pose._realViewMatrix);
  }
};

class XRFrame {
  constructor(session) {
    this.session = session;

    this._viewerPose = new XRViewerPose(this);
  }
  getViewerPose(coordinateSystem) {
    const xrOffset = this.session.renderState.baseLayer && this.session.renderState.baseLayer.context.canvas.ownerDocument.xrOffset;
    for (let i = 0; i < this._viewerPose.views.length; i++) {
      _applyXrOffsetToPose(this._viewerPose.views[i], xrOffset, false);
    }

    return this._viewerPose;
  }
  /* getDevicePose() { // non-standard
    return this.getViewerPose.apply(this, arguments);
  } */
  getPose(sourceSpace, destinationSpace) {
    _applyXrOffsetToPose(sourceSpace._pose, this.session.renderState.baseLayer && this.session.renderState.baseLayer.context.canvas.ownerDocument.xrOffset, true);

<<<<<<< HEAD
    if (this.session.baseLayer) {
      const {xrOffset} = this.session.baseLayer.context.canvas.ownerDocument;

      if (xrOffset) {
        localMatrix
          .premultiply(
            localMatrix2.fromArray(xrOffset.matrixInverse)
          );
      }
    }

    localMatrix
      .toArray(inputSource._pose.targetRay.transformMatrix)
    localMatrix
      .toArray(inputSource._pose.gripMatrix);

    return inputSource._pose;
=======
    return sourceSpace._pose;
  }
  getInputPose(inputSource, coordinateSystem) { // non-standard
    _applyXrOffsetToPose(inputSource._inputPose, this.session.renderState.baseLayer && this.session.renderState.baseLayer.context.canvas.ownerDocument.xrOffset, true);
    inputSource._inputPose.targetRay.transformMatrix.set(inputSource._inputPose._localViewMatrix);
    inputSource._inputPose.gripTransform.matrix.set(inputSource._inputPose._localViewMatrix);

    return inputSource._inputPose;
>>>>>>> 2cba31a4
  }
}
module.exports.XRFrame = XRFrame;

class XRView {
  constructor(eye = 'left') {
    this.eye = eye;
    this.transform = new XRRigidTransform(eye);
    this.projectionMatrix = eye === 'left' ? GlobalContext.xrState.leftProjectionMatrix : GlobalContext.xrState.rightProjectionMatrix;
    this.viewMatrix = this.transform.inverse.matrix; // non-standard

    this._viewport = new XRViewport(eye);
    this._realViewMatrix = this.transform.inverse.matrix;
    this._localViewMatrix = Float32Array.from([1, 0, 0, 0, 0, 1, 0, 0, 0, 0, 1, 0, 0, 0, 0, 1]);
    this.transform.inverse.matrix = this._localViewMatrix;
  }
}
module.exports.XRView = XRView;

class XRViewport {
  constructor(eye) {
    this.eye = eye;
  }
  get x() {
    return this.eye === 'left' ? 0 : GlobalContext.xrState.renderWidth[0];
  }
  set x(x) {}
  get y() {
    return 0;
  }
  set y(y) {}
  get width() {
    return GlobalContext.xrState.renderWidth[0];
  }
  set width(width) {}
  get height() {
    return GlobalContext.xrState.renderHeight[0];
  }
  set height(height) {}
}
module.exports.XRViewport = XRViewport;

class XRPose {
  constructor() {
    this.transform = new XRRigidTransform();
    this.emulatedPosition = false;

    this._realViewMatrix = this.transform.inverse.matrix;
    this._localViewMatrix = Float32Array.from([1, 0, 0, 0, 0, 1, 0, 0, 0, 0, 1, 0, 0, 0, 0, 1]);
    this.transform.inverse.matrix = this._localViewMatrix;
  }
}
module.exports.XRPose = XRPose;

class XRViewerPose extends XRPose {
  constructor(frame) {
    super();

    this.frame = frame; // non-standard

    this._views = [
      new XRView('left'),
      new XRView('right'),
    ];

    this.poseModelMatrix = Float32Array.from([1, 0, 0, 0, 0, 1, 0, 0, 0, 0, 1, 0, 0, 0, 0, 1]); // non-standard
  }
  get views() {
    return this._views;
  }
  set views(views) {}
  getViewMatrix(view) { // non-standard
    if (this.frame.session.renderState.baseLayer && this.frame.session.renderState.baseLayer.context.canvas.ownerDocument.xrOffset) {
      const {xrOffset} = this.frame.session.renderState.baseLayer.context.canvas.ownerDocument;

      localMatrix
        .fromArray(view._realViewMatrix)
        .multiply(
          localMatrix2.fromArray(xrOffset.matrix)
        )
        .toArray(view._localViewMatrix);
    } else {
      view._localViewMatrix.set(view._realViewMatrix);
    }
    return view._localViewMatrix;
  }
}
module.exports.XRViewerPose = XRViewerPose;

class XRInputSource {
  constructor(handedness, targetRayMode, xrStateGamepad) {
    this.handedness = handedness;
    this.targetRayMode = targetRayMode;
    this._xrStateGamepad = xrStateGamepad;

<<<<<<< HEAD
    this._pose = new XRInputPose();
    this._pose.targetRay.origin.values = xrStateGamepad.position;
    this._pose.targetRay.direction.values = xrStateGamepad.direction;
    this._pose._localPointerMatrix = xrStateGamepad.transformMatrix;
=======
    const gamepad = GlobalContext.xrState.gamepads[index];

    this.targetRayMode = 'hand';
    this.targetRaySpace = new XRSpace();
    this.targetRaySpace._pose._realViewMatrix = gamepad.transformMatrix;
    this.targetRaySpace._pose._localViewMatrix = this.targetRaySpace._pose.transform.inverse.matrix;
    this.gripSpace = new XRSpace();
    this.gripSpace._pose._realViewMatrix = gamepad.transformMatrix;
    this.gripSpace._pose._localViewMatrix = this.targetRaySpace._pose.transform.inverse.matrix;

    this._inputPose = new XRInputPose();
    this._inputPose.targetRay.origin.values = gamepad.position;
    this._inputPose.targetRay.direction.values = gamepad.direction;
    this._inputPose._realViewMatrix = gamepad.transformMatrix;
    this._inputPose._localViewMatrix = Float32Array.from([1, 0, 0, 0, 0, 1, 0, 0, 0, 0, 1, 0, 0, 0, 0, 1]);
>>>>>>> 2cba31a4
  }
  get connected() {
    return this._xrStateGamepad.connected[0] !== 0;
  }
  set connected(connected) {
    this._xrStateGamepad.connected[0] = connected ? 1 : 0;
  }
}
module.exports.XRInputSource = XRInputSource;

class XRRay { // non-standard
  constructor() {
    this.origin = new GlobalContext.DOMPoint();
    this.direction = new GlobalContext.DOMPoint(0, 0, -1);
    this.transformMatrix = Float32Array.from([1, 0, 0, 0, 0, 1, 0, 0, 0, 0, 1, 0, 0, 0, 0, 1]);
  }
}
module.exports.XRRay = XRRay;

class XRInputPose { // non-standard
  constructor() {
    this.targetRay = new XRRay();
    this.gripTransform = new XRRigidTransform();
  }
}
module.exports.XRInputPose = XRInputPose;

class XRInputSourceEvent extends Event {
  constructor(type, init = {}) {
    super(type);

    this.frame = init.frame !== undefined ? init.frame : null;
    this.inputSource = init.inputSource !== undefined ? init.inputSource : null;
  }
}
module.exports.XRInputSourceEvent = XRInputSourceEvent;
GlobalContext.XRInputSourceEvent = XRInputSourceEvent;

class XRRigidTransform {
  constructor(position, orientation, scale) {
    if (position instanceof SharedArrayBuffer) {
      const inverse = orientation instanceof XRRigidTransform ? orientation : null;

      this.initialize(position, inverse);
    } else if (typeof position === 'string') {
      const eye = position;

      const result = new XRRigidTransform();
      result.inverse.matrix = eye === 'left' ? GlobalContext.xrState.leftViewMatrix : GlobalContext.xrState.rightViewMatrix; // XXX share all other XRRigidTransform properties
      return result;
    } else {
      this.initialize();

      if (!position) {
        position = {x: 0, y: 0, z: 0};
      }
      if (!orientation) {
        orientation = {x: 0, y: 0, z: 0, w: 1};
      }
      if (!scale) {
        scale = {x: 1, y: 1, z: 1};
      }

      this.position[0] = position.x;
      this.position[1] = position.y;
      this.position[2] = position.z;

      this.orientation[0] = orientation.x;
      this.orientation[1] = orientation.y;
      this.orientation[2] = orientation.z;
      this.orientation[3] = orientation.w;

      this.scale[0] = scale.x;
      this.scale[1] = scale.y;
      this.scale[2] = scale.z;

      localMatrix
        .compose(localVector.fromArray(this.position), localQuaternion.fromArray(this.orientation), localVector2.fromArray(this.scale))
        .toArray(this.matrix);
      localMatrix
        .getInverse(localMatrix)
        .toArray(this.matrixInverse);
      localMatrix
        .decompose(localVector, localQuaternion, localVector2);
      localVector.toArray(this.positionInverse);
      localQuaternion.toArray(this.orientationInverse);
      localVector2.toArray(this.scaleInverse);
    }

    if (!this._inverse) {
      this._inverse = new XRRigidTransform(this._buffer, this);
    }
  }
  
  initialize(_buffer = new SharedArrayBuffer((3 + 4 + 3 + 16) * 2 * Float32Array.BYTES_PER_ELEMENT), inverse = null) {
    this._buffer = _buffer;
    this._inverse = inverse;

    {
      let index = this._inverse ? ((3 + 4 + 3 + 16) * Float32Array.BYTES_PER_ELEMENT) : 0;

      this.position = new Float32Array(this._buffer, index, 3);
      index += 3 * Float32Array.BYTES_PER_ELEMENT;

      this.orientation = new Float32Array(this._buffer, index, 4);
      index += 4 * Float32Array.BYTES_PER_ELEMENT;

      this.scale = new Float32Array(this._buffer, index, 3);
      index += 3 * Float32Array.BYTES_PER_ELEMENT;

      this.matrix = new Float32Array(this._buffer, index, 16);
      index += 16 * Float32Array.BYTES_PER_ELEMENT;
    }
    {
      let index = this._inverse ? 0 : ((3 + 4 + 3 + 16) * Float32Array.BYTES_PER_ELEMENT);

      this.positionInverse = new Float32Array(this._buffer, index, 3);
      index += 3 * Float32Array.BYTES_PER_ELEMENT;

      this.orientationInverse = new Float32Array(this._buffer, index, 4);
      index += 4 * Float32Array.BYTES_PER_ELEMENT;

      this.scaleInverse = new Float32Array(this._buffer, index, 3);
      index += 3 * Float32Array.BYTES_PER_ELEMENT;

      this.matrixInverse = new Float32Array(this._buffer, index, 16);
      index += 16 * Float32Array.BYTES_PER_ELEMENT;
    }
  }
  
  get inverse() {
    return this._inverse;
  }
  set inverse(inverse) {}

  pushUpdate() {
    localMatrix
      .compose(
        localVector.fromArray(this.position),
        localQuaternion.fromArray(this.orientation),
        localVector2.fromArray(this.scale)
      )
      .toArray(this.matrix);
    localMatrix
      .getInverse(localMatrix)
      .toArray(this.matrixInverse);
    localMatrix
      .decompose(localVector, localQuaternion, localVector2);
    localVector.toArray(this.positionInverse);
    localQuaternion.toArray(this.orientationInverse);
    localVector2.toArray(this.scaleInverse);
  }
}
module.exports.XRRigidTransform = XRRigidTransform;

class XRSpace extends EventTarget {
  constructor() {
    super();
    
    this._pose = new XRPose();
  }
}
module.exports.XRSpace = XRSpace;

class XRReferenceSpace extends XRSpace {
  getOffsetReferenceSpace(originOffset) {
    return this; // XXX do the offsetting
  }
  get onreset() {
    return _elementGetter(this, 'reset');
  }
  set onreset(onreset) {
    _elementSetter(this, 'reset', onreset);
  }
}
module.exports.XRReferenceSpace = XRReferenceSpace;

class XRBoundedReferenceSpace extends XRReferenceSpace {
  constructor() {
    super();

    this.boundsGeometry = [
      new GlobalContext.DOMPoint(-3, -3),
      new GlobalContext.DOMPoint(3, -3),
      new GlobalContext.DOMPoint(3, 3),
      new GlobalContext.DOMPoint(-3, 3),
    ];
    this.emulatedHeight = 0;
  }
}
module.exports.XRBoundedReferenceSpace = XRBoundedReferenceSpace;<|MERGE_RESOLUTION|>--- conflicted
+++ resolved
@@ -27,7 +27,7 @@
   supportsSessionMode(mode) { // non-standard
     return this.supportsSession(mode);
   }
-  async requestSession({exclusive = false, outputContext = null} = {}) {
+  async requestSession({exclusive = false, outputContext = null, extensions = {}} = {}) {
     if (!this.session) {
       const hmdType = getHMDType();
 
@@ -47,6 +47,20 @@
         return Promise.reject(null);
       }
     }
+    if (this.session) {
+      if (extensions.meshing) {
+        GlobalContext.xrState.meshing[0] = 1;
+      }
+      if (extensions.planeTracking) {
+        GlobalContext.xrState.planeTracking[0] = 1;
+      }
+      if (extensions.handTracking) {
+        GlobalContext.xrState.handTracking[0] = 1;
+      }
+      if (extensions.eyeTracking) {
+        GlobalContext.xrState.eyeTracking[0] = 1;
+      }
+    }
     return Promise.resolve(this.session);
   }
   /* async requestDevice() {
@@ -67,50 +81,6 @@
 };
 module.exports.XR = XR;
 
-<<<<<<< HEAD
-class XRDevice {
-  constructor(name, window) {
-    this.name = name; // non-standard
-    this.window = window; // non-standard
-    this.session = null; // non-standard
-
-    this.onrequestpresent = null;
-    this.onmakeswapchain = null;
-    this.onexitpresent = null;
-    this.onrequestanimationframe = null;
-  }
-  supportsSession() {
-    return Promise.resolve(null);
-  }
-  async requestSession({exclusive = false, outputContext = null, extensions = {}} = {}) {
-    if (!this.session) {
-      if (extensions.meshing) {
-        GlobalContext.xrState.meshing[0] = 1;
-      }
-      if (extensions.planeTracking) {
-        GlobalContext.xrState.planeTracking[0] = 1;
-      }
-      if (extensions.handTracking) {
-        GlobalContext.xrState.handTracking[0] = 1;
-      }
-      if (extensions.eyeTracking) {
-        GlobalContext.xrState.eyeTracking[0] = 1;
-      }
-      
-      const session = new XRSession({
-        device: this,
-        exclusive,
-        outputContext,
-      });
-      await this.onrequestpresent();
-      session.once('end', () => {
-        this.session = null;
-      });
-      this.session = session;
-    }
-    return this.session;
-  }
-=======
 /* class XRDevice { // non-standard
   constructor(xr) {
     this.xr = xr;
@@ -122,7 +92,6 @@
   requestSession(opts) {
     return this.xr.requestSession();
   }
->>>>>>> 2cba31a4
 }
 module.exports.XRDevice = XRDevice; */
 
@@ -134,11 +103,6 @@
     this.outputContext = outputContext;
     this.window = window;
 
-<<<<<<< HEAD
-    this._frame = new XRPresentationFrame(this);
-    this._frameOfReference = new XRFrameOfReference();
-    this._gamepadInputSources = (() => {
-=======
     this.environmentBlendMode = 'opaque';
     this.renderState = new XRRenderState();
     this.viewerSpace = new XRSpace();
@@ -146,8 +110,7 @@
 
     this._frame = new XRFrame(this);
     this._referenceSpace = new XRReferenceSpace();
-    this._inputSources = (() => {
->>>>>>> 2cba31a4
+    this._gamepadInputSources = (() => {
       const result = Array(2 + maxNumTrackers);
       for (let i = 0; i < maxNumTrackers; i++) {
         let hand, targetRayMode;
@@ -189,38 +152,7 @@
     this.oncancelanimationframe = null;
     this.onlayers = null;
   }
-<<<<<<< HEAD
-  
-  get depthNear() {
-    return GlobalContext.xrState.depthNear[0];
-  }
-  set depthNear(depthNear) {}
-  get depthFar() {
-    return GlobalContext.xrState.depthFar[0];
-  }
-  set depthFar(depthFar) {}
-  get layers() {
-    return this.device.layers;
-  }
-  set layers(layers) {
-    this.device.layers = layers;
-  }
-  get texture() {
-    return {
-      id: GlobalContext.xrState.tex[0],
-    };
-  }
-  set texture(texture) {}
-  get hidden() {
-    return GlobalContext.xrState.hidden[0] != 0;
-  }
-  set hidden(hidden) {
-    GlobalContext.xrState.hidden[0] = hidden ? 1 : 0;
-  }
-  requestFrameOfReference(type, options = {}) {
-=======
   requestReferenceSpace(type, options = {}) {
->>>>>>> 2cba31a4
     // const {disableStageEmulation = false, stageEmulationHeight  = 0} = options;
     return Promise.resolve(this._referenceSpace);
   }
@@ -282,17 +214,11 @@
     return Promise.resolve();
   }
   update() {
-<<<<<<< HEAD
     const inputSources = this.getInputSources();
     const gamepads = GlobalContext.getGamepads();
 
     for (let i = 0; i < inputSources.length; i++) {
       const inputSource = inputSources[i];
-=======
-    const gamepads = GlobalContext.getGamepads(this.window);
-    
-    for (let i = 0; i < gamepads.length; i++) {
->>>>>>> 2cba31a4
       const gamepad = gamepads[i];
 
       const pressed = gamepad.buttons[1].pressed;
@@ -315,6 +241,7 @@
       this._lastPresseds[i] = pressed;
     }
   }
+
   get layers() {
     return this._layers;
   }
@@ -325,6 +252,19 @@
       this.onlayers(layers);
     }
   }
+  get texture() {
+    return {
+      id: GlobalContext.xrState.tex[0],
+    };
+  }
+  set texture(texture) {}
+  get hidden() {
+    return GlobalContext.xrState.hidden[0] != 0;
+  }
+  set hidden(hidden) {
+    GlobalContext.xrState.hidden[0] = hidden ? 1 : 0;
+  }
+
   get onblur() {
     return _elementGetter(this, 'blur');
   }
@@ -496,25 +436,6 @@
   getPose(sourceSpace, destinationSpace) {
     _applyXrOffsetToPose(sourceSpace._pose, this.session.renderState.baseLayer && this.session.renderState.baseLayer.context.canvas.ownerDocument.xrOffset, true);
 
-<<<<<<< HEAD
-    if (this.session.baseLayer) {
-      const {xrOffset} = this.session.baseLayer.context.canvas.ownerDocument;
-
-      if (xrOffset) {
-        localMatrix
-          .premultiply(
-            localMatrix2.fromArray(xrOffset.matrixInverse)
-          );
-      }
-    }
-
-    localMatrix
-      .toArray(inputSource._pose.targetRay.transformMatrix)
-    localMatrix
-      .toArray(inputSource._pose.gripMatrix);
-
-    return inputSource._pose;
-=======
     return sourceSpace._pose;
   }
   getInputPose(inputSource, coordinateSystem) { // non-standard
@@ -523,7 +444,6 @@
     inputSource._inputPose.gripTransform.matrix.set(inputSource._inputPose._localViewMatrix);
 
     return inputSource._inputPose;
->>>>>>> 2cba31a4
   }
 }
 module.exports.XRFrame = XRFrame;
@@ -619,28 +539,19 @@
     this.targetRayMode = targetRayMode;
     this._xrStateGamepad = xrStateGamepad;
 
-<<<<<<< HEAD
-    this._pose = new XRInputPose();
-    this._pose.targetRay.origin.values = xrStateGamepad.position;
-    this._pose.targetRay.direction.values = xrStateGamepad.direction;
-    this._pose._localPointerMatrix = xrStateGamepad.transformMatrix;
-=======
-    const gamepad = GlobalContext.xrState.gamepads[index];
-
     this.targetRayMode = 'hand';
     this.targetRaySpace = new XRSpace();
-    this.targetRaySpace._pose._realViewMatrix = gamepad.transformMatrix;
+    this.targetRaySpace._pose._realViewMatrix = xrStateGamepad.transformMatrix;
     this.targetRaySpace._pose._localViewMatrix = this.targetRaySpace._pose.transform.inverse.matrix;
     this.gripSpace = new XRSpace();
-    this.gripSpace._pose._realViewMatrix = gamepad.transformMatrix;
+    this.gripSpace._pose._realViewMatrix = xrStateGamepad.transformMatrix;
     this.gripSpace._pose._localViewMatrix = this.targetRaySpace._pose.transform.inverse.matrix;
 
     this._inputPose = new XRInputPose();
-    this._inputPose.targetRay.origin.values = gamepad.position;
-    this._inputPose.targetRay.direction.values = gamepad.direction;
-    this._inputPose._realViewMatrix = gamepad.transformMatrix;
+    this._inputPose.targetRay.origin.values = xrStateGamepad.position;
+    this._inputPose.targetRay.direction.values = xrStateGamepad.direction;
+    this._inputPose._realViewMatrix = xrStateGamepad.transformMatrix;
     this._inputPose._localViewMatrix = Float32Array.from([1, 0, 0, 0, 0, 1, 0, 0, 0, 0, 1, 0, 0, 0, 0, 1]);
->>>>>>> 2cba31a4
   }
   get connected() {
     return this._xrStateGamepad.connected[0] !== 0;
