const {Console} = require('console');
const {EventEmitter} = require('events');
const stream = require('stream');
const path = require('path');
const fs = require('fs');
const url = require('url');
const {URL} = url;
const vm = require('vm');
const util = require('util');
const crypto = require('crypto');
const {Worker: WorkerBase, workerData, parentPort} = require('worker_threads');

const {CustomEvent, DragEvent, ErrorEvent, Event, EventTarget, KeyboardEvent, MessageEvent, MouseEvent, WheelEvent, PromiseRejectionEvent} = require('./Event');
const {FileReader} = require('./File.js');
const {XMLHttpRequest, FormData} = require('window-xhr');
const fetch = require('window-fetch');
const {Request, Response, Headers, Blob} = fetch;
const WebSocket = require('ws/lib/websocket');

const {WorkerVm} = require('./WindowVm');

const btoa = s => Buffer.from(s, 'binary').toString('base64');
const atob = s => Buffer.from(s, 'base64').toString('binary');

const utils = require('./utils');
const {urls} = require('./urls');

const {
  nativeConsole,
} = require('./native-bindings');
const {process} = global;

const consoleStream = new stream.Writable();
consoleStream._write = (chunk, encoding, callback) => {
  nativeConsole.Log(chunk);
  callback();
};
consoleStream._writev = (chunks, callback) => {
  for (let i = 0; i < chunks.length; i++) {
    nativeConsole.Log(chunks[i]);
  }
  callback();
};
global.console = new Console(consoleStream);

// global initialization

for (const k in EventEmitter.prototype) {
  global[k] = EventEmitter.prototype[k];
}
EventEmitter.call(global);

class Worker extends EventTarget {
  constructor(src) {
    super();
    
    if (src instanceof Blob) {
      src = 'data:application/javascript,' + src.buffer.toString('utf8');
    } else {
      const blob = urls.get(src);
      src = blob ?
        'data:application/octet-stream;base64,' + blob.buffer.toString('base64')
      :
        _normalizeUrl(src);
    }

    const worker = new WorkerVm({
      initModule: path.join(__dirname, 'Worker.js'),
      args: {
        src,
      },
    });
    worker.on('message', m => {
      const e = new MessageEvent('message', {
        data: m.message,
      });
      this.emit('message', e);
    });
    worker.on('error', err => {
      this.emit('error', err);
    });
    this.worker = worker;
  }

  postMessage(message, transferList) {
    this.worker.postMessage(message, transferList);
  }

  terminate() {
    this.worker.destroy();
  }

  get onmessage() {
    return this.listeners('message')[0];
  }
  set onmessage(onmessage) {
    this.on('message', onmessage);
  }
  get onerror() {
    return this.listeners('error')[0];
  }
  set onerror(onerror) {
    this.on('error', onerror);
  }
}

(self => {
  self.btoa = btoa;
  self.atob = atob;
  
  self.Event = Event;
  self.KeyboardEvent = KeyboardEvent;
  self.MouseEvent = MouseEvent;
  self.WheelEvent = WheelEvent;
  self.DragEvent = DragEvent;
  self.MessageEvent = MessageEvent;
  self.PromiseRejectionEvent = PromiseRejectionEvent;
  self.CustomEvent = CustomEvent;
  self.EventTarget = EventTarget;
  
  self.URL = URL;
  
  // const _maybeDownload = (m, u, data, bufferifyFn) => options.args.download ? _download(m, u, data, bufferifyFn, options.args.download) : data;
  const _maybeDownload = (m, u, data, bufferifyFn) => data;
  self.fetch = (u, options) => {
    const _boundFetch = (u, options) => fetch(u, options)
      .then(res => {
        const method = (options && options.method) || 'GET';
        res.arrayBuffer = (fn => function() {
          return fn.apply(this, arguments)
            .then(ab => _maybeDownload(method, u, ab, ab => Buffer.from(ab)));
        })(res.arrayBuffer);
        res.blob = (fn => function() {
          return fn.apply(this, arguments)
            .then(blob => _maybeDownload(method, u, blob, blob => blob.buffer));
        })(res.blob);
        res.json = (fn => function() {
          return fn.apply(this, arguments)
            .then(j => _maybeDownload(method, u, j, j => Buffer.from(JSON.stringify(j))));
        })(res.json);
        res.text = (fn => function() {
          return fn.apply(this, arguments)
            .then(t => _maybeDownload(method, u, t, t => Buffer.from(t, 'utf8')));
        })(res.text);

        return res;
      });

    if (typeof u === 'string') {
      const blob = urls.get(u);
      if (blob) {
        return Promise.resolve(new Response(blob));
      } else {
        u = _normalizeUrl(u);
        return _boundFetch(u, options);
      }
    } else {
      return _boundFetch(u, options);
    }
  };
  self.Request = Request;
  self.Response = Response;
  self.Headers = Headers;
  self.Blob = Blob;
  self.FormData = FormData;
  self.XMLHttpRequest = (Old => {
    class XMLHttpRequest extends Old {
      open(method, url, async, username, password) {
        url = _normalizeUrl(url);
        return super.open(method, url, async, username, password);
      }
      get response() {
        return _maybeDownload(this._properties.method, this._properties.uri, super.response, o => {
          switch (this.responseType) {
            case 'arraybuffer': return Buffer.from(o);
            case 'blob': return o.buffer;
            case 'json': return Buffer.from(JSON.stringify(o), 'utf8');
            case 'text': return Buffer.from(o, 'utf8');
            default: throw new Error(`cannot download responseType ${responseType}`);
          }
        });
      }
    }
    for (const k in Old) {
      XMLHttpRequest[k] = Old[k];
    }
    return XMLHttpRequest;
  })(XMLHttpRequest);
  self.WebSocket = WebSocket;
  self.FileReader = FileReader;
  self.crypto = {
    getRandomValues(typedArray) {
      crypto.randomFillSync(Buffer.from(typedArray.buffer, typedArray.byteOffset, typedArray.byteLength));
      return typedArray;
    },

    subtle: {
      digest(algo, bytes) {
        switch (algo) {
          case 'SHA-1': {
            algo = 'sha1';
            break;
          }
          case 'SHA-256': {
            algo = 'sha256';
            break;
          }
          case 'SHA-384': {
            algo = 'sha384';
            break;
          }
          case 'SHA-512': {
            algo = 'sha512';
            break;
          }
          default: throw new Error(`unknown algorithm: ${algo}`);
        }
        const hash = crypto.createHash(algo).update(bytes).digest();
        const result = new ArrayBuffer(hash.byteLength);
        new Buffer(result).set(hash);
        return Promise.resolve(result);
      },
    },
  };
  
  self.Worker = Worker;
  
  self.postMessage = (message, transferList) => parentPort.postMessage({
    method: 'postMessage',
    message,
  }, transferList);
  Object.defineProperty(self, 'onmessage', {
    get() {
      return this.listeners('message')[0];
    },
    set(onmessage) {
      self.on('message', onmessage);
    },
  });
})(global);

let baseUrl = '';
function setBaseUrl(newBaseUrl) {
  baseUrl = newBaseUrl;
}
global.setBaseUrl = setBaseUrl;
const _normalizeUrl = src => utils._normalizeUrl(src, baseUrl);

<<<<<<< HEAD
=======
const _normalizeUrl = src => {
  if (!/^(?:data|blob):/.test(src)) {
    const match = baseUrl.match(/^(file:\/\/)(.*)$/);
    if (match) {
      return match[1] + path.join(match[2], src);
    } else {
      return new URL(src, baseUrl).href;
    }
  } else {
    return src;
  }
};
const SYNC_REQUEST_BUFFER_SIZE = 5 * 1024 * 1024; // TODO: we can make this unlimited with a streaming buffer + atomics loop
>>>>>>> 9adaf989
function getScript(url) {
  let match;
  if (match = url.match(/^data:.+?(;base64)?,(.*)$/)) {
    if (match[1]) {
      return Buffer.from(match[2], 'base64').toString('utf8');
    } else {
      return match[2];
    }
  } else if (match = url.match(/^file:\/\/(.*)$/)) {
    return fs.readFileSync(match[1], 'utf8');
  } else {
    const sab = new SharedArrayBuffer(Int32Array.BYTES_PER_ELEMENT*3 + SYNC_REQUEST_BUFFER_SIZE);
    const int32Array = new Int32Array(sab);
    const worker = new WorkerBase(path.join(__dirname, 'request.js'), {
      workerData: {
        url: _normalizeUrl(url),
        int32Array,
      },
    });
    worker.on('error', err => {
      console.warn(err.stack);
    });
    Atomics.wait(int32Array, 0, 0);
    const status = new Uint32Array(sab, Int32Array.BYTES_PER_ELEMENT*1, 1)[0];
    const length = new Uint32Array(sab, Int32Array.BYTES_PER_ELEMENT*2, 1)[0];
    const result = Buffer.from(sab, Int32Array.BYTES_PER_ELEMENT*3, length).toString('utf8');
    if (status >= 200 && status < 300) {
      return result;
    } else {
      throw new Error(`fetch ${url} failed (${JSON.stringify(status)}): ${result}`);
    }
  }
}
function importScripts() {
  for (let i = 0; i < arguments.length; i++) {
    const importScriptPath = arguments[i];
    const importScriptSource = getScript(importScriptPath);
    vm.runInThisContext(importScriptSource, global, {
      filename: /^https?:/.test(importScriptPath) ? importScriptPath : 'data-url://',
    });
  }
}
global.importScripts = importScripts;

parentPort.on('message', m => {
  switch (m.method) {
    case 'runRepl': {
      let result, err;
      try {
        result = util.inspect(eval(m.jsString));
      } catch(e) {
        err = e.stack;
      }
      parentPort.postMessage({
        method: 'response',
        requestKey: m.requestKey,
        result,
        error: err,
      });
      break;
    }
    case 'runAsync': {
      let result, err;
      try {
        result = window.onrunasync ? window.onrunasync(m.jsString) : null;
      } catch(e) {
        err = e.stack;
      }
      if (!err) {
        Promise.resolve(result)
          .then(result => {
            parentPort.postMessage({
              method: 'response',
              requestKey: m.requestKey,
              result,
            });
          });
      } else {
        parentPort.postMessage({
          method: 'response',
          requestKey: m.requestKey,
          error: err,
        });
      }
      break;
    }
    case 'postMessage': {
      try {
        const e = new MessageEvent('messge', {
          data: m.message,
        });
        global.emit('message', e);
      } catch(err) {
        console.warn(err.stack);
      }
      break;
    }
    default: throw new Error(`invalid method: ${JSON.stringify(m.method)}`);
  }
});

function close() {
  global.onexit && global.onexit();
  process.exit(); // thread exit
};
global.close = close;
parentPort.on('close', close);

// run init module

if (workerData.args) {
  global.args = workerData.args;
}

process.on('uncaughtException', err => {
  console.warn(err.stack);
});
process.on('unhandledRejection', err => {
  console.warn(err.stack);
});

if (workerData.initModule) {
  require(workerData.initModule);
}

if (!workerData.args.require) {
  global.require = undefined;
}
global.process = undefined;<|MERGE_RESOLUTION|>--- conflicted
+++ resolved
@@ -246,22 +246,7 @@
 global.setBaseUrl = setBaseUrl;
 const _normalizeUrl = src => utils._normalizeUrl(src, baseUrl);
 
-<<<<<<< HEAD
-=======
-const _normalizeUrl = src => {
-  if (!/^(?:data|blob):/.test(src)) {
-    const match = baseUrl.match(/^(file:\/\/)(.*)$/);
-    if (match) {
-      return match[1] + path.join(match[2], src);
-    } else {
-      return new URL(src, baseUrl).href;
-    }
-  } else {
-    return src;
-  }
-};
 const SYNC_REQUEST_BUFFER_SIZE = 5 * 1024 * 1024; // TODO: we can make this unlimited with a streaming buffer + atomics loop
->>>>>>> 9adaf989
 function getScript(url) {
   let match;
   if (match = url.match(/^data:.+?(;base64)?,(.*)$/)) {
