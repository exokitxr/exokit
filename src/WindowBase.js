const {Console} = require('console');
const {EventEmitter} = require('events');
const stream = require('stream');
const path = require('path');
const fs = require('fs');
const url = require('url');
const {URL} = url;
const vm = require('vm');
const util = require('util');
const crypto = require('crypto');
const {
  Worker: WorkerBase,
  workerData: {
    initModule,
    args,
  },
  parentPort,
} = require('worker_threads');

const {CustomEvent, DragEvent, ErrorEvent, Event, EventTarget, KeyboardEvent, MessageEvent, MouseEvent, WheelEvent, PromiseRejectionEvent} = require('./Event');
const {FileReader} = require('./File.js');
const {XMLHttpRequest, FormData} = require('window-xhr');
const fetch = require('window-fetch');
const {Request, Response, Headers, Blob} = fetch;
const WebSocket = require('ws/lib/websocket');

const {WorkerVm} = require('./WindowVm');
const GlobalContext = require('./GlobalContext');

const utils = require('./utils');

const btoa = s => Buffer.from(s, 'binary').toString('base64');
const atob = s => Buffer.from(s, 'base64').toString('binary');

const {
  nativeConsole,
  nativeCache,
} = require('./native-bindings');
const {process} = global;

GlobalContext.xrState = args.xrState;

const consoleStream = new stream.Writable();
consoleStream._write = (chunk, encoding, callback) => {
  nativeConsole.Log(chunk);
  callback();
};
consoleStream._writev = (chunks, callback) => {
  for (let i = 0; i < chunks.length; i++) {
    nativeConsole.Log(chunks[i]);
  }
  callback();
};
global.console = new Console(consoleStream);

URL.createObjectURL = blob => {
  const url = 'blob:' + GlobalContext.xrState.blobId[0]++;
  nativeCache.set(url, blob.buffer);
  return url;
};
URL.revokeObjectURL = url => {
  nativeCache.delete(url);
};
URL.lookupObjectURL = url => {
  const uint8Array = nativeCache.get(url);
  return uint8Array && new Blob([uint8Array], {
    type: 'application/octet-stream', // TODO: make this the correct type
  });
}

// global initialization

for (const k in EventEmitter.prototype) {
  global[k] = EventEmitter.prototype[k];
}
EventEmitter.call(global);

class Worker extends EventTarget {
  constructor(src) {
    super();
    
    if (src instanceof Blob) {
      src = 'data:application/javascript,' + src.buffer.toString('utf8');
    } else {
      const blob = URL.lookupObjectURL(src);
      src = blob ?
        'data:application/octet-stream;base64,' + blob.buffer.toString('base64')
      :
        _normalizeUrl(src);
    }

    const worker = new WorkerVm({
      initModule: path.join(__dirname, 'Worker.js'),
      args: {
        src,
        xrState: args.xrState,
      },
    });
    worker.on('message', m => {
      const e = new MessageEvent('message', {
        data: m.message,
      });
      this.emit('message', e);
    });
    worker.on('error', err => {
      this.emit('error', err);
    });
    this.worker = worker;
  }

  postMessage(message, transferList) {
    this.worker.postMessage(message, transferList);
  }

  terminate() {
    this.worker.destroy();
  }

  get onmessage() {
    return this.listeners('message')[0];
  }
  set onmessage(onmessage) {
    this.on('message', onmessage);
  }
  get onerror() {
    return this.listeners('error')[0];
  }
  set onerror(onerror) {
    this.on('error', onerror);
  }
}

(self => {
  self.btoa = btoa;
  self.atob = atob;
  
  self.Event = Event;
  self.KeyboardEvent = KeyboardEvent;
  self.MouseEvent = MouseEvent;
  self.WheelEvent = WheelEvent;
  self.DragEvent = DragEvent;
  self.MessageEvent = MessageEvent;
  self.PromiseRejectionEvent = PromiseRejectionEvent;
  self.CustomEvent = CustomEvent;
  self.EventTarget = EventTarget;
  
  self.URL = URL;

  self.fetch = (u, options) => {
    if (typeof u === 'string') {
      const blob = URL.lookupObjectURL(u);
      if (blob) {
        return Promise.resolve(new Response(blob));
      } else {
        u = _normalizeUrl(u);
        return fetch(u, options);
      }
    } else {
      return fetch(u, options);
    }
  };
  self.Request = Request;
  self.Response = Response;
  self.Headers = Headers;
  self.Blob = Blob;
  self.FormData = FormData;
  self.XMLHttpRequest = (Old => {
    class XMLHttpRequest extends Old {
      open(method, url, async, username, password) {
        const blob = URL.lookupObjectURL(url);
        if (blob) {
          return super.open(method, blob, async, username, password);
        } else {
          url = _normalizeUrl(url);
          return super.open(method, url, async, username, password);
        }
      }
      get response() {
        if (this.responseType === 'blob') {
          return new Blob(super.response, {
            type: this.getResponseHeader('content-type') || 'application/octet-stream',
          });
        } else {
          return super.response;
        }
      }
    }
    for (const k in Old) {
      XMLHttpRequest[k] = Old[k];
    }
    return XMLHttpRequest;
  })(XMLHttpRequest);
  self.WebSocket = WebSocket;
  self.FileReader = FileReader;
  self.crypto = {
    getRandomValues(typedArray) {
      crypto.randomFillSync(Buffer.from(typedArray.buffer, typedArray.byteOffset, typedArray.byteLength));
      return typedArray;
    },

    subtle: {
      digest(algo, bytes) {
        switch (algo) {
          case 'SHA-1': {
            algo = 'sha1';
            break;
          }
          case 'SHA-256': {
            algo = 'sha256';
            break;
          }
          case 'SHA-384': {
            algo = 'sha384';
            break;
          }
          case 'SHA-512': {
            algo = 'sha512';
            break;
          }
          default: throw new Error(`unknown algorithm: ${algo}`);
        }
        const hash = crypto.createHash(algo).update(bytes).digest();
        const result = new ArrayBuffer(hash.byteLength);
        new Buffer(result).set(hash);
        return Promise.resolve(result);
      },
    },
  };
  
  self.Worker = Worker;
  
  self.postMessage = (message, transferList) => parentPort.postMessage({
    method: 'postMessage',
    message,
  }, transferList);
  Object.defineProperty(self, 'onmessage', {
    get() {
      return this.listeners('message')[0];
    },
    set(onmessage) {
      self.on('message', onmessage);
    },
  });
})(global);

let baseUrl = '';
function setBaseUrl(newBaseUrl) {
  baseUrl = newBaseUrl;
}
global.setBaseUrl = setBaseUrl;
const _normalizeUrl = src => utils._normalizeUrl(src, baseUrl);

const SYNC_REQUEST_BUFFER_SIZE = 5 * 1024 * 1024; // TODO: we can make this unlimited with a streaming buffer + atomics loop
function getScript(url) {
  let match;
  if (match = url.match(/^data:.+?(;base64)?,(.*)$/)) {
    if (match[1]) {
      return Buffer.from(match[2], 'base64').toString('utf8');
    } else {
      return match[2];
    }
  } else if (match = url.match(/^file:\/\/(.*)$/)) {
    return fs.readFileSync(match[1], 'utf8');
  } else {
    const sab = new SharedArrayBuffer(Int32Array.BYTES_PER_ELEMENT*3 + SYNC_REQUEST_BUFFER_SIZE);
    const int32Array = new Int32Array(sab);
    const worker = new WorkerBase(path.join(__dirname, 'request.js'), {
      workerData: {
        url: _normalizeUrl(url),
        int32Array,
      },
    });
    worker.on('error', err => {
      console.warn(err.stack);
    });
    Atomics.wait(int32Array, 0, 0);
    const status = new Uint32Array(sab, Int32Array.BYTES_PER_ELEMENT*1, 1)[0];
    const length = new Uint32Array(sab, Int32Array.BYTES_PER_ELEMENT*2, 1)[0];
    const result = Buffer.from(sab, Int32Array.BYTES_PER_ELEMENT*3, length).toString('utf8');
    if (status >= 200 && status < 300) {
      return result;
    } else {
      throw new Error(`fetch ${url} failed (${JSON.stringify(status)}): ${result}`);
    }
  }
}
function importScripts() {
  for (let i = 0; i < arguments.length; i++) {
    const importScriptPath = arguments[i];
    const importScriptSource = getScript(importScriptPath);
    vm.runInThisContext(importScriptSource, global, {
      filename: /^https?:/.test(importScriptPath) ? importScriptPath : 'data-url://',
    });
  }
}
global.importScripts = importScripts;

parentPort.on('message', m => {
  switch (m.method) {
    case 'runRepl': {
      let result, err;
      try {
        result = util.inspect(eval(m.jsString));
      } catch(e) {
        err = e.stack;
      }
      parentPort.postMessage({
        method: 'response',
        requestKey: m.requestKey,
        result,
        error: err,
      });
      break;
    }
    case 'runAsync': {
      let result, err;
      try {
<<<<<<< HEAD
        result = window.onrunasync ? window.onrunasync(m.request) : null;
=======
        result = global.onrunasync ? global.onrunasync(m.jsString) : null;
>>>>>>> 2cba31a4
      } catch(e) {
        err = e.stack;
      }
      if (!err) {
        Promise.resolve(result)
          .then(result => {
            parentPort.postMessage({
              method: 'response',
              requestKey: m.requestKey,
              result,
            });
          });
      } else {
        parentPort.postMessage({
          method: 'response',
          requestKey: m.requestKey,
          error: err,
        });
      }
      break;
    }
    case 'postMessage': {
      try {
        const e = new MessageEvent('messge', {
          data: m.message,
        });
        global.emit('message', e);
      } catch(err) {
        console.warn(err.stack);
      }
      break;
    }
    default: throw new Error(`invalid method: ${JSON.stringify(m.method)}`);
  }
});

function close() {
  global.onexit && global.onexit();
  process.exit(); // thread exit
};
global.close = close;
parentPort.on('close', close);

// run init module

/* if (workerData.args) {
  global.args = workerData.args;
} */

process.on('uncaughtException', err => {
  console.warn(err.stack);
});
process.on('unhandledRejection', err => {
  console.warn(err.stack);
});

if (initModule) {
  require(initModule);
}

if (!args.require) {
  global.require = undefined;
}
global.process = undefined;<|MERGE_RESOLUTION|>--- conflicted
+++ resolved
@@ -315,11 +315,7 @@
     case 'runAsync': {
       let result, err;
       try {
-<<<<<<< HEAD
-        result = window.onrunasync ? window.onrunasync(m.request) : null;
-=======
-        result = global.onrunasync ? global.onrunasync(m.jsString) : null;
->>>>>>> 2cba31a4
+        result = window.onrunasync ? window.onrunasync(m.jsString) : null;
       } catch(e) {
         err = e.stack;
       }
