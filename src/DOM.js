const path = require('path');
const fs = require('fs');
const url = require('url');
const vm = require('vm');
const util = require('util');
const {parentPort} = require('worker_threads');

const {process} = global;

const css = require('css');
const he = require('he');
const parse5 = require('parse5');
const parseIntStrict = require('parse-int');
const selector = require('window-selector');
const {fetch} = require('./fetch');
const {Blob} = fetch;
const htmlUnescape = require('unescape');

const bindings = require('./native-bindings');
const {Event, EventTarget, MessageEvent, MouseEvent, ErrorEvent} = require('./Event');
const {_makeWindow} = require('./WindowVm');
const GlobalContext = require('./GlobalContext');
const symbols = require('./symbols');
const {_elementGetter, _elementSetter, _normalizeUrl} = require('./utils');
const {XRRigidTransform} = require('./XR');
const {ElectronVm} = require('./electron-vm.js');

he.encode.options.useNamedReferences = true;

const _promiseSerial = async promiseFns => {
  for (let i = 0; i < promiseFns.length; i++) {
    await promiseFns[i]();
  }
};
const _loadPromise = el => new Promise((accept, reject) => {
  const load = () => {
    _cleanup();
    accept();
  };
  const error = err => {
    _cleanup();
    reject(err);
  };
  const _cleanup = () => {
    el.removeListener('load', load);
    el.removeListener('error', error);
  };
  el.on('load', load);
  el.on('error', error);
});

const EMPTY_ARRAY = [];

class DOMRect {
  constructor(x = 0, y = 0, w = 0, h = 0) {
    this.x = x;
    this.y = y;
    this.width = w;
    this.height = h;
    this.left = w >= 0 ? x : x + w;
    this.top = h >= 0 ? y : y + h;
    this.right = w >= 0 ? x + w : x;
    this.bottom = h >= 0 ? y + h : y;
  }
}
module.exports.DOMRect = DOMRect;

class DOMPoint {
  constructor(x = 0, y = 0, z = 0, w = 1) {
    if (typeof x === 'object') {
      this.values = x;
    } else {
      this.values = new Float32Array(4);
      this.x = x;
      this.y = y;
      this.z = z;
      this.w = w;
    }
  }
  get x() {
    return this.values[0];
  }
  set x(x) {
    this.values[0] = x;
  }
  get y() {
    return this.values[1];
  }
  set y(y) {
    this.values[1] = y;
  }
  get z() {
    return this.values[2];
  }
  set z(z) {
    this.values[2] = z;
  }
  get w() {
    return this.values[3];
  }
  set w(w) {
    this.values[3] = w;
  }
}
module.exports.DOMPoint = DOMPoint;
GlobalContext.DOMPoint = DOMPoint;

class NodeList extends Array {
  constructor(nodes) {
    super();

    if (Array.isArray(nodes)) {
      this.push.apply(this, nodes);
    }
  }

  item(k) {
    const v = this[k];
    return v !== undefined ? v : null;
  }
}
module.exports.NodeList = NodeList;

class HTMLCollection extends Array {
  constructor(nodes) {
    super();

    if (Array.isArray(nodes)) {
      this.push.apply(this, nodes);
    }
  }
}
module.exports.HTMLCollection = HTMLCollection;

class Node extends EventTarget {
  constructor(window) {
    super();

    this.parentNode = null;
    this.childNodes = new NodeList();
    this.ownerDocument = window.document;

    this[symbols.windowSymbol] = window;
  }

  get parentElement() {
    if (this.parentNode && this.parentNode.nodeType === Node.ELEMENT_NODE) {
      return this.parentNode;
    } else {
      return null;
    }
  }
  set parentElement(parentElement) {}

  get nextSibling() {
    if (this.parentNode) {
      const selfIndex = this.parentNode.childNodes.indexOf(this);
      const nextIndex = selfIndex + 1;
      if (nextIndex < this.parentNode.childNodes.length) {
        return this.parentNode.childNodes[nextIndex];
      } else {
        return null;
      }
    } else {
      return null;
    }
  }
  set nextSibling(nextSibling) {}
  get previousSibling() {
    if (this.parentNode) {
      const selfIndex = this.parentNode.childNodes.indexOf(this);
      const prevIndex = selfIndex - 1;
      if (prevIndex >= 0) {
        return this.parentNode.childNodes[prevIndex];
      } else {
        return null;
      }
    } else {
      return null;
    }
  }
  set previousSibling(previousSibling) {}

  get nextElementSibling() {
    if (this.parentNode) {
      const selfIndex = this.parentNode.childNodes.indexOf(this);
      for (let i = selfIndex + 1; i < this.parentNode.childNodes.length; i++) {
        const childNode = this.parentNode.childNodes[i];
        if (childNode.nodeType === Node.ELEMENT_NODE) {
          return childNode;
        }
      }
      return null;
    } else {
      return null;
    }
  }
  set nextElementSibling(nextElementSibling) {}
  get previousElementSibling() {
    if (this.parentNode) {
      const selfIndex = this.parentNode.childNodes.indexOf(this);
      for (let i = selfIndex - 1; i >= 0; i--) {
        const childNode = this.parentNode.childNodes[i];
        if (childNode.nodeType === Node.ELEMENT_NODE) {
          return childNode;
        }
      }
      return null;
    } else {
      return null;
    }
  }
  set previousElementSibling(previousElementSibling) {}

  get nodeValue() {
    return null;
  }
  set nodeValue(nodeValue) {}

  contains(el) {
    for (;;) {
      if (el === this) {
        return true;
      } else if (el.parentNode) {
        el = el.parentNode;
      } else {
        return false;
      }
    }
  }

  get isConnected() {
    for (let el = this; el; el = el.parentNode) {
      if (el.parentNode === el.ownerDocument) {
        return true;
      }
    }
    return false;
  }
  set isConnected(isConnected) {}

  cloneNode(deep = false) {
    return _cloneNode(deep, this);
  }

  _dispatchEventOnDocumentReady() {
    if (this.ownerDocument.readyState === 'complete') {
      this.dispatchEvent.apply(this, arguments);
    } else {
      const args = Array.from(arguments);

      const _readystatechange = () => {
        if (this.ownerDocument.readyState === 'complete') {
          this.ownerDocument.removeEventListener('readystatechange', _readystatechange);

          process.nextTick(() => {
            const el = args[0].target;
            el.dispatchEvent.apply(el, args);
          });
        }
      };
      this.ownerDocument.addEventListener('readystatechange', _readystatechange);
    }
  }
}

/**
 * Clone node. Internal function to not expose the `sourceNode` and `parentNode` args
 * used to facilitate recursive cloning.
 *
 * @param {boolean} deep - Recursive.
 * @param {object} sourceNode - Node to clone.
 * @param {parentNode} parentNode - Used for recursive cloning to attach parent.
 */
function _cloneNode(deep, sourceNode, parentNode) {
  const clone = new sourceNode.constructor(sourceNode[symbols.windowSymbol]);
  clone.attrs = sourceNode.attrs;
  clone.tagName = sourceNode.tagName;
  clone.value = sourceNode.value;

  // Link the parent.
  if (parentNode) { clone.parentNode = parentNode; }

  // Copy children.
  if (deep) {
    clone.childNodes = new NodeList(
      sourceNode.childNodes.map(childNode =>
        _cloneNode(true, childNode, clone)
      )
    );
  }

  return clone;
}

Node.ELEMENT_NODE = 1;
Node.TEXT_NODE = 3;
Node.PROCESSING_INSTRUCTION_NODE = 7;
Node.COMMENT_NODE = 8;
Node.DOCUMENT_NODE = 9;
Node.DOCUMENT_TYPE_NODE = 10;
Node.DOCUMENT_FRAGMENT_NODE = 11;
module.exports.Node = Node;

const _setAttributeRaw = (el, prop, value) => {
  if (prop === 'length') {
    el.attrs.length = value;
  } else {
    const attr = el.attrs.find(attr => attr.name === prop);
    if (!attr) {
      const attr = {
        name: prop,
        value,
      };
      el.attrs.push(attr);
      el._emit('attribute', prop, value, null);
    } else {
      const oldValue = attr.value;
      attr.value = value;
      el._emit('attribute', prop, value, oldValue);
    }
  }
};

const _makeAttr = attr => attr && ({ // XXX should be class Attr
  name: attr.name,
  value: attr.value,
  nodeName: attr.name,
  nodeValue: attr.value,
});
const _makeAttributesProxy = el => new Proxy(el.attrs, {
  get(target, prop) {
    const propN = parseIntStrict(prop);
    if (propN !== undefined) {
      return _makeAttr(target[propN]);
    } else if (prop === 'length') {
      return target.length;
    } else {
      return _makeAttr(target.find(attr => attr.name === prop));
    }
  },
  set(target, prop, value) {
    _setAttributeRaw(el, prop, value);
    return true;
  },
  deleteProperty(target, prop) {
    const index = target.findIndex(attr => attr.name === prop);
    if (index !== -1) {
      const oldValue = target[index].value;
      target.splice(index, 1);
      el._emit('attribute', prop, null, oldValue);
    }
    return true;
  },
  has(target, prop) {
    if (typeof prop === 'number') {
      return target[prop] !== undefined;
    } else if (prop === 'length') {
      return true;
    } else {
      return target.findIndex(attr => attr.name === prop) !== -1;
    }
  },
});

const _makeChildrenProxy = el => {
  const {HTMLElement} = el.ownerDocument.defaultView;

  const result = [];
  result.item = i => {
    if (typeof i === 'number') {
      return result[i];
    } else {
      return undefined;
    }
  };
  result.update = () => {
    result.length = 0;

    for (let i = 0; i < el.childNodes.length; i++) {
      const childNode = el.childNodes[i];
      if (childNode instanceof HTMLElement) {
        result.push(childNode);
      }
    }
  };
  result.update();
  return result;
};

const _cssText = style => {
  let styleString = '';
  for (const k in style) {
    const v = style[k];
    if (v !== undefined) {
      styleString += (styleString.length > 0 ? ' ' : '') + k + ': ' + v + ';';
    }
  }
  return styleString;
};

const _makeStyleProxy = el => {
  const style = {};
  let needsReset = true;
  const _reset = () => {
    needsReset = false;
    let stylesheet, err;
    try {
      stylesheet = css.parse(`x{${el.getAttribute('style')}}`).stylesheet;
    } catch(e) {
      err = e;
    }
    if (!err) {
      for (const k in style) {
        delete style[k];
      }
      const {rules} = stylesheet;
      for (let j = 0; j < rules.length; j++) {
        const rule = rules[j];
        const {declarations} = rule;
        for (let k = 0; k < declarations.length; k++) {
          let {property, value} = declarations[k];
          if (/^\.[0-9]+[a-z]*$/i.test(value)) {
            value = '0' + value;
          }
          style[property] = value;
        }
      }
    }
  };
  const _getValue = (style, key) => {
    if (needsReset) {
      _reset();
    }
    return style[key];
  };
  const _setValue = (style, key, value) => {
    if (key === 'cssText') {
      el.setAttribute('style', value);
    } else {
      style[key] = value;
      el.setAttribute('style', _cssText(style));
    }
  };
  const _removeValue = (style, key, value) => {
    delete style[key];
    el.setAttribute('style', _cssText(style));
  };
  const _makeProxy = (style, getValue, setValue, removeValue) => new Proxy({}, {
    get(target, key) {
      if (key === 'reset') {
        return _reset;
      } else if (key === 'clone') {
        return () => {
          if (needsReset) {
            _reset();
          }

          const newStyle = {};
          for (const k in style) {
            const v = style[k];
            if (v !== undefined) {
              newStyle[k] = v;
            }
          }

          const _getValue = (style, key) => style[key];
          const _setValue = (style, key, value) => {
            style[key] = value;
          };
          const _removeValue = (style, key) => {
            delete style[value];
          };
          return _makeProxy(newStyle, _getValue, _setValue, _removeValue);
        };
      } else if (key === 'cssText') {
        return el.getAttribute('style') || '';
      } else if (key === 'length') {
        return Object.keys(style).length;
      } else if (key === 'getPropertyPriority') {
        return () => '';
      } else if (key === 'getPropertyValue') {
        return key => getValue(style, key);
      } else if (key === 'setProperty') {
        return (propertyName, value, priority) => {
          setValue(style, propertyName, value);
        };
      } else if (key === 'removeProperty') {
        return property => {
          removeValue(style, property);
        };
      } else if (key === 'item') {
        return k => {
          const n = parseInt(k, 10);
          if (!isNaN(n)) {
            const keys = Object.keys(style);
            const key = keys[n];
            return style[key];
          } else {
            return undefined;
          }
        };
      } else {
        return getValue(style, key);
      }
    },
    set(target, key, value) {
      setValue(style, key, value);
      return true;
    },
  });
  return _makeProxy(style, _getValue, _setValue, _removeValue);
};

const _dashToCamelCase = s => {
  let match = s.match(/^data-(.+)$/);
  if (match) {
    s = match[1];
    s = s.replace(/-([a-z])/g, (all, letter) => letter.toUpperCase());
    return s;
  } else {
    return null;
  }
};

const _camelCaseToDash = s => {
  if (!/-[a-z]/.test(s)) {
    s = 'data-' + s;
    s = s.replace(/([A-Z])/g, (all, letter) => '-' + letter.toLowerCase());
    return s;
  } else {
    return null;
  }
};

const _makeDataset = el => new Proxy(el, {
  get(target, key) {
    for (let i = 0; i < target.attrs.length; i++) {
      const attr = target.attrs[i];
      if (_dashToCamelCase(attr.name) === key) {
        return attr.value;
      }
    }
  },
  set(target, key, value) {
    const dashName = _camelCaseToDash(key);
    if (dashName) {
      _setAttributeRaw(target, dashName, value);
    }
    return true;
  },
  getOwnPropertyDescriptor(target, key) {
    for (let i = 0; i < target.attrs.length; i++) {
      const attr = target.attrs[i];
      if (_dashToCamelCase(attr.name) === key) {
        return Reflect.getOwnPropertyDescriptor(target.attrs, i);
      }
    }
  },
  ownKeys(target) {
    const result = [];
    for (let i = 0; i < target.attrs.length; i++) {
      const camelCase = _dashToCamelCase(target.attrs[i].name);
      if (camelCase !== null) {
        result.push(camelCase);
      }
    }
    return result;
  },
});

const autoClosingTags = {
  area: true,
  base: true,
  br: true,
  embed: true,
  hr: true,
  iframe: true,
  img: true,
  input: true,
  link: true,
  meta: true,
  param: true,
  source: true,
  track: true,
  window: true,
};

const _defineId = (window, id, el) => {
  let value;
  Object.defineProperty(window, id, {
    get() {
      if (value !== undefined) {
        return value;
      } else if (el.ownerDocument.documentElement.contains(el) && el.getAttribute('id') === id) {
        return el;
      }
    },
    set(newValue) {
      value = newValue;
    },
    configurable: true,
  });
};

class DOMTokenList extends Array {
  constructor(onchange) {
    super();

    this.onchange = onchange;
  }

  item(k) {
    const v = this[k];
    return v !== undefined ? v : null;
  }

  add() {
    for (let i = 0; i < arguments.length; i++) {
      const name = '' + arguments[i];

      if (this.indexOf(name) !== -1) {
        continue;
      }

      this.push(name);
    }

    this.onchange(this.toString());

    return this;
  }

  remove() {
    var index,
        name,
        i,
        j;

    for (i = 0; i < arguments.length; i += 1) {
      name = arguments[i] + '';
      index = this.indexOf(name);

      if (index < 0) {
        continue;
      }

      for (j = index; j < this.length - 1; j++) {
        this[index] = this[index + 1];
      }
      this.length--;
    }

    this.onchange(this.toString());

    return this;
  }

  contains(name) {
    name += '';
    return this.indexOf(name) !== -1;
  }

  toggle(name, force) {
    name += '';

    if (force === true) {
      return this.add(name);
    }
    if (force === false) {
      return this.remove(name);
    }

    return this[this.contains(name) ? 'remove' : 'add'](name);
  }

  toString() {
    return this.join(' ');
  }
}
module.exports.DOMTokenList = DOMTokenList;

const _resetClassList = (classList, className) => {
  classList.length = 0;

  const classes = className
    .replace(/^\s+|\s+$/g, '')
    .split(/\s+/);
  for (let i = 0; i < classes.length; i += 1) {
    if (classes[i]) {
      classList.push(classes[i]);
    }
  }
};

class Element extends Node {
  constructor(window, tagName = 'DIV', attrs = [], value = '', location = null) {
    super(window);

    this.tagName = tagName;
    this.attrs = attrs;
    this.value = value;
    this.location = location;

    this._attributes = null;
    this._children = null;
    this._innerHTML = '';
    this._classList = null;
    this._dataset = null;

    this.on('attribute', (name, value) => {
      if (name === 'id') {
        if (this.ownerDocument.defaultView[value] === undefined) {
          _defineId(this.ownerDocument.defaultView, value, this);
        }
      } else if (name === 'class' && this._classList) {
        _resetClassList(this._classList, value);
      }
    });
    this.on('children', (addedNodes, removedNodes, previousSibling, nextSiblings) => {
      for (let i = 0; i < addedNodes.length; i++) {
        addedNodes[i]._emit('attached');
      }
      for (let i = 0; i < removedNodes.length; i++) {
        removedNodes[i]._emit('removed');
      }
    });
  }

  get nodeType() {
    return Node.ELEMENT_NODE;
  }
  set nodeType(nodeType) {}

  get nodeName() {
    return this.tagName;
  }
  set nodeName(nodeName) {}

  get attributes() {
    if (!this._attributes) {
      this._attributes = _makeAttributesProxy(this);
    }
    return this._attributes;
  }
  set attributes(attributes) {}

  get children() {
    if (!this._children) {
      this._children = _makeChildrenProxy(this);
    }
    return this._children;
  }
  set children(children) {}

  getAttribute(name) {
    const attr = this.attributes[name];
    return attr !== undefined ? attr.value : null;
  }
  setAttribute(name, value) {
    value = value + '';
    this.attributes[name] = value;
  }
  setAttributeNS(namespace, name, value) {
    this.setAttribute(name, value);
  }
  hasAttribute(name) {
    return name in this.attributes;
  }
  removeAttribute(name) {
    const oldValue = this.attributes[name];
    delete this.attributes[name];
  }

  getAttributeNames() {
    return this.attrs.map(attr => attr.name);
  }

  appendChild(childNode) {
    var newChildren = [];

    if (childNode.nodeType === Node.DOCUMENT_FRAGMENT_NODE) {
      // Appending DocumentFragment, append all children from node.
      let fragment = childNode;
      for (let i = 0; i < fragment.childNodes.length; i++) {
        let newChildNode = fragment.childNodes[i].cloneNode(true);
        this.childNodes.push(newChildNode);
        newChildNode.parentNode = this;
        newChildren.push(newChildNode);
      }
    } else {
      // Normal appendChild.
      if (childNode.parentNode) {
        childNode.parentNode.removeChild(childNode);
      }
      this.childNodes.push(childNode);
      childNode.parentNode = this;
      newChildren.push(childNode);
    }

    if (this._children) { this._children.update(); }

    // Notify observers.
    this._emit('children', newChildren, EMPTY_ARRAY,
               this.childNodes[this.childNodes.length - 2] || null, null);
    this.ownerDocument._emit('domchange');

    return childNode;
  }

  removeChild(childNode) {
    const index = this.childNodes.indexOf(childNode);
    if (index !== -1) {
      this.childNodes.splice(index, 1);
      childNode.parentNode = null;

      if (this._children) {
        this._children.update();
      }

      this._emit('children', [], [childNode], this.childNodes[index - 1] || null, this.childNodes[index] || null);
      this.ownerDocument._emit('domchange');

      return childNode;
    } else {
      throw new Error('The node to be removed is not a child of this node.');
    }
  }

  append() {
    for (let i = 0; i < arguments.length; i++) {
      const content = arguments[0];
      if (typeof content === 'string') {
        this.appendChild(this.ownerDocument.createTextNode(content));
      } else {
        this.appendChild(content);
      }
    }
  }
  remove() {
    if (this.parentNode !== null) {
      this.parentNode.removeChild(this);
    }
  }

  replaceChild(newChild, oldChild) {
    const index = this.childNodes.indexOf(oldChild);
    if (index !== -1) {
      this.childNodes.splice(index, 1, newChild);
      oldChild.parentNode = null;

      if (this._children) {
        this._children.update();
      }

      this._emit('children', [newChild], [oldChild], this.childNodes[index - 1] || null, this.childNodes[index] || null);
      this.ownerDocument._emit('domchange');

      return oldChild;
    } else {
      throw new Error('The node to be replaced is not a child of this node.');
    }
  }
  insertBefore(childNode, nextSibling) {
    let index = this.childNodes.indexOf(nextSibling);
    if (index !== -1) {
      index = this.childNodes.length;
    }

    this.childNodes.splice(index, 0, childNode);
    childNode.parentNode = this;

    if (this._children) {
      this._children.update();
    }

    this._emit('children', [childNode], [], this.childNodes[index - 1] || null, this.childNodes[index + 1] || null);
    this.ownerDocument._emit('domchange');
  }
  insertAdjacentHTML(position, text) {
    const _getEls = text => parse5.parseFragment(text, {
      locationInfo: true,
    })
      .childNodes
      .map(childNode =>
        GlobalContext._fromAST(childNode, this.ownerDocument.defaultView, this, this.ownerDocument, true)
      );
    switch (position) {
      case 'beforebegin': {
        const index = this.parentNode.childNodes.indexOf(this);
        const newChildNodes = _getEls(text);
        this.parentNode.childNodes.splice.apply(this.parentNode.childNodes, [
          index,
          0,
        ].concat(newChildNodes));
        this.parentNode._emit('children', newChildNodes, [], null, null);
        break;
      }
      case 'afterbegin': {
        const newChildNodes = _getEls(text);
        this.childNodes.splice.apply(this.childNodes, [
          0,
          0,
        ].concat(newChildNodes));
        this._emit('children', newChildNodes, [], null, null);
        break;
      }
      case 'beforeend': {
        const newChildNodes = _getEls(text);
        this.childNodes.splice.apply(this.childNodes, [
          this.childNodes.length,
          0,
        ].concat(newChildNodes));
        this._emit('children', newChildNodes, [], null, null);
        break;
      }
      case 'afterend': {
        const index = this.parentNode.childNodes.indexOf(this);
        const newChildNodes = _getEls(text);
        this.parentNode.childNodes.splice.apply(this.parentNode.childNodes, [
          index + 1,
          0,
        ].concat(newChildNodes));
        this.parentNode._emit('children', newChildNodes, [], null, null);
        break;
      }
      default: {
        throw new Error('invalid position: ' + position);
        break;
      }
    }
  }

  get firstChild() {
    return this.childNodes.length > 0 ? this.childNodes[0] : null;
  }
  set firstChild(firstChild) {}
  get lastChild() {
    return this.childNodes.length > 0 ? this.childNodes[this.childNodes.length - 1] : null;
  }
  set lastChild(lastChild) {}

  get firstElementChild() {
    for (let i = 0; i < this.childNodes.length; i++) {
      const childNode = this.childNodes[i];
      if (childNode.nodeType === Node.ELEMENT_NODE) {
        return childNode;
      }
    }
    return null;
  }
  set firstElementChild(firstElementChild) {}
  get lastElementChild() {
    for (let i = this.childNodes.length - 1; i >= 0; i--) {
      const childNode = this.childNodes[i];
      if (childNode.nodeType === Node.ELEMENT_NODE) {
        return childNode;
      }
    }
    return null;
  }
  set lastElementChild(lastElementChild) {}

  get childElementCount() {
    let result = 0;
    for (let i = 0; i < this.childNodes.length; i++) {
      if (this.childNodes[i].nodeType === Node.ELEMENT_NODE) {
        result++;
      }
    }
    return result;
  }
  set childElementCount(childElementCount) {}

  get id() {
    return this.getAttribute('id') || '';
  }
  set id(id) {
    id = id + '';
    this.setAttribute('id', id);
  }

  get className() {
    return this.getAttribute('class') || '';
  }
  set className(className) {
    className = className + '';
    this.setAttribute('class', className);
  }

  get classList() {
    if (!this._classList) {
      this._classList = new DOMTokenList(className => {
        _setAttributeRaw(this, 'class', className);
      });
    }
    return this._classList;
  }
  set classList(classList) {}

  getElementById(id) {
    id = id + '';
    return selector.find(this, '#' + id, true);
  }
  getElementByClassName(className) {
    className = className + '';
    return selector.find(this, '.' + className, true);
  }
  getElementByTagName(tagName) {
    tagName = tagName + '';
    return selector.find(this, tagName, true);
  }
  querySelector(s) {
    s = s + '';
    return selector.find(this, s, true);
  }
  getElementsById(id) {
    id = id + '';
    return selector.find(this, '#' + id);
  }
  getElementsByClassName(className) {
    className = className + '';
    return selector.find(this, '.' + className);
  }
  getElementsByTagName(tagName) {
    tagName = tagName + '';
    return selector.find(this, tagName);
  }
  querySelectorAll(s) {
    s = s + '';
    return selector.find({
      traverse: fn => {
        for (let i = 0; i < this.childNodes.length; i++) {
          this.childNodes[i].traverse(fn);
        }
      },
    }, s);
  }
  matches(s) {
    s = s + '';
    return selector.matches(this, s);
  }
  closest(s) {
    for (let el = this; el; el = el.parentNode) {
      if (el.matches(s)) {
        return el;
      }
    }
    return null;
  }

  getBoundingClientRect() {
    return new DOMRect(0, 0, this.clientWidth, this.clientHeight);
  }

  focus() {
    const document = this.tagName === 'DOCUMENT' ? this : this.ownerDocument;
    document.activeElement.dispatchEvent(new Event('blur', {
      target: document.activeElement,
    }));

    document.activeElement = this;
    this.dispatchEvent(new Event('focus', {
      target: this,
    }));
  }

  blur() {
    const document = this.ownerDocument;
    if (document.activeElement !== document.body) {
      document.body.focus();
    }
  }

  click() {
    this.dispatchEvent(new MouseEvent('click'));
  }

  get clientWidth() {
    switch (this.tagName) {
      case 'DOCUMENT':
      case 'HTML':
      case 'BODY': {
        const ownerDocument = this.ownerDocument || this;
        return ownerDocument.defaultView.innerWidth;
      }
      case 'CANVAS':
      case 'IMAGE':
      case 'VIDEO':
        return this.width;
      default:
        return 0;
    }
  }
  set clientWidth(clientWidth) {}
  get clientHeight() {
    switch (this.tagName) {
      case 'DOCUMENT':
      case 'HTML':
      case 'BODY': {
        const ownerDocument = this.ownerDocument || this;
        return ownerDocument.defaultView.innerHeight;
      }
      case 'CANVAS':
      case 'IMAGE':
      case 'VIDEO':
        return this.height;
      default:
        return 0;
    }
  }
  set clientHeight(clientHeight) {}

  get dataset() {
    if (!this._dataset) {
      this._dataset = _makeDataset(this);
    }
    return this._dataset;
  }
  set dataset(dataset) {}

  get innerHTML() {
    return parse5.serialize(this);
  }
  set innerHTML(innerHTML) {
    innerHTML = innerHTML + '';
    const oldChildNodes = this.childNodes;
    const newChildNodes = new NodeList(
      parse5.parseFragment(innerHTML, {
        locationInfo: true,
      })
        .childNodes
        .map(childNode =>
          GlobalContext._fromAST(childNode, this.ownerDocument.defaultView, this, this.ownerDocument, true)
        )
    );
    this.childNodes = newChildNodes;

    if (this._children) {
      this._children.update();
    }

    this._emit('children', newChildNodes, oldChildNodes, null, null);
    this.ownerDocument._emit('domchange');

    _promiseSerial(newChildNodes.map(childNode => () => GlobalContext._runHtml(childNode, this.ownerDocument.defaultView)))
      .catch(err => {
        console.warn(err);
      });

    this._emit('innerHTML', innerHTML);
  }

  get innerText() {
    return he.encode(this.innerHTML);
  }
  set innerText(innerText) {
    innerText = innerText + '';
    this.innerHTML = he.decode(innerText);
  }

  get textContent() {
    let result = '';
    const _recurse = el => {
      if (el.nodeType === Node.TEXT_NODE) {
        result += el.value;
      } else if (el.childNodes) {
        for (let i = 0; i < el.childNodes.length; i++) {
          _recurse(el.childNodes[i]);
        }
      }
    };
    _recurse(this);
    return result;
  }
  set textContent(textContent) {
    textContent = textContent + '';

    while (this.childNodes.length > 0) {
      this.removeChild(this.childNodes[this.childNodes.length - 1]);
    }
    this.appendChild(this.ownerDocument.createTextNode(textContent));
  }

  get onclick() {
    return _elementGetter(this, 'click');
  }
  set onclick(onclick) {
    _elementSetter(this, 'click', onclick);
  }
  get onmousedown() {
    return _elementGetter(this, 'mousedown');
  }
  set onmousedown(onmousedown) {
    _elementSetter(this, 'mousedown', onmousedown);
  }
  get onmouseup() {
    return _elementGetter(this, 'mouseup');
  }
  set onmouseup(onmouseup) {
    _elementSetter(this, 'mouseup', onmouseup);
  }

  /**
   * Also the output when logging to console or debugger.
   */
  get outerHTML() {
    const _getIndent = depth => Array(depth*2 + 1).join(' ');
    const _recurse = (el, depth = 0) => {
      let result = '';
      if (el.tagName) {
        const tagName = el.tagName.toLowerCase();
        const indent = _getIndent(depth);
        const isAutoClosingTag = autoClosingTags[tagName];

        result += indent;
        result += '<' + tagName;
        for (let i = 0; i < el.attrs.length; i++) {
          const attr = el.attrs[i];
          result += ' ' + attr.name + '=' + JSON.stringify(attr.value);
        }
        if (isAutoClosingTag) {
          result += '/';
        }
        result += '>';

        if (!isAutoClosingTag) {
          let childrenResult = '';
          const childNodes = el.childNodes.concat(el.contentDocument ? [el.contentDocument] : []);
          for (let i = 0; i < childNodes.length; i++) {
            const childResult = _recurse(childNodes[i], depth + 1);
            if (childResult && !childrenResult) {
              childrenResult += '\n';
            }
            childrenResult += childResult;
          }
          if (childrenResult) {
            result += childrenResult;
            result += indent;
          }
          result += '</' + tagName + '>';
        }
        if (depth !== 0) {
          result += '\n';
        }
      } else if (el.constructor.name === 'Text' && /\S/.test(el.value)) {
        result += _getIndent(depth);
        result += el.value;
        if (depth !== 0) {
          result += '\n';
        }
      } else if (el.constructor.name === 'Comment') {
        result += _getIndent(depth);
        result += '<!--' + el.value + '-->';
        if (depth !== 0) {
          result += '\n';
        }
      }
      return result;
    };
    return _recurse(this);
  }

  requestPointerLock() {
    if (this.ownerDocument[symbols.pointerLockElementSymbol] === null) {
      this.ownerDocument[symbols.pointerLockElementSymbol] = this;

      process.nextTick(() => {
        this.ownerDocument._emit('pointerlockchange');
      });
    }
  }

  requestFullscreen() {
    /* if (this.ownerDocument[symbols.fullscreenElementSymbol] === null) { // XXX
      this.ownerDocument[symbols.fullscreenElementSymbol] = this;

      process.nextTick(() => {
        this.ownerDocument._emit('fullscreenchange');
      });
    } */
  }

  /**
   * For logging to console or debugger.
   */
  [util.inspect.custom]() {
    return this.outerHTML;
  }

  traverse(fn) {
    const _recurse = node => {
      const result = fn(node);
      if (result !== undefined) {
        return result;
      } else {
        if (node.childNodes) {
          for (let i = 0; i < node.childNodes.length; i++) {
            const result = _recurse(node.childNodes[i]);
            if (result !== undefined) {
              return result;
            }
          }
        }
        if (node.contentDocument) {
          return _recurse(node.contentDocument);
        }
      }
    };
    return _recurse(this);
  }
  async traverseAsync(fn) {
    const nodes = [];
    (function _recurse(node) {
      nodes.push(node);
      if (node.childNodes) {
        for (let i = 0; i < node.childNodes.length; i++) {
          _recurse(node.childNodes[i]);
        }
      }
      if (node.contentDocument) {
        _recurse(node.contentDocument);
      }
    })(this);

    for (let i = 0; i < nodes.length; i++) {
      const result = await fn(nodes[i]);
      if (result !== undefined) {
        return result;
      }
    }
  }
}
module.exports.Element = Element;

class HTMLElement extends Element {
  constructor(window, tagName = 'DIV', attrs = [], value = '', location = null) {
    if (HTMLElement.upgradeElement) {
      return HTMLElement.upgradeElement;
    }

    const extension = window.customElements.extensions[tagName];
    if (extension) {
      attrs.push({
        name: 'is',
        value: extension,
      });
    }

    super(window, tagName, attrs, value, location);

    this._style = null;
    this[symbols.computedStyleSymbol] = null;

    this.on('attribute', (name, value) => {
      if (name === 'class' && this._classList) {
        _resetClassList(this._classList, value);
      } else if (name === 'style') {
        if (this._style) {
          this._style.reset();
        }
        if (this[symbols.computedStyleSymbol]) {
          this[symbols.computedStyleSymbol] = null;
        }
      }
    });
  }

  get offsetWidth() {
    return this.clientWidth;
  }
  set offsetWidth(offsetWidth) {}
  get offsetHeight() {
    return this.clientHeight;
  }
  set offsetHeight(offsetHeight) {}
  get offsetTop() {
    return 0;
  }
  set offsetTop(offsetTop) {}
  get offsetLeft() {
    return 0;
  }
  set offsetLeft(offsetLeft) {}

  get offsetParent() {
    const body = this.ownerDocument.body;
    for (let el = this; el; el = el.parentNode) {
      if (el.parentNode === body) {
        return body;
      }
    }
    return null;
  }
  set offsetParent(offsetParent) {}

  get style() {
    if (!this._style) {
      this._style = _makeStyleProxy(this);
    }
    return this._style;
  }
  set style(style) {}
}
HTMLElement.upgradeElement = null;
module.exports.HTMLElement = HTMLElement;

function getAnchorUrl(anchorEl) {
  return new url.URL(anchorEl.href, anchorEl.ownerDocument.defaultView.location.toString());
}

class HTMLAnchorElement extends HTMLElement {
  constructor(window, attrs = [], value = '', location = null) {
    super(window, 'A', attrs, value, location);
  }

  get href() {
    return this.getAttribute('href') || '';
  }
  set href(href) {
    href = href + '';
    this.setAttribute('href', href);
  }
  get hash() {
    return getAnchorUrl(this).hash || '';
  }
  set hash(hash) {
    hash = hash + '';
    const u = getAnchorUrl(this);
    u.hash = hash;
    this.href = u.href;
  }
  get host() {
    return getAnchorUrl(this).host || '';
  }
  set host(host) {
    host = host + '';
    const u = getAnchorUrl(this);
    u.host = host;
    this.href = u.href;
  }
  get hostname() {
    return getAnchorUrl(this).hostname || '';
  }
  set hostname(hostname) {
    hostname = hostname + '';
    const u = getAnchorUrl(this);
    u.hostname = hostname;
    this.href = u.href;
  }
  get password() {
    return getAnchorUrl(this).password || '';
  }
  set password(password) {
    password = password + '';
    const u = getAnchorUrl(this);
    u.password = password;
    this.href = u.href;
  }
  get origin() {
    return getAnchorUrl(this).origin || '';
  }
  set origin(origin) {
    origin = origin + '';
    const u = getAnchorUrl(this);
    u.origin = origin;
    this.href = u.href;
  }
  get pathname() {
    return getAnchorUrl(this).pathname || '';
  }
  set pathname(pathname) {
    pathname = pathname + '';
    const u = getAnchorUrl(this);
    u.pathname = pathname;
    this.href = u.href;
  }
  get port() {
    return getAnchorUrl(this).port || '';
  }
  set port(port) {
    port = port + '';
    const u = getAnchorUrl(this);
    u.port = port;
    this.href = u.href;
  }
  get protocol() {
    return getAnchorUrl(this).protocol || '';
  }
  set protocol(protocol) {
    protocol = protocol + '';
    const u = getAnchorUrl(this);
    u.protocol = protocol;
    this.href = u.href;
  }
  get search() {
    return getAnchorUrl(this).search || '';
  }
  set search(search) {
    search = search + '';
    const u = getAnchorUrl(this);
    u.search = search;
    this.href = u.href;
  }
  get username() {
    return getAnchorUrl(this).username || '';
  }
  set username(username) {
    username = username + '';
    const u = getAnchorUrl(this);
    u.username = username;
    this.href = u.href;
  }
}
module.exports.HTMLAnchorElement = HTMLAnchorElement;

class HTMLLoadableElement extends HTMLElement {
  constructor(window, tagName, attrs = [], value = '', location = null) {
    super(window, tagName, attrs, value, location);
  }

  get onload() {
    return _elementGetter(this, 'load');
  }
  set onload(onload) {
    _elementSetter(this, 'load', onload);
  }

  get onerror() {
    return _elementGetter(this, 'error');
  }
  set onerror(onerror) {
    _elementSetter(this, 'error', onerror);
  }
}
module.exports.HTMLLoadableElement = HTMLLoadableElement;

class HTMLHeadElement extends HTMLElement {
  constructor(window) {
    super(window, 'HEAD');
  }
}

class HTMLBodyElement extends HTMLElement {
  constructor(window) {
    super(window, 'BODY');
  }

  get clientWidth() {
    return this.ownerDocument.defaultView.innerWidth;
  }
  set clientWidth(clientWidth) {}
  get clientHeight() {
    return this.ownerDocument.defaultView.innerHeight;
  }
  set clientHeight(clientHeight) {}
}
module.exports.HTMLBodyElement = HTMLBodyElement;

class HTMLStyleElement extends HTMLLoadableElement {
  constructor(window, attrs = [], value = '', location = null) {
    super(window, 'STYLE', attrs, value, location);

    this.stylesheet = null;

    this.on('innerHTML', innerHTML => {
      Promise.resolve()
        .then(() => css.parse(innerHTML).stylesheet)
        .then(stylesheet => {
          this.stylesheet = stylesheet;
          this.ownerDocument.defaultView[symbols.styleEpochSymbol]++;
          this.dispatchEvent(new Event('load', {target: this}));
        })
        .catch(err => {
          const e = new ErrorEvent('error', {target: this});
          e.message = err.message;
          e.stack = err.stack;
          this.dispatchEvent(e);
        });
    });
  }

  get src() {
    return this.getAttribute('src') || '';
  }
  set src(src) {
    src = src + '';
    this.setAttribute('src', src);
  }

  get type() {
    type = type + '';
    return this.getAttribute('type') || '';
  }
  set type(type) {
    this.setAttribute('type', type);
  }

  set innerHTML(innerHTML) {
    innerHTML = innerHTML + '';
    this._emit('innerHTML', innerHTML);
  }

  [symbols.runSymbol]() {
    let running = false;
    if (this.childNodes.length > 0) {
      this.innerHTML = this.childNodes[0].value;
      running = true;
    }
    return running ? _loadPromise(this) : Promise.resolve();
  }
}
module.exports.HTMLStyleElement = HTMLStyleElement;

class HTMLLinkElement extends HTMLLoadableElement {
  constructor(window, attrs = [], value = '', location = null) {
    super(window, 'LINK', attrs, value, location);

    this.stylesheet = null;

    this.on('attribute', (name, value) => {
      if (this.isRunnable() && !this.readyState) {
        this.loadRunNow();
      }
    });
  }

  loadRunNow() {
    this.readyState = 'loading';

    const url = _mapUrl(this.href, this.ownerDocument.defaultView);

    return this.ownerDocument.resources.addResource((onprogress, cb) => {
      this.ownerDocument.defaultView.fetch(url)
        .then(res => {
          if (res.status >= 200 && res.status < 300) {
            return res.text();
          } else {
            return Promise.reject(new Error('link href got invalid status code: ' + res.status + ' : ' + url));
          }
        })
        .then(s => css.parse(s).stylesheet)
        .then(stylesheet => {
          this.stylesheet = stylesheet;
          this.ownerDocument.defaultView[symbols.styleEpochSymbol]++;

          this.readyState = 'complete';

          const e = new Event('load', {target: this});
          this._dispatchEventOnDocumentReady(e);

          cb();
        })
        .catch(err => {
          this.readyState = 'complete';

          const e = new ErrorEvent('error', {target: this});
          e.message = err.message;
          e.stack = err.stack;
          this._dispatchEventOnDocumentReady(e);

          cb(err);
        });
    });
  }

  get rel() {
    return this.getAttribute('rel') || '';
  }
  set rel(rel) {
    rel = rel + '';
    this.setAttribute('rel', rel);
  }

  get href() {
    return this.getAttribute('href') || '';
  }
  set href(href) {
    href = href + '';
    this.setAttribute('href', href);
  }

  get type() {
    type = type + '';
    return this.getAttribute('type') || '';
  }
  set type(type) {
    this.setAttribute('type', type);
  }

  isRunnable() {
    return this.rel === 'stylesheet' && !!this.href;
  }

  [symbols.runSymbol]() {
    if (this.isRunnable() && !this.readyState) {
      if (this.attributes.href) {
        return this.loadRunNow();
      }
    }
    return Promise.resolve();
  }
}
module.exports.HTMLLinkElement = HTMLLinkElement;

const _mapUrl = (u, window) => {
  const v = window[symbols.optionsSymbol].replacements[u];
  return v !== undefined ? v : u;
};
class HTMLScriptElement extends HTMLLoadableElement {
  constructor(window, attrs = [], value = '', location = null) {
    super(window, 'SCRIPT', attrs, value, location);

    this.readyState = null;

    const _loadRun = async => {
      if (!async) {
        this.ownerDocument[symbols.addRunSymbol](this.loadRunNow.bind(this));
      } else {
        this.loadRunNow();
      }
    };
    this.on('attribute', (name, value) => {
      if (name === 'src' && value && this.isRunnable() && this.isConnected && !this.readyState) {
        const async = this.getAttribute('async');
        _loadRun(async !== null ? async !== 'false' : false);
      }
    });
    this.on('attached', () => {
      if (this.getAttribute('src') && this.isRunnable() && this.isConnected && !this.readyState) {
        const async = this.getAttribute('async');
        _loadRun(async !== null ? async !== 'false' : true);
      }
    });
    this.on('innerHTML', innerHTML => {
      if (this.isRunnable() && this.isConnected && !this.readyState) {
        this.runNow();
      }
    });
  }

  get src() {
    const src = this.getAttribute('src');
    return src ? _normalizeUrl(src, this.ownerDocument.defaultView[symbols.optionsSymbol].baseUrl) : '';
  }
  set src(src) {
    src = src + '';
    this.setAttribute('src', src);
  }

  get type() {
    return this.getAttribute('type') || '';
  }
  set type(type) {
    type = type + '';
    this.setAttribute('type', type);
  }

  get async() {
    const async = this.getAttribute('async');
    return async === null || async !== 'false';
  }
  set async(async) {
    async = async + '';
    this.setAttribute('async', async);
  }

  get text() {
    let result = '';
    this.traverse(el => {
      if (el.nodeType === Node.TEXT_NODE) {
        result += el.value;
      }
    });
    return result;
  }
  set text(text) {
    this.textContent = text;
  }

  get innerHTML() {
    return this.textContent;
  }
  set innerHTML(innerHTML) {
    innerHTML = innerHTML + '';

    this.childNodes = new NodeList([this.ownerDocument.createTextNode(innerHTML)]);
    this._emit('innerHTML', innerHTML);
  }

  isRunnable() {
    const {type} = this;
    return !type || /^(?:(?:text|application)\/javascript|application\/ecmascript)$/.test(type);
  }

  loadRunNow() {
    this.readyState = 'loading';

    const url = _mapUrl(this.src, this.ownerDocument.defaultView);

    return this.ownerDocument.resources.addResource((onprogress, cb) => {
      this.ownerDocument.defaultView.fetch(url)
        .then(res => {
          if (res.status >= 200 && res.status < 300) {
            return res.text();
          } else {
            return Promise.reject(new Error('script src got invalid status code: ' + res.status + ' : ' + url));
          }
        })
        .then(s => {
          vm.runInThisContext(s, {
            filename: url,
          });
        })
        .then(() => {
          this.readyState = 'complete';

          this.dispatchEvent(new Event('load', {target: this}));

          cb();
        })
        .catch(err => {
          this.readyState = 'complete';

          const e = new ErrorEvent('error', {target: this});
          e.message = err.message;
          e.stack = err.stack;
          this.dispatchEvent(e);

          cb(err);
        });
    });
  }

  runNow() {
    this.readyState = 'loading';

    const innerHTML = this.childNodes[0].value;
    const window = this.ownerDocument.defaultView;

    return this.ownerDocument.resources.addResource((onprogress, cb) => {
      (async () => {
        vm.runInThisContext(innerHTML, {
          filename: window.location.href,
          lineOffset : this.location && this.location.line !== null ? this.location.line - 1 : 0,
          columnOffset: this.location && this.location.col !== null ? this.location.col - 1 : 0,
        });
      })()
        .then(() => {
          this.readyState = 'complete';

          this.dispatchEvent(new Event('load', {target: this}));

          cb();
        })
        .catch(err => {
          this.readyState = 'complete';

          const e = new ErrorEvent('error', {target: this});
          e.message = err.message;
          e.stack = err.stack;
          this.dispatchEvent(e);

          cb(err);
        });
    });
  }

  [symbols.runSymbol]() {
    if (this.isRunnable() && !this.readyState) {
      if (this.attributes.src) {
        return this.loadRunNow();
      } else if (this.childNodes.length > 0) {
        return this.runNow();
      }
    }
    return Promise.resolve();
  }
}
module.exports.HTMLScriptElement = HTMLScriptElement;

class HTMLSrcableElement extends HTMLLoadableElement {
  constructor(window, tagName = null, attrs = [], value = '', location = null) {
    super(window, tagName, attrs, value, location);

    this.readyState = null;
  }

  get src() {
    return this.getAttribute('src');
  }
  set src(value) {
    this.setAttribute('src', value);
  }

  [symbols.runSymbol]() {
    const srcAttr = this.attributes.src;
    if (srcAttr && !this.readyState) {
      this._emit('attribute', 'src', srcAttr.value);
    }
    return Promise.resolve();
  }
}
module.exports.HTMLSrcableElement = HTMLSrcableElement;

class HTMLMediaElement extends HTMLSrcableElement {
  constructor(window, tagName = null, attrs = [], value = '', location = null) {
    super(window, tagName, attrs, value, location);

    this._startTime = 0;
    this._startTimestamp = null;
  }

  play() {
    this._startTimestamp = Date.now();

    return Promise.resolve();
  }
  pause() {}
  load() {}

  get paused() {
    return true;
  }
  /* set paused(paused) {
    this._startTime = this.currentTime;
    this._startTimestamp = null;
  } */
  get currentTime() {
    return this._startTime + (this._startTimestamp !== null ? (Date.now() - this._startTimestamp) : 0);
  }
  set currentTime(currentTime) {}
  get duration() {
    return 1;
  }
  set duration(duration) {}
  get loop() {
    return false;
  }
  set loop(loop) {}
  get autoplay() {
    return false;
  }
  set autoplay(autoplay) {}

  canPlayType(type) {
    return ''; // XXX
  }

  get oncanplay() {
    return _elementGetter(this, 'canplay');
  }
  set oncanplay(oncanplay) {
    _elementSetter(this, 'canplay', oncanplay);
  }

  get oncanplaythrough() {
    return _elementGetter(this, 'canplaythrough');
  }
  set oncanplaythrough(oncanplaythrough) {
    _elementSetter(this, 'canplaythrough', oncanplaythrough);
  }

  get onerror() {
    return _elementGetter(this, 'error');
  }
  set onerror(onerror) {
    _elementSetter(this, 'error', onerror);
  }

  get onended() {
    return _elementGetter(this, 'ended');
  }
  set onended(onended) {
    _elementSetter(this, 'ended', onended);
  }

  get HAVE_NOTHING() {
    return HTMLMediaElement.HAVE_NOTHING;
  }
  set HAVE_NOTHING(v) {}
  get HAVE_METADATA() {
    return HTMLMediaElement.HAVE_METADATA;
  }
  set HAVE_METADATA(v) {}
  get HAVE_CURRENT_DATA() {
    return HTMLMediaElement.HAVE_CURRENT_DATA;
  }
  set HAVE_CURRENT_DATA(v) {}
  get HAVE_FUTURE_DATA() {
    return HTMLMediaElement.HAVE_FUTURE_DATA;
  }
  set HAVE_FUTURE_DATA(v) {}
  get HAVE_ENOUGH_DATA() {
    return HTMLMediaElement.HAVE_ENOUGH_DATA;
  }
  set HAVE_ENOUGH_DATA(v) {}
}
HTMLMediaElement.HAVE_NOTHING = 0;
HTMLMediaElement.HAVE_METADATA = 1;
HTMLMediaElement.HAVE_CURRENT_DATA = 2;
HTMLMediaElement.HAVE_FUTURE_DATA = 3;
HTMLMediaElement.HAVE_ENOUGH_DATA = 4;
module.exports.HTMLMediaElement = HTMLMediaElement;

class HTMLSourceElement extends HTMLSrcableElement {
  constructor(window, attrs = [], value = '', location = null) {
    super(window, 'SOURCE', attrs, value, location);
  }
}
module.exports.HTMLSourceElement = HTMLSourceElement;

class SVGElement {}
module.exports.SVGElement = SVGElement;

const _parseVector = s => {
  if (Array.isArray(s)) {
    s = s.join(' ');
  }

  const result = [];
  const ss = s.split(' ');
  for (let i = 0; i < ss.length; i++) {
    const s = ss[i];
    const n = parseFloat(s);
    if (!isNaN(n)) {
      result.push(n);
    } else {
      return null;
    }
  }
  return result;
};
class HTMLIFrameElement extends HTMLSrcableElement {
  constructor(window, attrs = [], value = '', location = null) {
    super(window, 'IFRAME', attrs, value, location);

    this.contentWindow = null;
    this.contentDocument = null;
    // this.live = true;
    this.epoch = 0;

    this.browser = null;
    this.onconsole = null;
    this.xrOffset = new XRRigidTransform();

    const _resetContentWindowDocument = () => {
      const contentDocument = {
        _emit() {},
        open() {},
        write() {},
        close() {},
        documentElement: {
          getBoundingClientRect() {
            return new DOMRect(0, 0, 0, 0);
          },
        },
      };
      this.contentWindow = {
        document: contentDocument,
      };
      this.contentDocument = contentDocument;
    };

    this.on('attribute', (name, value) => {
      if (name === 'src' && value) {
        const localEpoch = ++this.epoch;

        this.readyState = 'loading';

        _resetContentWindowDocument();

        let url = value;
        const match = url.match(/^javascript:(.+)$/); // XXX should support this for regular fetches too
        if (match) {
          url = 'data:text/html,' + encodeURIComponent(`<!doctype html><html><head><script>${match[1]}</script></head></html>`);
        }
        const oldUrl = url;
        url = _normalizeUrl(url, this.ownerDocument.defaultView[symbols.optionsSymbol].baseUrl);

        this.ownerDocument.resources.addResource((onprogress, cb) => {
          (async () => {
            if (this.d === 2) {
              if (this.browser) {
                this.browser.destroy();
                this.browser = null;
              }

              const context = GlobalContext.contexts.find(context => ['WebGLRenderingContext', 'WebGL2RenderingContext'].includes(context.constructor.name) && context.canvas.ownerDocument === this.ownerDocument);
              if (context) {
                const browser = (() => {
                  const width = this.width || context.canvas.ownerDocument.defaultView.innerWidth;
                  const height = this.height || context.canvas.ownerDocument.defaultView.innerHeight;

                  if (bindings.nativePlatform === 'android') {
                    return new bindings.nativeBrowser.Browser(context, width, height, url);
                  } else {
                    return new ElectronVm({
                      url,
                      width,
                      height,
                      devicePixelRatio: context.canvas.ownerDocument.defaultView.devicePixelRatio,
                      inline: this.inline,
                      transparent: !this.inline,
                      context,
                    });
                  }
                })();
                this.browser = browser;

                let onmessage = null;
                const self = this;
                this.contentWindow = {
                  _emit() {},
                  document: this.contentDocument,
                  location: {
                    href: url,
                  },
                  postMessage: browser.postMessage && browser.postMessage.bind(browser), // XXX
                  get onmessage() {
                    return onmessage;
                  },
                  set onmessage(newOnmessage) {
                    onmessage = newOnmessage;
                  },
                  addEventListener() {
                    browser.on && browser.on.apply(browser, arguments); // XXX
                  },
                  removeEventListener() {
                    browser.removeListener && browser.removeListener.apply(browser, arguments); // XXX
                  },
                  destroy() {
                    self.browser.destroy();
                    self.browser = null;
                  },
                };

                const _load = () => {
                  this.readyState = 'complete';

                  this.dispatchEvent(new Event('load', {target: this}));

                  cb();
                };
                if (browser.on) {
                  browser.on('message', data => {
                    if (onmessage) {
                      const e = new MessageEvent('messaage', {
                        data,
                      });
                      onmessage(e);
                    }
                  });
                  browser.once('load', _load);
                } else {
                  process.nextTick(_load); // XXX make this an actual event
                }
              } else {
                throw new Error('iframe owner document does not have a WebGL context');
              }
            } else {
              const res = await this.ownerDocument.defaultView.fetch(url);
              if (this.epoch !== localEpoch) {
                return;
              }
              if (res.status >= 200 && res.status < 300) {
                const htmlString = await res.text();
                if (this.epoch !== localEpoch) {
                  return;
                }

                const parentWindow = this.ownerDocument.defaultView;
                const options = parentWindow[symbols.optionsSymbol];

                url = _normalizeUrl(url, options.baseUrl);
                const parent = {};
                const top = parentWindow === parentWindow.top ? parent : {};
                this.contentWindow = _makeWindow({
                  url,
                  baseUrl: url,
                  args: options.args,
                  dataPath: options.dataPath,
                  replacements: options.replacements,
                  parent,
                  top,
                  htmlString,
                  hidden: true,
                  xrOffsetBuffer: this.xrOffset._buffer,
                  onnavigate: (href) => {
                    this.readyState = null;

                    this.setAttribute('src', href);
                  },
                  onrequest(req) {
                    parentPort.postMessage(req);
                  },
                  onhapticpulse(event) {
                    parentPort.postMessage({
                      method: 'emit',
                      type: 'hapticPulse',
                      event,
                    });
                  },
                });
                this.contentWindow.document = this.contentDocument;

                this.readyState = 'complete';

                this.dispatchEvent(new Event('load', {target: this}));

                cb();
              } else {
                throw new Error('iframe src got invalid status code: ' + res.status + ' : ' + url);
              }
            }
          })()
            .catch(err => {
              console.error(err);

              this.readyState = 'complete';

              this.dispatchEvent(new Event('load', {target: this}));

              cb(err);
            })
        });
      } else if (name === 'position' || name === 'orientation' || name === 'scale') {
        const v = _parseVector(value);
        if (name === 'position' && v.length === 3) {
          this.xrOffset.position.set(v);
          this.xrOffset.pushUpdate();
        } else if (name === 'orientation' && v.length === 4) {
          this.xrOffset.orientation.set(v);
          this.xrOffset.pushUpdate();
        } else if (name === 'scale' && v.length === 3) {
          this.xrOffset.scale.set(v);
          this.xrOffset.pushUpdate();
        }
      } else if (name === 'width') {
        if (this.browser) {
          this.browser.width = this.width;
        }
      } else if (name === 'height') {
        if (this.browser) {
          this.browser.height = this.height;
        }
      } else if (name === 'devicePixelRatio') {
        if (this.browser) {
          this.browser.scale = this.devicePixelRatio;
        }
      } else if (name === 'inline') {
        if (this.browser) {
          this.browser.inline = this.inline;
        }
      }
    });
    this.on('attached', () => {
      if (!this.contentWindow) {
        _resetContentWindowDocument();
      }
    });
    /* this.on('destroy', () => {
      if (this.contentWindow) {
        this.contentWindow.destroy();
        this.contentWindow = null;
      }
      this.contentDocument = null;

      if (this.browser) {
        this.browser.destroy(); // XXX support this
      }
    }); */
  }

  get width() {
    return parseInt(this.getAttribute('width') || bindings.nativeWindow.getScreenSize()[0]/2 + '', 10);
  }
  set width(value) {
    if (typeof value === 'number' && isFinite(value)) {
      this.setAttribute('width', value);
    }
  }
  get height() {
    return parseInt(this.getAttribute('height') || bindings.nativeWindow.getScreenSize()[1]/2 + '', 10);
  }
  set height(value) {
    if (typeof value === 'number' && isFinite(value)) {
      this.setAttribute('height', value);
    }
  }
  get devicePixelRatio() {
    return parseInt(this.getAttribute('devicePixelRatio') || 1 + '', 10);
  }
  set devicePixelRatio(value) {
    if (typeof value === 'number' && isFinite(value)) {
      this.setAttribute('devicePixelRatio', value);
    }
  }

  get d() {
    const d = parseInt(this.getAttribute('d') + '', 10);
    return isFinite(d) ? d : 3;
  }
  set d(value) {
    if (typeof value === 'number' && isFinite(value)) {
      this.setAttribute('d', value);
    }
  }
  get inline() {
    return this.getAttribute('inline') !== 'false';
  }
  set inline(inline) {
    if (inline) {
      this.removeAttribute('inline');
    } else {
      this.setAttribute('inline', 'false');
    }
  }

  setPosition(x, y) {
    this.browser && this.browser.setPosition && this.browser.setPosition(x, y);
  }
  setSize(width, height) {
    this.browser && this.browser.setSize && this.browser.setSize(width, height);
  }
  show() {
    this.browser && this.browser.show && this.browser.show();
  }
  hide() {
    this.browser && this.browser.hide && this.browser.hide();
  }
  setAlwaysOnTop(value) {
    this.browser && this.browser.setAlwaysOnTop && this.browser.setAlwaysOnTop(value);
  }

  get texture() {
    if (this.d === 2) {
      return this.browser ? this.browser.texture : null;
    } else {
      return null;
    }
  }
  set texture(texture) {}

  get position() {
    return this.getAttribute('position');
  }
  set position(position) {
    if (Array.isArray(position)) {
      position = position.join(' ');
    }
    this.setAttribute('position', position);
  }

  get orientation() {
    return this.getAttribute('orientation');
  }
  set orientation(orientation) {
    if (Array.isArray(orientation)) {
      orientation = orientation.join(' ');
    }
    this.setAttribute('orientation', orientation);
  }

  get scale() {
    return this.getAttribute('scale');
  }
  set scale(scale) {
    if (Array.isArray(scale)) {
      scale = scale.join(' ');
    }
    this.setAttribute('scale', scale);
  }

  back() { // XXX should use native navigation APIs for these
    this.browser && this.browser.back();
  }
  forward() {
    this.browser && this.browser.forward();
  }
  reload() {
    this.browser && this.browser.reload();
  }

  sendMouseMove(x, y) {
    this.browser && this.browser.sendMouseMove(x, y);
  }
  sendMouseDown(x, y, button) {
    this.browser && this.browser.sendMouseDown(x, y, button);
  }
  sendClick(x, y, button) {
    this.browser && this.browser.sendClick(x, y, button);
  }
  sendMouseUp(x, y, button) {
    this.browser && this.browser.sendMouseUp(x, y, button);
  }
  sendMouseWheel(x, y, deltaX, deltaY) {
    this.browser && this.browser.sendMouseWheel(x, y, deltaX, deltaY);
  }
  sendKeyDown(key, modifiers) {
    if (this.browser) {
      this.browser.sendKeyDown(key, modifiers);
      if (key === 13) {
        this.browser.sendKeyPress(key, modifiers);
      }
    }
  }
  sendKeyUp(key, modifiers) {
    this.browser && this.browser.sendKeyUp(key, modifiers);
  }
  sendKeyPress(key, modifiers) {
    this.browser && this.browser.sendKeyPress(key, modifiers);
  }

  runJs(jsString = '', scriptUrl = '<unknown>', startLine = 1) {
    this.browser && this.browser.runJs(jsString, scriptUrl, startLine);
  }
<<<<<<< HEAD

  /* destroy() {
    if (this.live) {
=======
  
  destroy() {
    if (this.contentWindow) {
      this.contentWindow.destroy();
    }
    
    /* if (this.live) {
>>>>>>> f5c2222d
      this._emit('destroy');
      this.live = false;
    } */
  }
}
module.exports.HTMLIFrameElement = HTMLIFrameElement;

class HTMLCanvasElement extends HTMLElement {
  constructor(window, attrs = [], value = '', location = null) {
    super(window, 'CANVAS', attrs, value, location);

    this._context = null;

    this.on('attribute', (name, value) => {
      if (name === 'width' || name === 'height') {
        if (this._context && this._context.resize) {
          this._context.resize(this.width, this.height);
        }
      }
    });
  }

  get width() {
    return parseInt(this.getAttribute('width') || bindings.nativeWindow.getScreenSize()[0]/2 + '', 10);
  }
  set width(value) {
    if (typeof value === 'number' && isFinite(value)) {
      this.setAttribute('width', value);
    }
  }
  get height() {
    return parseInt(this.getAttribute('height') || bindings.nativeWindow.getScreenSize()[1]/2 + '', 10);
  }
  set height(value) {
    if (typeof value === 'number' && isFinite(value)) {
      this.setAttribute('height', value);
    }
  }
  setPosition(x, y) {
    if (this._context && (this._context.constructor.name === 'WebGLRenderingContext' || this._context.constructor.name === 'WebGL2RenderingContext')) {
      const windowHandle = this._context.getWindowHandle();
      bindings.nativeWindow.setWindowPos(windowHandle, x, y);
    }
  }
  setSize(width, height) {
    if (this._context && (this._context.constructor.name === 'WebGLRenderingContext' || this._context.constructor.name === 'WebGL2RenderingContext')) {
      const windowHandle = this._context.getWindowHandle();
      bindings.nativeWindow.setWindowSize(windowHandle, width, height);
    }
  }
  setFocus() {
    if (this._context && (this._context.constructor.name === 'WebGLRenderingContext' || this._context.constructor.name === 'WebGL2RenderingContext')) {
      const windowHandle = this._context.getWindowHandle();
      bindings.nativeWindow.setWindowFocus(windowHandle);
    }
  }

  get clientWidth() {
    return this.width;
  }
  set clientWidth(clientWidth) {}
  get clientHeight() {
    return this.height;
  }
  set clientHeight(clientHeight) {}

  getBoundingClientRect() {
    return new DOMRect(0, 0, this.clientWidth, this.clientHeight);
  }

  get data() {
    return (this._context && this._context.data) || null;
  }
  set data(data) {}

  get texture() {
    return (this._context && this._context.texture) || null;
  }
  set texture(texture) {}

  getContext(contextType, attrs = {}) {
    if (contextType === '2d') {
      if (this._context) {
        this._context.destroy();
        this._context = null;
      }

      this._context = new GlobalContext.CanvasRenderingContext2D(this);
    } else if (contextType === 'webgl' || contextType === 'experimental-webgl' || contextType === 'webgl2' || contextType === 'xrpresent') {
      if (this._context) {
        this._context.destroy();
        this._context = null;
      }

      const window = this.ownerDocument.defaultView;

      if (!window[symbols.optionsSymbol].args || window[symbols.optionsSymbol].args.webgl === '1') {
        if (contextType === 'webgl' || contextType === 'experimental-webgl' || contextType === 'xrpresent') {
          this._context = new GlobalContext.WebGLRenderingContext(this, attrs);
        }
      } else {
        if (contextType === 'webgl' || contextType === 'experimental-webgl') {
          this._context = new GlobalContext.WebGLRenderingContext(this, attrs);
        } else {
          this._context = new GlobalContext.WebGL2RenderingContext(this, attrs);
        }
      }
    } else {
      if (this._context) {
        this._context.destroy();
        this._context = null;
      }
    }

    // hack: assume that getting a context means we might want to enter XR
    setTimeout(() => {
      window.vrdisplayactivate();
    });

    return this._context;
  }

  toDataURL(type, encoderOptions) {
    const arrayBuffer = this.toArrayBuffer(type, encoderOptions);
    return `data:${arrayBuffer.type};base64,${new Buffer(arrayBuffer).toString('base64')}`;
  }

  toBlob(cb, type, encoderOptions) {
    process.nextTick(() => {
      const arrayBuffer = this.toArrayBuffer(type, encoderOptions);
      const blob = new Blob();
      blob.buffer = new Buffer(arrayBuffer);
      cb(blob);
    });
  }

  toArrayBuffer(cb, type, encoderOptions) {
    if (!this._context) {
      this.getContext('2d');
    }
    return this._context.toArrayBuffer(type, encoderOptions);
  }

  captureStream(frameRate) {
    return {}; // XXX
  }
}
module.exports.HTMLCanvasElement = HTMLCanvasElement;

class HTMLTemplateElement extends HTMLElement {
  constructor(window, attrs = [], value = '', location = null) {
    super(window, 'TEMPLATE', attrs, value, location);

    this._childNodes = new NodeList();
  }

  get content() {
    const window = this.ownerDocument.defaultView;
    const content = new window.DocumentFragment();
    content.ownerDocument = this.ownerDocument;
    content.childNodes = new NodeList(this._childNodes);
    return content;
  }
  set content(content) {}

  get childNodes() {
    return new NodeList();
  }
  set childNodes(childNodes) {
    this._childNodes = childNodes;
  }

  get children() {
    return [];
  }
  set children(children) {}

  get innerHTML() {
    return parse5.serialize({
      tagName: this.tagName,
      attrs: this.attrs,
      value: this.value,
      childNodes: this._childNodes,
    });
  }
  set innerHTML(innerHTML) {
    super.innerHTML = innerHTML;
  }
}
module.exports.HTMLTemplateElement = HTMLTemplateElement;

class HTMLTextareaElement extends HTMLElement {
  constructor(window, attrs = [], value = '', location = null) {
    super(window, 'TEXTAREA', attrs, value, location);
  }

  get value() {
    return this.textContent;
  }
  set value(value) {
    if (this.ownerDocument) { // if this isn't initialization
      this.textContent = value;
    }
  }

  get textLength() {
    return this.value.length;
  }
  set textLength(textLength) {}

  get innerHTML() {
    return this.textContent;
  }
  set innerHTML(innerHTML) {
    this.textContent = htmlUnescape(innerHTML);
  }
}
module.exports.HTMLTextareaElement = HTMLTextareaElement;

class CharacterNode extends Node {
  constructor(window, value) {
    super(window);

    this.value = value;
  }

  get textContent() {
    return this.value;
  }
  set textContent(textContent) {
    this.value = textContent;

    this._emit('value');
  }

  get data() {
    return this.value;
  }
  set data(data) {
    this.value = data;

    this._emit('value');
  }
  get length() {
    return this.value.length;
  }
  set length(length) {}

  get firstChild() {
    return null;
  }
  set firstChild(firstChild) {}
  get lastChild() {
    return null;
  }
  set lastChild(lastChild) {}

  traverse(fn) {
    fn(this);
  }
}
module.exports.CharacterNode = CharacterNode;

class Text extends CharacterNode {
  constructor(window, value) {
    super(window, value);
  }

  get nodeType() {
    return Node.TEXT_NODE;
  }
  set nodeType(nodeType) {}

  get nodeName() {
    return '#text';
  }
  set nodeName(nodeName) {}

  get nodeValue() {
    return this.value;
  }
  set nodeValue(nodeValue) {
    this.value = nodeValue;
  }

  get firstChild() {
    return null;
  }
  set firstChild(firstChild) {}
  get lastChild() {
    return null;
  }
  set lastChild(lastChild) {}

  [util.inspect.custom]() {
    return JSON.stringify(this.value);
  }
}
module.exports.Text = Text;

class Comment extends CharacterNode {
  constructor(window, value) {
    super(window, value);
  }

  get nodeType() {
    return Node.COMMENT_NODE;
  }
  set nodeType(nodeType) {}

  get nodeName() {
    return '#comment';
  }
  set nodeName(nodeName) {}

  get nodeValue() {
    return this.value;
  }
  set nodeValue(nodeValue) {
    this.value = nodeValue;
  }

  [util.inspect.custom]() {
    return `<!--${this.value}-->`;
  }
}
module.exports.Comment = Comment;

class HTMLImageElement extends HTMLSrcableElement {
  constructor(window, attrs = [], value = '', location = null) {
    if (typeof attrs === 'number') {
      const width = attrs;
      const height = value;
      return new HTMLImageElement(window, [
        {
          name: 'width',
          value: width + '',
        },
        {
          name: 'height',
          value: height + '',
        },
      ], '', null);
    } else {
      super(window, 'IMG', attrs, value, location);

      this.image = new bindings.nativeImage();

      this.on('attribute', (name, value) => {
        if (name === 'src' && value) {
          this.readyState = 'loading';

          const src = value;

          this.ownerDocument.resources.addResource((onprogress, cb) => {
            this.ownerDocument.defaultView.fetch(src)
              .then(res => {
                if (res.status >= 200 && res.status < 300) {
                  return res.arrayBuffer();
                } else {
                  return Promise.reject(new Error(`img src got invalid status code (url: ${JSON.stringify(src)}, code: ${res.status})`));
                }
              })
              .then(arrayBuffer => new Promise((accept, reject) => {
                this.image.load(arrayBuffer, err => {
                  if (!err) {
                    accept();
                  } else {
                    reject(new Error(`failed to decode image: ${err.message} (url: ${JSON.stringify(src)}, size: ${arrayBuffer.byteLength}, message: ${err})`));
                  }
                });
              }))
              .then(() => {
                this.readyState = 'complete';

                this._dispatchEventOnDocumentReady(new Event('load', {target: this}));

                cb();
              })
              .catch(err => {
                console.warn('failed to load image:', src);

                this.readyState = 'complete';

                const e = new ErrorEvent('error', {target: this});
                e.message = err.message;
                e.stack = err.stack;
                this._dispatchEventOnDocumentReady(e);

                cb(err);
              });
          });
        }
      });
    }
  }

  get src() {
    return this.getAttribute('src');
  }
  set src(src) {
    this.setAttribute('src', src);
  }

  get onload() {
    return _elementGetter(this, 'load');
  }
  set onload(onload) {
    _elementSetter(this, 'load', onload);
  }

  get onerror() {
    return _elementGetter(this, 'error');
  }
  set onerror(onerror) {
    _elementSetter(this, 'error', onerror);
  }

  get width() {
    return this.image.width;
  }
  set width(width) {}
  get height() {
    return this.image.height;
  }
  set height(height) {}

  get naturalWidth() {
    return this.width;
  }
  set naturalWidth(naturalWidth) {}
  get naturalHeight() {
    return this.height;
  }
  set naturalHeight(naturalHeight) {}

  getBoundingClientRect() {
    return new DOMRect(0, 0, this.width, this.height);
  }

  get data() {
    return this.image.data;
  }
  set data(data) {}
};
module.exports.HTMLImageElement = HTMLImageElement;

class TimeRanges {
  constructor(ranges) {
    this._ranges = ranges;
  }

  start(i) {
    return this._ranges[i][0];
  }

  end(i) {
    return this._ranges[i][1];
  }

  get length() {
    return this._ranges.length;
  }
  set length(length) {}
}
module.exports.TimeRanges = TimeRanges;

class HTMLAudioElement extends HTMLMediaElement {
  constructor(window, attrs = [], value = '') {
    if (typeof attrs === 'string') {
      const src = attrs;
      const audio = new HTMLAudioElement(window, [], '', null);
      audio.src = src + '';
      return audio;
    } else {
      super(window, 'AUDIO', attrs, value);

      this.readyState = HTMLMediaElement.HAVE_NOTHING;
      this.audio = new bindings.nativeAudio.Audio();

      this.on('attribute', (name, value) => {
        if (name === 'src' && value) {
          const src = value;

          this.ownerDocument.resources.addResource((onprogress, cb) => {
            this.ownerDocument.defaultView.fetch(src)
              .then(res => {
                if (res.status >= 200 && res.status < 300) {
                  return res.arrayBuffer();
                } else {
                  return Promise.reject(new Error(`audio src got invalid status code (url: ${JSON.stringify(src)}, code: ${res.status})`));
                }
              })
              .then(arrayBuffer => new Promise((accept, reject) => {
                this.audio.load(arrayBuffer, err => {
                  if (!err) {
                    accept();
                  } else {
                    reject(new Error(`failed to decode audio: ${err.message} (url: ${JSON.stringify(src)}, size: ${arrayBuffer.byteLength})`));
                  }
                });
              }))
              .then(() => {
                this.readyState = HTMLMediaElement.HAVE_ENOUGH_DATA;

                const progressEvent = new Event('progress', {target: this});
                progressEvent.loaded = 1;
                progressEvent.total = 1;
                progressEvent.lengthComputable = true;
                this._emit(progressEvent);

                this._dispatchEventOnDocumentReady(new Event('loadeddata', {target: this}));
                this._dispatchEventOnDocumentReady(new Event('loadedmetadata', {target: this}));
                this._dispatchEventOnDocumentReady(new Event('canplay', {target: this}));
                this._dispatchEventOnDocumentReady(new Event('canplaythrough', {target: this}));

                cb();
              })
              .catch(err => {
                console.warn('failed to load audio:', src);

                const e = new ErrorEvent('error', {target: this});
                e.message = err.message;
                e.stack = err.stack;
                this._dispatchEventOnDocumentReady(e);

                cb(err);
              });
          });
        }
      });
    }
  }

  play() {
    this.audio.play();

    return Promise.resolve();
  }
  pause() {
    this.audio.pause();
  }

  get paused() {
    return this.audio ? this.audio.paused : true;
  }

  get currentTime() {
    return this.audio && this.audio.currentTime;
  }
  set currentTime(currentTime) {
    if (this.audio) {
      this.audio.currentTime = currentTime;
    }
  }

  get loop() {
    return this.audio ? this.audio.loop : false;
  }

  set loop(loop) {
    if (this.audio) {
      this.audio.loop = loop;
    }
  }

  get duration() {
    return this.audio && this.audio.duration;
  }
  set duration(duration) {
    if (this.audio) {
      this.audio.duration = duration;
    }
  }

  get buffered() {
    return new TimeRanges([0, this.duration]);
  }
  set buffered(buffered) {}

  get onended() {
    return this.audio && this.audio.onended;
  }
  set onended(onended) {
    if (this.audio) {
      this.audio.onended = onended;
    }
  }

};
module.exports.HTMLAudioElement = HTMLAudioElement;

class HTMLVideoElement extends HTMLMediaElement {
  constructor(window, attrs = [], value = '', location = null) {
    super(window, 'VIDEO', attrs, value, location);

    this.readyState = HTMLMediaElement.HAVE_NOTHING;
    this.data = new Uint8Array(0);

    this.on('attribute', (name, value) => {
      if (name === 'src' && value) {
        this.readyState = 'loading';

        const src = value;

        this.readyState = HTMLMediaElement.HAVE_ENOUGH_DATA;

        /* if (urls.has(value)) {
          const blob = urls.get(value);
          if (blob instanceof bindings.nativeVideo.VideoDevice) {
            this.video = blob;
          }
        } */

        this.ownerDocument.resources.addResource((onprogress, cb) => {
          const progressEvent = new Event('progress', {target: this});
          progressEvent.loaded = 1;
          progressEvent.total = 1;
          progressEvent.lengthComputable = true;
          this._emit(progressEvent);

          this.readyState = 'complete';

          this._dispatchEventOnDocumentReady(new Event('loadeddata', {target: this}));
          this._dispatchEventOnDocumentReady(new Event('loadedmetadata', {target: this}));
          this._dispatchEventOnDocumentReady(new Event('canplay', {target: this}));
          this._dispatchEventOnDocumentReady(new Event('canplaythrough', {target: this}));

          cb();
        });
      }
    });
  }

  get width() {
    return this.video ? this.video.width : 0;
  }
  set width(width) {}
  get height() {
    return this.video ? this.video.height : 0;
  }
  set height(height) {}

  get autoplay() {
    return this.getAttribute('autoplay');
  }
  set autoplay(autoplay) {
    this.setAttribute('autoplay', autoplay);
  }

  getBoundingClientRect() {
    return new DOMRect(0, 0, this.width, this.height);
  }

  get data() {
    return this.video ? this.video.data : null;
  }
  set data(data) {}

  play() {
    const _getDevice = facingMode => {
      switch (facingMode) {
        case 'user': return devices[0];
        case 'environment': return devices[1];
        case 'left': return devices[2];
        case 'right': return devices[3];
        default: return devices[0];
      }
    }
    const _getName = facingMode => (process.platform === 'darwin' ? '' : 'video=') + _getDevice(facingMode).name;
    const _getOptions = facingMode => {
      if (process.platform === 'darwin') {
        return 'framerate='+_getDevice(facingMode).modes[0].fps;
      } else {
        return null;
      }
    }
    if (this.video) {
      this.video.close();
      this.video.open(
        _getName(this.video.constraints.facingMode),
        _getOptions(this.video.constraints.facingMode)
      );
    }

    return Promise.resolve();
  }
  pause() {
    if (this.video) {
      this.video.close();
    }
  }

  get buffered() {
    return new TimeRanges([0, this.duration]);
  }
  set buffered(buffered) {}

  update() {
    if (this.video) {
      this.video.update();
    }
  }
}
module.exports.HTMLVideoElement = HTMLVideoElement;

/*
class HTMLVideoElement extends HTMLMediaElement {
  constructor(attrs = [], value = '') {
    super('VIDEO', attrs, value);

    this.readyState = HTMLMediaElement.HAVE_NOTHING;
    this.video = new bindings.nativeVideo.Video();

    this.on('attribute', (name, value) => {
      if (name === 'src' && value) {
        console.log('video downloading...');
        const src = value;

        this.ownerDocument.defaultView.fetch(src)
          .then(res => {
            console.log('video download res');
            if (res.status >= 200 && res.status < 300) {
              return res.arrayBuffer();
            } else {
              return Promise.reject(new Error(`video src got invalid status code (url: ${JSON.stringify(src)}, code: ${res.status})`));
            }
          })
          .then(arrayBuffer => {
            console.log('video download arraybuffer');
            try {
              this.video.load(arrayBuffer);
            } catch(err) {
              throw new Error(`failed to decode video: ${err.message} (url: ${JSON.stringify(src)}, size: ${arrayBuffer.byteLength})`);
            }
          })
          .then(() => {
            console.log('video download done');
            this.readyState = HTMLMediaElement.HAVE_ENOUGH_DATA;
            this._emit('canplay');
            this._emit('canplaythrough');
          })
          .catch(err => {
            this._emit('error', err);
          });
      } else if (name === 'loop') {
        this.video.loop = !!value || value === '';
      } else if (name === 'autoplay') {
        const autoplay = !!value || value === '';
        if (autoplay) {
          console.log('video set autoplay');
          const canplay = () => {
            console.log('video autoplay play');
            this.video.play();
            _cleanup();
          };
          const error = () => {
            _cleanup();
          };
          const _cleanup = () => {
            this.removeListener('canplay', canplay);
            this.removeListener('error', error);
          };
          this.on('canplay', canplay);
          this.on('error', error);
        }
      }
    });
  }

  get width() {
    return this.video.width;
  }
  set width(width) {}
  get height() {
    return this.video.height;
  }
  set height(height) {}

  get loop() {
    return this.getAttribute('loop');
  }
  set loop(loop) {
    this.setAttribute('loop', loop);
  }

  get autoplay() {
    return this.getAttribute('autoplay');
  }
  set autoplay(autoplay) {
    this.setAttribute('autoplay', autoplay);
  }

  getBoundingClientRect() {
    return new DOMRect(0, 0, this.width, this.height);
  }

  get data() {
    return this.video.data;
  }
  set data(data) {}

  play() {
    this.video.play();

    return Promise.resolve();
  }
  pause() {
    this.video.pause();
  }

  get currentTime() {
    return this.video && this.video.currentTime;
  }
  set currentTime(currentTime) {
    if (this.video) {
      this.video.currentTime = currentTime;
    }
  }

  get duration() {
    return this.video && this.video.duration;
  }
  set duration(duration) {
    if (this.video) {
      this.video.duration = duration;
    }
  }

  run() {
    let running = false;

    let sources;
    const srcAttr = this.attributes.src;
    if (srcAttr) {
      this._emit('attribute', 'src', srcAttr.value);
      running = true;
    } else if (sources = this.childNodes.filter(childNode => childNode.nodeType === Node.ELEMENT_NODE && childNode.matches('source'))) {
      for (let i = 0; i < sources.length; i++) {
        const source = sources[i];
        const {src} = source;
        if (src) {
          this.src = src;
          running = true;
          break;
        }
      }
    }
    const loopAttr = this.attributes.loop;
    const loopAttrValue = loopAttr && loopAttr.value;
    if (loopAttrValue || loopAttrValue === '') {
      this.loop = loopAttrValue;
    }
    const autoplayAttr = this.attributes.loop;
    const autoplayAttrValue = autoplayAttr && autoplayAttr.value;
    if (autoplayAttrValue || autoplayAttrValue === '') {
      this.autoplay = autoplayAttrValue;
    }

    return running;
  }
}
*/

function createImageBitmap(src, x, y, w, h, options) {
  let image;
  if (src.constructor.name === 'HTMLImageElement') {
    image = src.image;
  } else if (src.constructor.name === 'Blob') {
    image = new bindings.nativeImage();
    try {
      image.load(src.buffer);
    } catch (err) {
      return Promise.reject(new Error('failed to load image'));
    }
  } else {
    return Promise.reject(new Error('invalid arguments. Unknown constructor type: ' + src.constructor.name));
  }

  if (typeof x === 'object') {
    options = x;
    x = undefined;
  }

  x = x || 0;
  y = y || 0;
  w = w || image.width;
  h = h || image.height;
  const flipY = !!options && options.imageOrientation === 'flipY';
  const imageBitmap = new ImageBitmap(
    image,
    x,
    y,
    w,
    h,
    flipY,
  );
  return Promise.resolve(imageBitmap);
}
module.exports.createImageBitmap = createImageBitmap;

class HTMLDivElement extends HTMLElement {
  constructor(window, attrs = [], value = '', location = null) {
    super(window, 'DIV', attrs, value, location);
  }
}
module.exports.HTMLDivElement = HTMLDivElement;

class HTMLUListElement extends HTMLElement {
  constructor(window, attrs = [], value = '', location = null) {
    super(window, 'ULIST', attrs, value, location);
  }
}
module.exports.HTMLUListElement = HTMLUListElement;

class HTMLLIElement extends HTMLElement {
  constructor(window, attrs = [], value = '', location = null) {
    super(window, 'LI', attrs, value, location);
  }
}
module.exports.HTMLLIElement = HTMLLIElement;

class HTMLTableElement extends HTMLElement {
  constructor(window, attrs = [], value = '', location = null) {
    super(window, 'TABLE', attrs, value, location);
  }
}
module.exports.HTMLTableElement = HTMLTableElement;

function _hash(s) {
  let result = 0;
  for (let i = 0; i < s.length; i++) {
    result += s.codePointAt(i);
  }
  return result;
}

const getBoundDOMElements = window => {
  const bind = (OldClass, makeClass) => {
    const NewClass = makeClass((a, b, c, d) => new OldClass(window, a, b, c, d));
    NewClass.prototype = OldClass.prototype;
    NewClass.constructor = OldClass;
    return NewClass;
  };
  return {
    Element: bind(Element, b => function Element() { return b.apply(this, arguments); }),
    HTMLElement: bind(HTMLElement, b => function HTMLElement() { return b.apply(this, arguments); }),
    HTMLHeadElement: bind(HTMLHeadElement, b => function HTMLHeadElement() { return b.apply(this, arguments); }),
    HTMLBodyElement: bind(HTMLBodyElement, b => function HTMLBodyElement() { return b.apply(this, arguments); }),
    HTMLAnchorElement: bind(HTMLAnchorElement, b => function HTMLAnchorElement() { return b.apply(this, arguments); }),
    HTMLStyleElement: bind(HTMLStyleElement, b => function HTMLStyleElement() { return b.apply(this, arguments); }),
    HTMLLinkElement: bind(HTMLLinkElement, b => function HTMLLinkElement() { return b.apply(this, arguments); }),
    HTMLScriptElement: bind(HTMLScriptElement, b => function HTMLScriptElement() { return b.apply(this, arguments); }),
    HTMLImageElement: bind(HTMLImageElement, b => function HTMLImageElement() { return b.apply(this, arguments); }),
    HTMLAudioElement: bind(HTMLAudioElement, b => function HTMLAudioElement() { return b.apply(this, arguments); }),
    HTMLVideoElement: bind(HTMLVideoElement, b => function HTMLVideoElement() { return b.apply(this, arguments); }),
    HTMLSourceElement: bind(HTMLSourceElement, b => function HTMLSourceElement() { return b.apply(this, arguments); }),
    SVGElement: bind(SVGElement, b => function SVGElement() { return b.apply(this, arguments); }),
    HTMLIFrameElement: bind(HTMLIFrameElement, b => function HTMLIFrameElement() { return b.apply(this, arguments); }),
    HTMLCanvasElement: bind(HTMLCanvasElement, b => function HTMLCanvasElement() { return b.apply(this, arguments); }),
    HTMLTextareaElement: bind(HTMLTextareaElement, b => function HTMLTextareaElement() { return b.apply(this, arguments); }),
    HTMLTemplateElement: bind(HTMLTemplateElement, b => function HTMLTemplateElement() { return b.apply(this, arguments); }),
    HTMLDivElement: bind(HTMLDivElement, b => function HTMLDivElement() { return b.apply(this, arguments); }),
    HTMLUListElement: bind(HTMLUListElement, b => function HTMLUListElement() { return b.apply(this, arguments); }),
    HTMLLIElement: bind(HTMLLIElement, b => function HTMLLIElement() { return b.apply(this, arguments); }),
    HTMLTableElement: bind(HTMLTableElement, b => function HTMLTableElement() { return b.apply(this, arguments); }),
    Node: bind(Node, b => function Node() { return b.apply(this, arguments); }),
    Text: bind(Text, b => function Text() { return b.apply(this, arguments); }),
    Comment: bind(Comment, b => function Comment() { return b.apply(this, arguments); }),
  };
};
module.exports.getBoundDOMElements = getBoundDOMElements;<|MERGE_RESOLUTION|>--- conflicted
+++ resolved
@@ -2415,19 +2415,13 @@
   runJs(jsString = '', scriptUrl = '<unknown>', startLine = 1) {
     this.browser && this.browser.runJs(jsString, scriptUrl, startLine);
   }
-<<<<<<< HEAD
-
-  /* destroy() {
-    if (this.live) {
-=======
   
   destroy() {
     if (this.contentWindow) {
       this.contentWindow.destroy();
     }
-    
+
     /* if (this.live) {
->>>>>>> f5c2222d
       this._emit('destroy');
       this.live = false;
     } */
