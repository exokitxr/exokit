--- conflicted
+++ resolved
@@ -2062,19 +2062,16 @@
 
                     this.setAttribute('src', href);
                   },
-<<<<<<< HEAD
                   onrequest(req) {
                     parentPort.postMessage(req);
                   },
-=======
                   onhapticpulse(event) {
                     parentPort.postMessage({
                       method: 'emit',
                       type: 'hapticPulse',
                       event,
                     });
-                  }
->>>>>>> 025d2ac2
+                  },
                 });
 
                 this.contentWindow = contentWindow;
