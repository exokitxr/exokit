#!/usr/bin/env node

if (require.main === module && !/^1[12]\./.test(process.versions.node)) {
  throw new Error('node 11 or 12 required');
}
// const cwd = process.cwd();
// process.chdir(__dirname); // needed for global bin to find libraries

const events = require('events');
const {EventEmitter} = events;
const path = require('path');
const fs = require('fs');
const url = require('url');
const net = require('net');
const child_process = require('child_process');
const os = require('os');
const util = require('util');
const repl = require('repl');

const core = require('./core.js');
const mkdirp = require('mkdirp');
const replHistory = require('repl.history');
const minimist = require('minimist');

const {version} = require('../package.json');
const {defaultEyeSeparation, maxNumTrackers} = require('./constants.js');
const symbols = require('./symbols');
const THREE = require('../lib/three-min.js');

const {getHMDType} = require('./VR.js');

const nativeBindings = require(path.join(__dirname, 'native-bindings.js'));

const GlobalContext = require('./GlobalContext');
GlobalContext.args = {};
GlobalContext.version = '';
GlobalContext.commands = [];

const localVector = new THREE.Vector3();
const localVector2 = new THREE.Vector3();
const localQuaternion = new THREE.Quaternion();
const localMatrix = new THREE.Matrix4();
const localMatrix2 = new THREE.Matrix4();

// openvr
const localFloat32PoseArray = new Float32Array(16*(1+2+maxNumTrackers));
const localFloat32HmdPoseArray = new Float32Array(localFloat32PoseArray.buffer, localFloat32PoseArray.byteOffset + 0*Float32Array.BYTES_PER_ELEMENT*16, 16);
const localFloat32GamepadPoseArrays = [
  new Float32Array(localFloat32PoseArray.buffer, localFloat32PoseArray.byteOffset + 1*Float32Array.BYTES_PER_ELEMENT*16, 16),
  new Float32Array(localFloat32PoseArray.buffer, localFloat32PoseArray.byteOffset + 2*Float32Array.BYTES_PER_ELEMENT*16, 16),
];
const localFloat32TrackerPoseArrays = (() => {
  const result = Array(maxNumTrackers);
  for (let i = 0; i < maxNumTrackers; i++) {
    result[i] = new Float32Array(localFloat32PoseArray.buffer, localFloat32PoseArray.byteOffset + (3+i)*Float32Array.BYTES_PER_ELEMENT*16, 16);
  }
  return result;
})();
const localFloat32MatrixArray = new Float32Array(16);
const localFovArray = new Float32Array(4);
const localGamepadArray = new Float32Array(24);

// oculus desktop
const zeroMatrix = new THREE.Matrix4();
const localFloat32Array = zeroMatrix.toArray(new Float32Array(16));
const localFloat32Array2 = zeroMatrix.toArray(new Float32Array(16));
const localFloat32Array3 = zeroMatrix.toArray(new Float32Array(16));
const localFloat32Array4 = zeroMatrix.toArray(new Float32Array(16));

const localPositionArray3 = new Float32Array(3);
const localQuaternionArray4 = new Float32Array(4);

const leftControllerPositionArray3 = new Float32Array(3);
const leftControllerQuaternionArray4 = new Float32Array(4);

const rightControllerPositionArray3 = new Float32Array(3);
const rightControllerQuaternionArray4 = new Float32Array(4);

// oculus mobile
const oculusMobilePoseFloat32Array = new Float32Array(3 + 4 + 1 + 4 + (16*2) + (16*2) + (16+5) + (16+5));

// magic leap
const transformArray = new Float32Array(7 * 2);
const projectionArray = new Float32Array(16 * 2);
const controllersArray = new Float32Array((1 + 3 + 4 + 6) * 2);

const args = (() => {
  if (require.main === module) {
    const minimistArgs = minimist(process.argv.slice(2), {
      boolean: [
        'version',
        'home',
        'log',
        'perf',
        'performance',
        'frame',
        'minimalFrame',
        'tab',
        'quit',
        'blit',
        'headless',
      ],
      string: [
        'webgl',
        'xr',
        'size',
        'download',
        'replace',
      ],
      alias: {
        v: 'version',
        h: 'home',
        l: 'log',
        w: 'webgl',
        x: 'xr',
        p: 'performance',
        perf: 'performance',
        s: 'size',
        f: 'frame',
        m: 'minimalFrame',
        t: 'tab',
        q: 'quit',
        b: 'blit',
        r: 'replace',
        n: 'headless',
        d: 'download',
      },
    });
    return {
      version: minimistArgs.version,
      url: minimistArgs._[0] || '',
      home: minimistArgs.home,
      log: minimistArgs.log,
      webgl: minimistArgs.webgl || '2',
      xr: minimistArgs.xr || 'all',
      performance: !!minimistArgs.performance,
      size: minimistArgs.size,
      frame: minimistArgs.frame,
      minimalFrame: minimistArgs.minimalFrame,
      tab: minimistArgs.tab,
      quit: minimistArgs.quit,
      blit: minimistArgs.blit,
      replace: Array.isArray(minimistArgs.replace) ? minimistArgs.replace : ((minimistArgs.replace !== undefined) ? [minimistArgs.replace] : []),
      headless: minimistArgs.headless,
      download: minimistArgs.download !== undefined ? (minimistArgs.download || path.join(process.cwd(), 'downloads')) : undefined,
    };
  } else {
    return {};
  }
})();

core.setArgs(args);
core.setVersion(version);

const dataPath = (() => {
  const candidatePathPrefixes = [
    os.homedir(),
    __dirname,
    os.tmpdir(),
  ];
  for (let i = 0; i < candidatePathPrefixes.length; i++) {
    const candidatePathPrefix = candidatePathPrefixes[i];
    if (candidatePathPrefix) {
      const ok = (() => {
        try {
         fs.accessSync(candidatePathPrefix, fs.constants.W_OK);
         return true;
        } catch(err) {
          return false;
        }
      })();
      if (ok) {
        return path.join(candidatePathPrefix, '.exokit');
      }
    }
  }
  return null;
})();

const windows = [];
GlobalContext.windows = windows;
// const contexts = [];

const xrState = (() => {
  const _makeSab = size => {
    const sab = new SharedArrayBuffer(size);
    let index = 0;
    return (c, n) => {
      const result = new c(sab, index, n);
      index += result.byteLength;
      return result;
    };
  };
  const _makeTypedArray = _makeSab(4*1024);

  const result = {};
  result.isPresenting = _makeTypedArray(Uint32Array, 1);
  result.renderWidth = _makeTypedArray(Float32Array, 1);
  result.renderHeight = _makeTypedArray(Float32Array, 1);
  result.metrics = _makeTypedArray(Uint32Array, 2);
  result.devicePixelRatio = _makeTypedArray(Uint32Array, 1);
  result.depthNear = _makeTypedArray(Float32Array, 1);
  result.depthNear[0] = 0.1;
  result.depthFar = _makeTypedArray(Float32Array, 1);
  result.depthFar[0] = 10000.0;
  result.position = _makeTypedArray(Float32Array, 3);
  result.orientation = _makeTypedArray(Float32Array, 4);
  result.orientation[3] = 1;
  result.leftViewMatrix = _makeTypedArray(Float32Array, 16);
  result.leftViewMatrix.set(Float32Array.from([1, 0, 0, 0, 0, 1, 0, 0, 0, 0, 1, 0, 0, 0, 0, 1]));
  result.rightViewMatrix = _makeTypedArray(Float32Array, 16);
  result.rightViewMatrix.set(result.leftViewMatrix);
  result.leftProjectionMatrix = _makeTypedArray(Float32Array, 16);
  result.leftProjectionMatrix.set(Float32Array.from([
    0.8000000000000002, 0, 0, 0,
    0, 1.0000000000000002, 0, 0,
    0, 0, -1.002002002002002, -1,
    0, 0, -0.20020020020020018, 0,
  ]));
  result.rightProjectionMatrix = _makeTypedArray(Float32Array, 16);
  result.rightProjectionMatrix.set(result.leftProjectionMatrix);
  result.leftOffset = _makeTypedArray(Float32Array, 3);
  result.leftOffset.set(Float32Array.from([-defaultEyeSeparation/2, 0, 0]));
  result.rightOffset = _makeTypedArray(Float32Array, 3);
  result.leftOffset.set(Float32Array.from([defaultEyeSeparation/2, 0, 0]));
  result.leftFov = _makeTypedArray(Float32Array, 4);
  result.leftFov.set(Float32Array.from([45, 45, 45, 45]));
  result.rightFov = _makeTypedArray(Float32Array, 4);
  result.rightFov.set(result.leftFov);
  const _makeGamepad = () => ({
    connected: _makeTypedArray(Uint32Array, 1),
    position: _makeTypedArray(Float32Array, 3),
    orientation: (() => {
      const result = _makeTypedArray(Float32Array, 4);
      result[3] = 1;
      return result;
    })(),
    direction: (() => { // derived
      const result = _makeTypedArray(Float32Array, 4);
      result[2] = -1;
      return result;
    })(),
    transformMatrix: (() => { // derived
      const result = _makeTypedArray(Float32Array, 16);
      result.set(Float32Array.from([1, 0, 0, 0, 0, 1, 0, 0, 0, 0, 1, 0, 0, 0, 0, 1]));
      return result;
    })(),
    buttons: (() => {
      const result = Array(6);
      for (let i = 0; i < result.length; i++) {
        result[i] = {
          pressed: _makeTypedArray(Uint32Array, 1),
          touched: _makeTypedArray(Uint32Array, 1),
          value: _makeTypedArray(Float32Array, 1),
        };
      }
      return result;
    })(),
    axes: _makeTypedArray(Float32Array, 10),
  });
  result.gamepads = (() => {
    const result = Array(2 + maxNumTrackers);
    for (let i = 0; i < result.length; i++) {
      result[i] = _makeGamepad();
    }
    return result;
  })();
  result.id = _makeTypedArray(Uint32Array, 1);
  result.vrRequest = _makeTypedArray(Uint32Array, 4); // method, id, width, height
  result.tex = _makeTypedArray(Uint32Array, 1);
  result.depthTex = _makeTypedArray(Uint32Array, 1);
  result.fakeVrDisplayEnabled = _makeTypedArray(Uint32Array, 1);
  
  return result;
})();
GlobalContext.xrState = xrState;

const topVrPresentState = {
  hmdType: null,
  windowHandle: null,
  fbo: 0,
  tex: 0,
  depthTex: 0,
  vrContext: null,
  vrSystem: null,
  vrCompositor: null,
  hasPose: false,
};

const _startTopRenderLoop = () => {
  const timestamps = {
    frames: 0,
    last: Date.now(),
    idle: 0,
    wait: 0,
    events: 0,
    media: 0,
    user: 0,
    submit: 0,
    total: 0,
  };
  const TIMESTAMP_FRAMES = 100;

<<<<<<< HEAD
  if (nativeBindings.nativeWindow.pollEvents) {
    setInterval(() => {
      nativeBindings.nativeWindow.pollEvents();
    }, 1000/60); // XXX make this run at the native frame rate
  }
  
  const _handleRequestPresent = async () => {
    const vrRequestMethod = xrState.vrRequest[0];
=======
  const _renderLoop = async () => {
    if (args.performance) {
      if (timestamps.frames >= TIMESTAMP_FRAMES) {
        console.log(`${(TIMESTAMP_FRAMES/(timestamps.total/1000)).toFixed(0)} FPS | ${timestamps.idle/TIMESTAMP_FRAMES}ms idle | ${timestamps.wait/TIMESTAMP_FRAMES}ms wait | ${timestamps.prepare/TIMESTAMP_FRAMES}ms prepare | ${timestamps.events/TIMESTAMP_FRAMES}ms events | ${timestamps.media/TIMESTAMP_FRAMES}ms media | ${timestamps.user/TIMESTAMP_FRAMES}ms user | ${timestamps.submit/TIMESTAMP_FRAMES}ms submit`);
>>>>>>> 894c7efe

    if (vrRequestMethod === 1) { // requestPresent
      const hmdType = getHMDType();
      console.log('request present', hmdType); // XXX

      if (!topVrPresentState.windowHandle) {
        topVrPresentState.windowHandle = nativeBindings.nativeWindow.createWindowHandle(1, 1, false);
      }
      nativeBindings.nativeWindow.setCurrentWindowContext(topVrPresentState.windowHandle);
      
      if (hmdType === 'fake') {
        const width = xrState.vrRequest[2];
        const height = xrState.vrRequest[3];
        const halfWidth = width/2;

        const [fbo, tex, depthTex] = nativeBindings.nativeWindow.createVrTopRenderTarget(width, height);

        xrState.tex[0] = tex;
        xrState.depthTex[0] = depthTex;
        xrState.renderWidth[0] = halfWidth;
        xrState.renderHeight[0] = height;
      } else if (hmdType === 'oculus') {
        const system = topVrPresentState.oculusSystem || nativeBindings.nativeOculusVR.Oculus_Init();
        // const lmContext = topVrPresentState.lmContext || (nativeBindings.nativeLm && new nativeBindings.nativeLm());
        
        topVrPresentState.vrContext = system;

        const {width: halfWidth, height} = system.GetRecommendedRenderTargetSize();
        const width = halfWidth * 2;
        
        const [fbo, tex, depthTex] = system.CreateSwapChain(width, height);

        xrState.tex[0] = tex;
        xrState.depthTex[0] = depthTex;
        xrState.renderWidth[0] = halfWidth;
        xrState.renderHeight[0] = height;
      } else if (hmdType === 'openvr') {
        const vrContext = nativeBindings.nativeOpenVR.getContext();
        const system = nativeBindings.nativeOpenVR.VR_Init(nativeBindings.nativeOpenVR.EVRApplicationType.Scene);
        const compositor = vrContext.compositor.NewCompositor();

        // const lmContext = topVrPresentState.lmContext || (nativeLm && new nativeLm());

        topVrPresentState.vrContext = vrContext;
        topVrPresentState.vrSystem = system;
        topVrPresentState.vrCompositor = compositor;

        const {width: halfWidth, height} = system.GetRecommendedRenderTargetSize();
        const width = halfWidth * 2;

        const [fbo, tex, depthTex] = nativeBindings.nativeWindow.createVrTopRenderTarget(width, height);

        xrState.tex[0] = tex;
        xrState.depthTex[0] = depthTex;
        xrState.renderWidth[0] = halfWidth;
        xrState.renderHeight[0] = height;
      } else if (hmdType === 'oculusMobile') {
        const vrContext = nativeBindings.nativeOculusMobileVr.OculusMobile_Init(topVrPresentState.windowHandle);

        topVrPresentState.vrContext = vrContext;

        const {width: halfWidth, height} = vrContext.GetRecommendedRenderTargetSize();
        const width = halfWidth * 2;

        const [fbo, tex, depthTex] = nativeBindings.nativeWindow.createVrTopRenderTarget(width, height);

        topVrPresentState.fbo = fbo;
        xrState.tex[0] = tex;
        xrState.depthTex[0] = depthTex;
        xrState.renderWidth[0] = halfWidth;
        xrState.renderHeight[0] = height;
      } else if (hmdType === 'magicleap') {
        topVrPresentState.vrContext = new nativeBindings.nativeMl();
        topVrPresentState.vrContext.Present(topVrPresentState.windowHandle);

        const {width: halfWidth, height} = topVrPresentState.vrContext.GetSize();
        const width = halfWidth * 2;
        
        const [fbo, tex, depthTex] = nativeBindings.nativeWindow.createVrTopRenderTarget(width, height);

        topVrPresentState.fbo = fbo;
        xrState.tex[0] = tex;
        xrState.depthTex[0] = depthTex;
        xrState.renderWidth[0] = halfWidth;
        xrState.renderHeight[0] = height;
      } else {
        throw new Error('unknown hmd type');
      }
      
      topVrPresentState.hmdType = hmdType;
        
      const windowId = xrState.vrRequest[1];
      const window = windows.find(window => window.id === windowId);

      xrState.isPresenting[0] = 1;
      xrState.vrRequest.fill(0);

      if (window) {
        window.runAsync(JSON.stringify({
          method: 'response',
        }));
      } else {
        console.warn(`no top level window to respond to for request present: ${hmdType} ${windowId}`);
      }
    } else if (vrRequestMethod === 2) { // exitPresent
      console.log('exit present'); // XXX
      
      xrState.vrRequest[0] = 0;
    }
  };
  const _waitGetPoses = async () => {
    if (topVrPresentState.hmdType === 'oculus') {
      // wait for frame
      await new Promise((accept, reject) => {
        topVrPresentState.vrContext.GetPose(
          localPositionArray3,   // hmd position
          localQuaternionArray4, // hmd orientation
          localFloat32Array,     // left eye view matrix
          localFloat32Array2,    // left eye projection matrix
          localFloat32Array3,    // right eye view matrix
          localFloat32Array4,     // right eye projection matrix
          leftControllerPositionArray3, // left controller position.
          leftControllerQuaternionArray4, // left controller orientation.
          rightControllerPositionArray3, // right controller position.
          rightControllerQuaternionArray4, // right controller orientation.
          accept
        );
      });
      if (!immediate) {
        return;
      }

      topVrPresentState.hasPose = true;

      xrState.position = localPositionArray3;
      xrState.orientation = localQuaternionArray4;
      xrState.leftViewMatrix.set(localFloat32Array);
      xrState.leftProjectionMatrix.set(localFloat32Array2);
      xrState.rightViewMatrix.set(localFloat32Array3);
      xrState.rightProjectionMatrix.set(localFloat32Array4);

      localVector.toArray(xrState.position);
      localQuaternion.toArray(xrState.orientation);

      // Controllers.
      {
        const leftGamepad = xrState.gamepads[0];

        // Pose
        leftGamepad.position[0] = leftControllerPositionArray3[0];
        leftGamepad.position[1] = leftControllerPositionArray3[1];
        leftGamepad.position[2] = leftControllerPositionArray3[2];

        leftGamepad.orientation[0] = leftControllerQuaternionArray4[0];
        leftGamepad.orientation[1] = leftControllerQuaternionArray4[1];
        leftGamepad.orientation[2] = leftControllerQuaternionArray4[2];
        leftGamepad.orientation[3] = leftControllerQuaternionArray4[3];

        // Input
        topVrPresentState.vrContext.GetControllersInputState(0, localGamepadArray);

        leftGamepad.connected[0] = localGamepadArray[0];

        // Pressed
        leftGamepad.buttons[0].pressed[0] = localGamepadArray[3]; // thumbstick
        leftGamepad.buttons[1].pressed[0] = localGamepadArray[5] >= 0.01; // trigger
        leftGamepad.buttons[2].pressed[0] = localGamepadArray[6] >= 0.01; // grip
        leftGamepad.buttons[3].pressed[0] = localGamepadArray[1] == 1; // xbutton
        leftGamepad.buttons[4].pressed[0] = localGamepadArray[2] == 1; // ybutton
        leftGamepad.buttons[5].pressed[0] = localGamepadArray[4] == 1; // menu

        // touched
        leftGamepad.buttons[0].touched[0] = localGamepadArray[9]; // thumbstick
        leftGamepad.buttons[1].touched[0] = localGamepadArray[10]; // trigger
        leftGamepad.buttons[3].touched[0] = localGamepadArray[7]; // xbutton
        leftGamepad.buttons[4].touched[0] = localGamepadArray[8]; // ybutton

        // thumbstick axis
        leftGamepad.axes[0] = localGamepadArray[11];
        leftGamepad.axes[1] = localGamepadArray[12];

        // values
        leftGamepad.buttons[1].value[0] = localGamepadArray[5]; // trigger
        leftGamepad.buttons[2].value[0] = localGamepadArray[6]; // grip
      }
      {
        const rightGamepad = xrState.gamepads[1];

        // Pose
        rightGamepad.position[0] = rightControllerPositionArray3[0];
        rightGamepad.position[1] = rightControllerPositionArray3[1];
        rightGamepad.position[2] = rightControllerPositionArray3[2];

        rightGamepad.orientation[0] = rightControllerQuaternionArray4[0];
        rightGamepad.orientation[1] = rightControllerQuaternionArray4[1];
        rightGamepad.orientation[2] = rightControllerQuaternionArray4[2];
        rightGamepad.orientation[3] = rightControllerQuaternionArray4[3];

        // Input
        topVrPresentState.vrContext.GetControllersInputState(1, localGamepadArray);

        rightGamepad.connected[0] = localGamepadArray[0];

        // pressed
        rightGamepad.buttons[0].pressed[0] = localGamepadArray[3]; // thumbstick
        rightGamepad.buttons[1].pressed[0] = localGamepadArray[5] >= 0.1; // trigger
        rightGamepad.buttons[2].pressed[0] = localGamepadArray[6] >= 0.1; // grip
        rightGamepad.buttons[3].pressed[0] = localGamepadArray[1] == 1; // xbutton
        rightGamepad.buttons[4].pressed[0] = localGamepadArray[2] == 1; // ybutton
        rightGamepad.buttons[5].pressed[0] = localGamepadArray[4] == 1; // menu

        // touched
        rightGamepad.buttons[0].touched[0] = localGamepadArray[9]; // thumbstick
        rightGamepad.buttons[1].touched[0] = localGamepadArray[10]; // trigger
        rightGamepad.buttons[3].touched[0] = localGamepadArray[7]; // xbutton
        rightGamepad.buttons[4].touched[0] = localGamepadArray[8]; // ybutton

        // thumbstick axis
        rightGamepad.axes[0] = localGamepadArray[11];
        rightGamepad.axes[1] = localGamepadArray[12];

        // values
        rightGamepad.buttons[1].value[0] = localGamepadArray[5]; // trigger
        rightGamepad.buttons[2].value[0] = localGamepadArray[6]; // grip
      }
    } else if (topVrPresentState.hmdType === 'openvr') {
      // wait for frame
      await new Promise((accept, reject) => {
        topVrPresentState.vrCompositor.RequestGetPoses(
          topVrPresentState.vrSystem,
          localFloat32PoseArray, // hmd, controllers, trackers
          accept
        );
      });
      if (!immediate) {
        return;
      }

      topVrPresentState.hasPose = true;

      // hmd pose
      const hmdMatrix = localMatrix.fromArray(localFloat32HmdPoseArray);

      hmdMatrix.decompose(localVector, localQuaternion, localVector2);
      localVector.toArray(xrState.position);
      localQuaternion.toArray(xrState.orientation);

      hmdMatrix.getInverse(hmdMatrix);

      // left eye pose
      topVrPresentState.vrSystem.GetEyeToHeadTransform(0, localFloat32MatrixArray);
      localMatrix2.fromArray(localFloat32MatrixArray);
      localMatrix2.decompose(localVector, localQuaternion, localVector2);
      localVector.toArray(xrState.leftOffset);
      localMatrix2
        .getInverse(localMatrix2)
        .multiply(hmdMatrix);
      localMatrix2.toArray(xrState.leftViewMatrix);

      topVrPresentState.vrSystem.GetProjectionMatrix(0, xrState.depthNear[0], xrState.depthFar[0], localFloat32MatrixArray);
      xrState.leftProjectionMatrix.set(localFloat32MatrixArray);

      topVrPresentState.vrSystem.GetProjectionRaw(0, localFovArray);
      for (let i = 0; i < localFovArray.length; i++) {
        xrState.leftFov[i] = Math.atan(localFovArray[i]) / Math.PI * 180;
      }

      // right eye pose
      topVrPresentState.vrSystem.GetEyeToHeadTransform(1, localFloat32MatrixArray);
      localMatrix2.fromArray(localFloat32MatrixArray);
      localMatrix2.decompose(localVector, localQuaternion, localVector2);
      localVector.toArray(xrState.rightOffset);
      localMatrix2
        .getInverse(localMatrix2)
        .multiply(hmdMatrix);
      localMatrix2.toArray(xrState.rightViewMatrix);

      topVrPresentState.vrSystem.GetProjectionMatrix(1, xrState.depthNear[0], xrState.depthFar[0], localFloat32MatrixArray);
      xrState.rightProjectionMatrix.set(localFloat32MatrixArray);

      topVrPresentState.vrSystem.GetProjectionRaw(1, localFovArray);
      for (let i = 0; i < localFovArray.length; i++) {
        xrState.rightFov[i] = Math.atan(localFovArray[i]) / Math.PI * 180;
      }

      // build stage parameters
      // topVrPresentState.vrSystem.GetSeatedZeroPoseToStandingAbsoluteTrackingPose(localFloat32MatrixArray);
      // stageParameters.sittingToStandingTransform.set(localFloat32MatrixArray);

      // build gamepads data
      const _loadGamepad = i => {
        const gamepad = xrState.gamepads[i];
        if (topVrPresentState.vrSystem.GetControllerState(i, localGamepadArray)) {
          gamepad.connected[0] = 1;

          localMatrix.fromArray(localFloat32GamepadPoseArrays[i]);
          localMatrix.decompose(localVector, localQuaternion, localVector2);
          localVector.toArray(gamepad.position);
          localQuaternion.toArray(gamepad.orientation);

          gamepad.buttons[0].pressed[0] = localGamepadArray[4]; // pad
          gamepad.buttons[1].pressed[0] = localGamepadArray[5]; // trigger
          gamepad.buttons[2].pressed[0] = localGamepadArray[3]; // grip
          gamepad.buttons[3].pressed[0] = localGamepadArray[2]; // menu
          gamepad.buttons[4].pressed[0] = localGamepadArray[1]; // system

          gamepad.buttons[0].touched[0] = localGamepadArray[9]; // pad
          gamepad.buttons[1].touched[0] = localGamepadArray[10]; // trigger
          gamepad.buttons[2].touched[0] = localGamepadArray[8]; // grip
          gamepad.buttons[3].touched[0] = localGamepadArray[7]; // menu
          gamepad.buttons[4].touched[0] = localGamepadArray[6]; // system

          for (let i = 0; i < 10; i++) {
            gamepad.axes[i] = localGamepadArray[11+i];
          }
          gamepad.buttons[1].value[0] = gamepad.axes[2]; // trigger
        } else {
          gamepad.connected[0] = 0;
        }
      };
      _loadGamepad(0);
      _loadGamepad(1);

      // build tracker data
      const _loadTracker = i => {
        const tracker = xrState.gamepads[2 + i];
        const trackerPoseArray = localFloat32TrackerPoseArrays[i];
        if (!isNaN(trackerPoseArray[0])) {
          tracker.connected[0] = 1;

          localMatrix.fromArray(trackerPoseArray);
          localMatrix.decompose(localVector, localQuaternion, localVector2);
          localVector.toArray(tracker.position);
          localQuaternion.toArray(tracker.orientation);
        } else {
          tracker.connected[0] = 0;
        }
      };
      for (let i = 0; i < maxNumTrackers; i++) {
        _loadTracker(i);
      }

      /* if (vrPresentState.lmContext) { // XXX remove this binding
        vrPresentState.lmContext.WaitGetPoses(handsArray);
      } */
    } else if (topVrPresentState.hmdType === 'oculusMobile') {
      topVrPresentState.hasPose = await new Promise((accept, reject) => {
        const hasPose = topVrPresentState.vrContext.WaitGetPoses(
          oculusMobilePoseFloat32Array
        );

        accept(hasPose);
      });

      // build hmd data
      let index = oculusMobilePoseFloat32Array.byteOffset;
      xrState.position.set(new Float32Array(oculusMobilePoseFloat32Array.buffer, index, 3));
      index += 3*Float32Array.BYTES_PER_ELEMENT;
      xrState.orientation.set(new Float32Array(oculusMobilePoseFloat32Array.buffer, index, 4));
      index += 4*Float32Array.BYTES_PER_ELEMENT;
      const ipd = new Float32Array(oculusMobilePoseFloat32Array.buffer, index, 1)[0];
      xrState.leftOffset[0] = -ipd/2;
      xrState.rightOffset[0] = ipd/2;
      index += 1*Float32Array.BYTES_PER_ELEMENT;
      const fov = new Float32Array(oculusMobilePoseFloat32Array.buffer, index, 4);
      xrState.leftFov.set(fov);
      xrState.rightFov.set(fov);
      index += 4*Float32Array.BYTES_PER_ELEMENT;
      xrState.leftViewMatrix.set(new Float32Array(oculusMobilePoseFloat32Array.buffer, index, 16));
      index += 16*Float32Array.BYTES_PER_ELEMENT;
      xrState.rightViewMatrix.set(new Float32Array(oculusMobilePoseFloat32Array.buffer, index, 16));
      index += 16*Float32Array.BYTES_PER_ELEMENT;
      xrState.leftProjectionMatrix.set(new Float32Array(oculusMobilePoseFloat32Array.buffer, index, 16));
      index += 16*Float32Array.BYTES_PER_ELEMENT;
      xrState.rightProjectionMatrix.set(new Float32Array(oculusMobilePoseFloat32Array.buffer, index, 16));
      index += 16*Float32Array.BYTES_PER_ELEMENT;

      // build gamepads data
      {
        const leftGamepad = xrState.gamepads[0];
        const gamepadFloat32Array = new Float32Array(oculusMobilePoseFloat32Array.buffer, index, 16);
        index += 16*Float32Array.BYTES_PER_ELEMENT;
        const buttonsFloat32Array = new Float32Array(oculusMobilePoseFloat32Array.buffer, index, 12);
        index += 12*Float32Array.BYTES_PER_ELEMENT;
        if (!isNaN(gamepadFloat32Array[0])) {
          leftGamepad.connected[0] = true;

          localMatrix.fromArray(gamepadFloat32Array);
          localMatrix.decompose(localVector, localQuaternion, localVector2);
          localVector.toArray(leftGamepad.position);
          localQuaternion.toArray(leftGamepad.orientation);

          // pressed
          leftGamepad.buttons[0].pressed[0] = buttonsFloat32Array[2]; // thumbstick
          leftGamepad.buttons[1].pressed[0] = buttonsFloat32Array[4] >= 0.1; // trigger
          leftGamepad.buttons[2].pressed[0] = buttonsFloat32Array[5] >= 0.1; // grip
          leftGamepad.buttons[3].pressed[0] = buttonsFloat32Array[0] == 1; // xbutton
          leftGamepad.buttons[4].pressed[0] = buttonsFloat32Array[1] == 1; // ybutton
          leftGamepad.buttons[5].pressed[0] = buttonsFloat32Array[3] == 1; // menu

          // touched
          leftGamepad.buttons[0].touched[0] = buttonsFloat32Array[8]; // thumbstick
          leftGamepad.buttons[1].touched[0] = buttonsFloat32Array[9]; // trigger
          leftGamepad.buttons[3].touched[0] = buttonsFloat32Array[6]; // xbutton
          leftGamepad.buttons[4].touched[0] = buttonsFloat32Array[7]; // ybutton

          // thumbstick axis
          leftGamepad.axes[0] = buttonsFloat32Array[10];
          leftGamepad.axes[1] = buttonsFloat32Array[11];

          // values
          leftGamepad.buttons[1].value[0] = buttonsFloat32Array[4]; // trigger
          leftGamepad.buttons[2].value[0] = buttonsFloat32Array[5]; // grip
        } else {
          leftGamepad.connected[0] = 0;
        }
      }
      {
        const rightGamepad = xrState.gamepads[1];
        const gamepadFloat32Array = new Float32Array(oculusMobilePoseFloat32Array.buffer, index, 16);
        index += 16*Float32Array.BYTES_PER_ELEMENT;
        const buttonsFloat32Array = new Float32Array(oculusMobilePoseFloat32Array.buffer, index, 12);
        index += 12*Float32Array.BYTES_PER_ELEMENT;
        if (!isNaN(gamepadFloat32Array[0])) {
          rightGamepad.connected[0] = true;

          localMatrix.fromArray(gamepadFloat32Array);
          localMatrix.decompose(localVector, localQuaternion, localVector2);
          localVector.toArray(rightGamepad.position);
          localQuaternion.toArray(rightGamepad.orientation);

          // pressed
          rightGamepad.buttons[0].pressed[0] = buttonsFloat32Array[2]; // thumbstick
          rightGamepad.buttons[1].pressed[0] = buttonsFloat32Array[4] >= 0.1; // trigger
          rightGamepad.buttons[2].pressed[0] = buttonsFloat32Array[5] >= 0.1; // grip
          rightGamepad.buttons[3].pressed[0] = buttonsFloat32Array[0] == 1; // xbutton
          rightGamepad.buttons[4].pressed[0] = buttonsFloat32Array[1] == 1; // ybutton
          rightGamepad.buttons[5].pressed[0] = buttonsFloat32Array[3] == 1; // menu

          // touched
          rightGamepad.buttons[0].touched[0] = buttonsFloat32Array[8]; // thumbstick
          rightGamepad.buttons[1].touched[0] = buttonsFloat32Array[9]; // trigger
          rightGamepad.buttons[3].touched[0] = buttonsFloat32Array[6]; // xbutton
          rightGamepad.buttons[4].touched[0] = buttonsFloat32Array[7]; // ybutton

          // thumbstick axis
          rightGamepad.axes[0] = buttonsFloat32Array[10];
          rightGamepad.axes[1] = buttonsFloat32Array[11];

          // values
          rightGamepad.buttons[1].value[0] = buttonsFloat32Array[4]; // trigger
          rightGamepad.buttons[2].value[0] = buttonsFloat32Array[5]; // grip
        } else {
          rightGamepad.connected[0] = 0;
        }
      }

      /* vrPresentState.system.GetProjectionRaw(0, localFovArray);
      for (let i = 0; i < localFovArray.length; i++) {
        xrState.leftFov[i] = Math.atan(localFovArray[i]) / Math.PI * 180;
      } */
    } else if (topVrPresentState.hmdType === 'magicleap') {
      topVrPresentState.hasPose = await new Promise((accept, reject) => {
        const hasPose = topVrPresentState.vrContext.WaitGetPoses(
          transformArray,
          projectionArray,
          controllersArray
        );

        accept(hasPose);
      });
      if (!immediate) {
        return;
      }

      if (topVrPresentState.hasPose) {
        localVector.fromArray(transformArray, 0);
        localQuaternion.fromArray(transformArray, 3);
        localVector2.set(1, 1, 1);
        localMatrix.compose(localVector, localQuaternion, localVector2).getInverse(localMatrix);
        localVector.toArray(xrState.position);
        localQuaternion.toArray(xrState.orientation);
        localMatrix.toArray(xrState.leftViewMatrix);
        xrState.leftProjectionMatrix.set(projectionArray.slice(0, 16));

        localVector.fromArray(transformArray, 3 + 4);
        localQuaternion.fromArray(transformArray, 3 + 4 + 3);
        // localVector2.set(1, 1, 1);
        localMatrix.compose(localVector, localQuaternion, localVector2).getInverse(localMatrix);
        localMatrix.toArray(xrState.rightViewMatrix);
        xrState.rightProjectionMatrix.set(projectionArray.slice(16, 32));

        let controllersArrayIndex = 0;
        {
          const leftGamepad = xrState.gamepads[0];
          leftGamepad.connected[0] = controllersArray[controllersArrayIndex];
          controllersArrayIndex++;
          leftGamepad.position.set(controllersArray.slice(controllersArrayIndex, controllersArrayIndex + 3));
          controllersArrayIndex += 3;
          leftGamepad.orientation.set(controllersArray.slice(controllersArrayIndex, controllersArrayIndex + 4));
          controllersArrayIndex += 4;
          const leftTriggerValue = controllersArray[controllersArrayIndex];
          leftGamepad.buttons[1].value[0] = leftTriggerValue;
          const leftTriggerPushed = leftTriggerValue > 0.5 ? 1 : 0;
          leftGamepad.buttons[1].touched[0] = leftTriggerPushed;
          leftGamepad.buttons[1].pressed[0] = leftTriggerPushed;
          leftGamepad.axes[2] = leftTriggerValue;
          controllersArrayIndex++;
          const leftBumperValue = controllersArray[controllersArrayIndex];
          leftGamepad.buttons[2].value[0] = leftBumperValue;
          const leftBumperPushed = leftBumperValue > 0.5 ? 1 : 0;
          leftGamepad.buttons[2].touched[0] = leftBumperPushed;
          leftGamepad.buttons[2].pressed[0] = leftBumperPushed;
          controllersArrayIndex++;
          const leftHomeValue = controllersArray[controllersArrayIndex];
          leftGamepad.buttons[3].value[0] = leftHomeValue;
          const leftHomePushed = leftHomeValue > 0.5 ? 1 : 0;
          leftGamepad.buttons[3].touched[0] = leftHomePushed;
          leftGamepad.buttons[3].pressed[0] = leftHomePushed;
          controllersArrayIndex++;
          leftGamepad.axes[0] = controllersArray[controllersArrayIndex];
          leftGamepad.axes[1] = controllersArray[controllersArrayIndex + 1];
          const leftPadValue = controllersArray[controllersArrayIndex + 2];
          leftGamepad.buttons[0].value[0] = leftPadValue;
          const leftPadTouched = leftPadValue > 0 ? 1 : 0;
          const leftPadPushed = leftPadValue > 0.5 ? 1: 0;
          leftGamepad.buttons[0].touched[0] = leftPadTouched;
          leftGamepad.buttons[0].pressed[0] = leftPadPushed;
          controllersArrayIndex += 3;
        }
        {
          const rightGamepad = xrState.gamepads[1];
          rightGamepad.connected[0] = controllersArray[controllersArrayIndex];
          controllersArrayIndex++;
          rightGamepad.position.set(controllersArray.slice(controllersArrayIndex, controllersArrayIndex + 3));
          controllersArrayIndex += 3;
          rightGamepad.orientation.set(controllersArray.slice(controllersArrayIndex, controllersArrayIndex + 4));
          controllersArrayIndex += 4;
          const rightTriggerValue = controllersArray[controllersArrayIndex];
          rightGamepad.buttons[1].value[0] = rightTriggerValue;
          const rightTriggerPushed = rightTriggerValue > 0.5 ? 1 : 0;
          rightGamepad.buttons[1].touched[0] = rightTriggerPushed;
          rightGamepad.buttons[1].pressed[0] = rightTriggerPushed;
          rightGamepad.axes[2] = rightTriggerValue;
          controllersArrayIndex++;
          const rightBumperValue = controllersArray[controllersArrayIndex];
          rightGamepad.buttons[2].value[0] = rightBumperValue;
          const rightBumperPushed = rightBumperValue > 0.5 ? 1 : 0;
          rightGamepad.buttons[2].touched[0] = rightBumperPushed;
          rightGamepad.buttons[2].pressed[0] = rightBumperPushed;
          controllersArrayIndex++;
          const rightHomeValue = controllersArray[controllersArrayIndex];
          rightGamepad.buttons[3].value[0] = rightHomeValue;
          const rightHomePushed = rightHomeValue > 0.5 ? 1 : 0;
          rightGamepad.buttons[3].touched[0] = rightHomePushed;
          rightGamepad.buttons[3].pressed[0] = rightHomePushed;
          controllersArrayIndex++;
          rightGamepad.axes[0] = controllersArray[controllersArrayIndex];
          rightGamepad.axes[1] = controllersArray[controllersArrayIndex + 1];
          const rightPadValue = controllersArray[controllersArrayIndex + 2];
          rightGamepad.buttons[0].value[0] = rightPadValue;
          const rightPadTouched = rightPadValue > 0 ? 1 : 0;
          const rightPadPushed = rightPadValue > 0.5 ? 1 : 0;
          rightGamepad.buttons[0].touched[0] = rightPadTouched;
          rightGamepad.buttons[0].pressed[0] = rightPadPushed;
          controllersArrayIndex += 3;
        }
      }

      // queue magic leap state updates
      nativeBindings.nativeMl.Update(topVrPresentState.vrContext);

      /* // prepare magic leap frame
      topVrPresentState.vrContext.PrepareFrame(
        mlGlContext, // gl context for depth population
        topVrPresentState.mlFbo,
        xrState.renderWidth[0]*2,
        xrState.renderHeight[0],
      ); */
    } else {
      /* await new Promise((accept, reject) => {
        const now = Date.now();
        const timeDiff = now - lastFrameTime;
        const waitTime = Math.max(8 - timeDiff, 0);
        setTimeout(accept, waitTime);
      }); */
    }
  };
  const _submitFrame = async () => {
    if (topVrPresentState.hasPose) {
      if (topVrPresentState.hmdType === 'oculus') {
        const [fbo, tex, depthTex] = topVrPresentState.vrContext.Submit();
        xrState.tex[0] = tex;
        xrState.depthTex[0] = depthTex;
      } else if (topVrPresentState.hmdType === 'openvr') {
        topVrPresentState.vrCompositor.Submit(xrState.tex[0]);
      } else if (topVrPresentState.hmdType === 'oculusMobile') {
        topVrPresentState.vrContext.Submit(topVrPresentState.fbo, xrState.renderWidth[0]*2, xrState.renderHeight[0]);
      } else if (topVrPresentState.hmdType === 'magicleap') {
        topVrPresentState.vrContext.SubmitFrame(topVrPresentState.fbo, xrState.renderWidth[0]*2, xrState.renderHeight[0]);
      }
      
      topVrPresentState.hasPose = false;
    }
  };
  const _topRenderLoop = async () => {
    if (args.performance) {
      if (timestamps.frames >= TIMESTAMP_FRAMES) {
        console.log(`${(TIMESTAMP_FRAMES/(timestamps.total/1000)).toFixed(0)} FPS | ${timestamps.idle}ms idle | ${timestamps.wait}ms wait | ${timestamps.events}ms events | ${timestamps.media}ms media | ${timestamps.user}ms user | ${timestamps.submit}ms submit`);

        timestamps.frames = 0;
        timestamps.idle = 0;
        timestamps.wait = 0;
        timestamps.events = 0;
        timestamps.media = 0;
        timestamps.user = 0;
        timestamps.submit = 0;
        timestamps.total = 0;
      } else {
        timestamps.frames++;
      }
      const now = Date.now();
      const diff = now - timestamps.last;
      timestamps.idle += diff;
      timestamps.total += diff;
      timestamps.last = now;
    }

    await _handleRequestPresent();
    await _waitGetPoses();

    // compute derived gamepads data
    for (let i = 0; i < xrState.gamepads.length; i++) {
      const gamepad = xrState.gamepads[i];
      localQuaternion.fromArray(gamepad.orientation);
      localVector
        .set(0, 0, -1)
        .applyQuaternion(localQuaternion)
        .toArray(gamepad.direction);
      localVector.fromArray(gamepad.position);
      localVector2.set(1, 1, 1);
      localMatrix
        .compose(localVector, localQuaternion, localVector2)
        .toArray(gamepad.transformMatrix);
    }

    if (args.performance) {
      const now = Date.now();
      const diff = now - timestamps.last;
      timestamps.wait += diff;
      timestamps.total += diff;
      timestamps.last = now;
    }

    // poll operating system events
    if (args.performance) {
      const now = Date.now();
      const diff = now - timestamps.last;
      timestamps.events += diff;
      timestamps.total += diff;
      timestamps.last = now;
    }

    // update events
    nativeBindings.nativeVideo.Video.updateAll();
    nativeBindings.nativeBrowser && nativeBindings.nativeBrowser.Browser.updateAll(); // XXX unlock when oculus mobile supports it

    if (args.performance) {
      const now = Date.now();
      const diff = now - timestamps.last;
      timestamps.media += diff;
      timestamps.total += diff;
      timestamps.last = now;
    }

    if (args.frame || args.minimalFrame) {
      console.log('-'.repeat(80) + 'start frame');
    }

    // tick animation frames
    await Promise.all(windows.map(window => window.runAsync('tickAnimationFrame')));
    
    if (args.performance) {
      const now = Date.now();
      const diff = now - timestamps.last;
      timestamps.user += diff;
      timestamps.total += diff;
      timestamps.last = now;
    }

    await _submitFrame();

    // lastFrameTime = Date.now()

    if (args.performance) {
      const now = Date.now();
      const diff = now - timestamps.last;
      timestamps.submit += diff;
      timestamps.total += diff;
      timestamps.last = now;
    }

    if (args.frame || args.minimalFrame) {
      console.log('-'.repeat(80) + 'end frame');
    }

    // wait for next frame
    immediate = setImmediate(_topRenderLoop);
  };
  let immediate = setImmediate(_topRenderLoop);

  return {
    stop() {
      clearImmediate(immediate);
      immediate = null;
    },
  };
};
_startTopRenderLoop();

const _bindWindow = (window, newWindowCb) => {
  // window.innerWidth = innerWidth;
  // window.innerHeight = innerHeight;

  // XXX move these to WindowVm/Window
  window.on('navigate', newWindowCb);
  /* window.document.on('paste', e => {
    e.clipboardData = new window.DataTransfer();
    const clipboardContents = nativeWindow.getClipboard().slice(0, 256);
    const dataTransferItem = new window.DataTransferItem('string', 'text/plain', clipboardContents);
    e.clipboardData.items.push(dataTransferItem);
  }); */
  /* if (args.quit) {
    window.document.resources.addEventListener('drain', () => {
      console.log('drain');
      process.exit();
    });
  } */
  
  window.on('destroy', e => {
    const {window} = e;
    for (let i = 0; i < contexts.length; i++) {
      const context = contexts[i];
      if (context.canvas.ownerDocument.defaultView === window) {
        context.destroy();
      }
    }
  });
  
  window.on('error', err => {
    console.warn('got error', err);
  });
};
const _bindDirectWindow = newWindow => {
  _bindWindow(newWindow, _bindDirectWindow);
};
core.load = (load => function() {
  return load.apply(this, arguments)
    .then(window => {
      _bindDirectWindow(window);

      return Promise.resolve(window);
    });
})(core.load);

const _prepare = () => Promise.all([
  (() => {
    if (!process.env['DISPLAY']) {
      process.env['DISPLAY'] = ':0.0';
    }
  })(),
  (() => {
    let rootPath = null;
    let runtimePath = null;
    const platform = os.platform();
    if (platform === 'win32') {
      rootPath = path.join(os.homedir(), 'AppData', 'Local', 'openvr');
      runtimePath = 'C:\\Program Files (x86)\\Steam\\steamapps\\common\\SteamVR';
    } else if (platform === 'darwin') {
      rootPath = path.join('/Users/', os.userInfo().username, '/Library/Application Support/OpenVR/.openvr');
      runtimePath = path.join(__dirname, '/node_modules/native-openvr-deps/bin/osx64');
    } else if (platform === 'linux') {
      rootPath = path.join(os.userInfo().homedir, '.config/openvr');
      runtimePath = path.join(__dirname, '..', 'node_modules', 'native-openvr-deps/bin/linux64');
    }

    if (rootPath !== null) {
      const openvrPathsPath = path.join(rootPath, 'openvrpaths.vrpath');

      return new Promise((accept, reject) => {
        fs.lstat(openvrPathsPath, (err, stats) => {
          if (err) {
            if (err.code === 'ENOENT') {
              mkdirp(rootPath, err => {
                if (!err) {
                  const jsonString = JSON.stringify({
                    "config" : [ rootPath ],
                    "external_drivers" : null,
                    "jsonid" : "vrpathreg",
                    "log" : [ rootPath ],
                    "runtime" : [
                       runtimePath,
                     ],
                    "version" : 1
                  }, null, 2);
                  fs.writeFile(openvrPathsPath, jsonString, err => {
                    if (!err) {
                      accept();
                    } else {
                      reject(err);
                    }
                  });
                } else if (err.code === 'EACCES') {
                  accept();
                } else {
                  reject(err);
                }
              });
            } else if (err.code === 'EACCES') {
              accept();
            } else {
              reject(err);
            }
          } else {
            accept();
          }
        });
      });
    } else {
      return Promise.resolve();
    }
  })(),
  new Promise((accept, reject) => {
    mkdirp(dataPath, err => {
      if (!err) {
        accept();
      } else {
        reject(err);
      }
    });
  }),
]);

const realityTabsUrl = 'file://' + path.join(__dirname, '..', 'examples', 'realitytabs.html');
const _start = () => {
  let {url: u} = args;
  if (!u && args.home) {
    u = realityTabsUrl;
  }
  if (u) {
    if (u === '.') {
      console.warn('NOTE: You ran `exokit . <url>`\n(Did you mean to run `node . <url>` or `exokit <url>` instead?)')
    }
    u = u.replace(/^exokit:/, '');
    if (args.tab) {
      u = `${realityTabsUrl}?t=${encodeURIComponent(u)}`
    }
    if (u && !url.parse(u).protocol) {
      u = 'file://' + path.resolve(process.cwd(), u);
    }
    const replacements = (() => {
      const result = {};
      for (let i = 0; i < args.replace.length; i++) {
        const replaceArg = args.replace[i];
        const replace = replaceArg.split(' ');
        if (replace.length === 2) {
          result[replace[0]] = 'file://' + path.resolve(process.cwd(), replace[1]);
        } else {
          console.warn(`invalid replace argument: ${replaceArg}`);
        }
      }
      return result;
    })();
    return core.load(u, {
      dataPath,
      args,
      replacements,
    });
  } else {
    let window = null;
    const _bindReplWindow = newWindow => {
      _bindWindow(newWindow, _bindReplWindow);
      window = newWindow;
    };
    _bindReplWindow(core.make('', {
      dataPath,
    }));

    const prompt = '[x] ';

    const replEval = async (cmd, context, filename, callback) => {
      cmd = cmd.slice(0, -1); // remove trailing \n

      let result, err;
      let match;

      if (/^[a-z]+:\/\//.test(cmd)) {
        cmd = `window.location.href = ${JSON.stringify(cmd)};`;
      } else if (/^\s*<(?:\!\-*)?[a-z]/i.test(cmd)) {
        cmd = `(() => {
          const e = window.document.createElement('div');
          e.innerHTML = ${JSON.stringify(cmd)};
          if (e.childNodes.length === 0) {
            return window._ = undefined;
          } else if (e.childNodes.length === 1) {
            return window._ = e.childNodes[0];
          } else {
            return window._ = e.childNodes;
          }
        })();`;
      } else if (match = cmd.match(/^\s*(?:const|var|let)?\s*([a-z][a-z0-9]*)\s*=\s*(<(?:\!\-*)?[a-z].*)$/im)) {
        const name = match[1];
        const src = match[2];
        cmd = `(() => {
          const name = ${JSON.stringify(name)};
          const e = window.document.createElement('div');
          e.innerHTML = ${JSON.stringify(src)};
          if (e.childNodes.length === 0) {
            return window[name] = window._ = undefined;
          } else if (e.childNodes.length === 1) {
            return window[name] = window._ = e.childNodes[0];
          } else {
            return window[name] = window._ = e.childNodes;
          }
        })();`;
      }
      try {
        result = await window.runRepl(cmd);
      } catch(e) {
        err = e;
      }

      if (!err) {
        if (result !== undefined) {
          r.setPrompt(prompt);
        }
      } else {
        if (err.name === 'SyntaxError') {
          err = new repl.Recoverable(err);
        }
      }

      GlobalContext.commands.push(cmd);

      callback(err, {[util.inspect.custom]() { return result; }});
    };
    const r = repl.start({
      prompt,
      eval: replEval,
    });
    replHistory(r, path.join(dataPath, '.repl_history'));
    r.on('exit', () => {
      process.exit();
    });
  }
};

if (require.main === module) {
  if (!nativeBindings.nativePlatform) { // not a mobile platform
    require(path.join(__dirname, 'bugsnag'));
    require('fault-zone').registerHandler((stack, stackLen) => {
      const message = new Buffer(stack, 0, stackLen).toString('utf8');
      console.warn(message);
      child_process.execFileSync(process.argv[0], [
        path.join(__dirname, 'bugsnag.js'),
      ], {
        input: message,
      });
      process.exit(1);
    });
  }
  if (args.log) {
    const RedirectOutput = require('redirect-output').default;
    new RedirectOutput({
      flags: 'a',
    }).write(path.join(dataPath, 'log.txt'));
  }

  const _logStack = err => {
    console.warn(err);
  };
  process.on('uncaughtException', _logStack);
  process.on('unhandledRejection', _logStack);
  EventEmitter.defaultMaxListeners = 100;

  if (args.version) {
    console.log(version);
    process.exit(0);
  }
  if (args.size) {
    const match = args.size.match(/^([0-9]+)x([0-9]+)$/);
    if (match) {
      const w = parseInt(match[1], 10);
      const h = parseInt(match[2], 10);
      if (w > 0 && h > 0) {
        xrState.metrics[0] = w;
        xrState.metrics[1] = h;
      }
    }
  }
  if (args.frame || args.minimalFrame) {
    nativeBindings.nativeGl = (OldWebGLRenderingContext => {
      function WebGLRenderingContext() {
        const result = Reflect.construct(OldWebGLRenderingContext, arguments);
        for (const k in result) {
          if (typeof result[k] === 'function') {
            result[k] = (old => function() {
              if (GlobalContext.args.frame) {
                console.log(k, arguments);
              } else if (GlobalContext.args.minimalFrame) {
                console.log(k);
              }
              return old.apply(this, arguments);
            })(result[k]);
          }
        }
        return result;
      }
      for (const k in OldWebGLRenderingContext) {
        WebGLRenderingContext[k] = OldWebGLRenderingContext[k];
      }
      return WebGLRenderingContext;
    })(nativeBindings.nativeGl);
  }

  _prepare()
    .then(() => _start())
    .catch(err => {
      console.warn(err.stack);
      process.exit(1);
    });
}

module.exports = core;<|MERGE_RESOLUTION|>--- conflicted
+++ resolved
@@ -301,7 +301,6 @@
   };
   const TIMESTAMP_FRAMES = 100;
 
-<<<<<<< HEAD
   if (nativeBindings.nativeWindow.pollEvents) {
     setInterval(() => {
       nativeBindings.nativeWindow.pollEvents();
@@ -310,12 +309,6 @@
   
   const _handleRequestPresent = async () => {
     const vrRequestMethod = xrState.vrRequest[0];
-=======
-  const _renderLoop = async () => {
-    if (args.performance) {
-      if (timestamps.frames >= TIMESTAMP_FRAMES) {
-        console.log(`${(TIMESTAMP_FRAMES/(timestamps.total/1000)).toFixed(0)} FPS | ${timestamps.idle/TIMESTAMP_FRAMES}ms idle | ${timestamps.wait/TIMESTAMP_FRAMES}ms wait | ${timestamps.prepare/TIMESTAMP_FRAMES}ms prepare | ${timestamps.events/TIMESTAMP_FRAMES}ms events | ${timestamps.media/TIMESTAMP_FRAMES}ms media | ${timestamps.user/TIMESTAMP_FRAMES}ms user | ${timestamps.submit/TIMESTAMP_FRAMES}ms submit`);
->>>>>>> 894c7efe
 
     if (vrRequestMethod === 1) { // requestPresent
       const hmdType = getHMDType();
@@ -924,7 +917,7 @@
   const _topRenderLoop = async () => {
     if (args.performance) {
       if (timestamps.frames >= TIMESTAMP_FRAMES) {
-        console.log(`${(TIMESTAMP_FRAMES/(timestamps.total/1000)).toFixed(0)} FPS | ${timestamps.idle}ms idle | ${timestamps.wait}ms wait | ${timestamps.events}ms events | ${timestamps.media}ms media | ${timestamps.user}ms user | ${timestamps.submit}ms submit`);
+        console.log(`${(TIMESTAMP_FRAMES/(timestamps.total/1000)).toFixed(0)} FPS | ${timestamps.idle/TIMESTAMP_FRAMES}ms idle | ${timestamps.wait/TIMESTAMP_FRAMES}ms wait | ${timestamps.prepare/TIMESTAMP_FRAMES}ms prepare | ${timestamps.events/TIMESTAMP_FRAMES}ms events | ${timestamps.media/TIMESTAMP_FRAMES}ms media | ${timestamps.user/TIMESTAMP_FRAMES}ms user | ${timestamps.submit/TIMESTAMP_FRAMES}ms submit`);
 
         timestamps.frames = 0;
         timestamps.idle = 0;
