#!/usr/bin/env node

if (require.main === module && !/^1[12]\./.test(process.versions.node)) {
  throw new Error('node 11 or 12 required');
}
// const cwd = process.cwd();
// process.chdir(__dirname); // needed for global bin to find libraries

const events = require('events');
const {EventEmitter} = events;
const path = require('path');
const fs = require('fs');
const url = require('url');
const net = require('net');
const child_process = require('child_process');
const os = require('os');
const util = require('util');
const repl = require('repl');

const core = require('./core.js');
const mkdirp = require('mkdirp');
// const replHistory = require('repl.history');
const minimist = require('minimist');

const {version} = require('../package.json');
const {defaultEyeSeparation, maxNumTrackers} = require('./constants.js');
const symbols = require('./symbols');
const THREE = require('../lib/three-min.js');

const {getHMDType, FakeMesher, FakePlaneTracker} = require('./VR.js');

const nativeBindings = require(path.join(__dirname, 'native-bindings.js'));

const GlobalContext = require('./GlobalContext');
GlobalContext.args = {};
GlobalContext.version = '';
GlobalContext.commands = [];

const localVector = new THREE.Vector3();
const localVector2 = new THREE.Vector3();
const localQuaternion = new THREE.Quaternion();
const localMatrix = new THREE.Matrix4();
const localMatrix2 = new THREE.Matrix4();

// openvr
const localFloat32PoseArray = new Float32Array(16*(1+2+maxNumTrackers));
const localFloat32HmdPoseArray = new Float32Array(localFloat32PoseArray.buffer, localFloat32PoseArray.byteOffset + 0*Float32Array.BYTES_PER_ELEMENT*16, 16);
const localFloat32GamepadPoseArrays = [
  new Float32Array(localFloat32PoseArray.buffer, localFloat32PoseArray.byteOffset + 1*Float32Array.BYTES_PER_ELEMENT*16, 16),
  new Float32Array(localFloat32PoseArray.buffer, localFloat32PoseArray.byteOffset + 2*Float32Array.BYTES_PER_ELEMENT*16, 16),
];
const localFloat32TrackerPoseArrays = (() => {
  const result = Array(maxNumTrackers);
  for (let i = 0; i < maxNumTrackers; i++) {
    result[i] = new Float32Array(localFloat32PoseArray.buffer, localFloat32PoseArray.byteOffset + (3+i)*Float32Array.BYTES_PER_ELEMENT*16, 16);
  }
  return result;
})();
const localFloat32MatrixArray = new Float32Array(16);
const localFovArray = new Float32Array(4);
const localGamepadArray = new Float32Array(24);

// oculus desktop
const zeroMatrix = new THREE.Matrix4();
const localFloat32Array = zeroMatrix.toArray(new Float32Array(16));
const localFloat32Array2 = zeroMatrix.toArray(new Float32Array(16));
const localFloat32Array3 = zeroMatrix.toArray(new Float32Array(16));
const localFloat32Array4 = zeroMatrix.toArray(new Float32Array(16));

const localPositionArray3 = new Float32Array(3);
const localQuaternionArray4 = new Float32Array(4);

const leftControllerPositionArray3 = new Float32Array(3);
const leftControllerQuaternionArray4 = new Float32Array(4);

const rightControllerPositionArray3 = new Float32Array(3);
const rightControllerQuaternionArray4 = new Float32Array(4);

// oculus mobile
const oculusMobilePoseFloat32Array = new Float32Array(3 + 4 + 1 + 4 + (16*2) + (16*2) + (16+12) + (16+12));

// magic leap
const transformArray = new Float32Array(7 * 2);
const projectionArray = new Float32Array(16 * 2);
const controllersArray = new Float32Array((1 + 3 + 4 + 6) * 2);

const args = (() => {
  if (require.main === module) {
    const minimistArgs = minimist(process.argv.slice(2), {
      boolean: [
        'version',
        'home',
        'log',
        'perf',
        'performance',
        'frame',
        'minimalFrame',
        'tab',
        'quit',
        'blit',
        'require',
        'nogl',
        'headless',
      ],
      string: [
        'webgl',
        'xr',
        'size',
        'download',
        'replace',
      ],
      alias: {
        v: 'version',
        h: 'home',
        l: 'log',
        w: 'webgl',
        x: 'xr',
        p: 'performance',
        perf: 'performance',
        s: 'size',
        f: 'frame',
        m: 'minimalFrame',
        t: 'tab',
        q: 'quit',
        b: 'blit',
        r: 'replace',
        u: 'require',
        n: 'nogl',
        e: 'headless',
        d: 'download',
      },
    });
    return {
      version: minimistArgs.version,
      url: minimistArgs._[0] || '',
      home: minimistArgs.home,
      log: minimistArgs.log,
      webgl: minimistArgs.webgl || '2',
      xr: minimistArgs.xr || 'all',
      performance: !!minimistArgs.performance,
      size: minimistArgs.size,
      frame: minimistArgs.frame,
      minimalFrame: minimistArgs.minimalFrame,
      tab: minimistArgs.tab,
      quit: minimistArgs.quit,
      blit: minimistArgs.blit,
      replace: Array.isArray(minimistArgs.replace) ? minimistArgs.replace : ((minimistArgs.replace !== undefined) ? [minimistArgs.replace] : []),
      require: minimistArgs.require,
      nogl: minimistArgs.nogl,
      headless: minimistArgs.headless,
      download: minimistArgs.download !== undefined ? (minimistArgs.download || path.join(process.cwd(), 'downloads')) : undefined,
    };
  } else {
    return {};
  }
})();

core.setArgs(args);
core.setVersion(version);

const dataPath = (() => {
  const candidatePathPrefixes = [
    os.homedir(),
    __dirname,
    os.tmpdir(),
  ];
  for (let i = 0; i < candidatePathPrefixes.length; i++) {
    const candidatePathPrefix = candidatePathPrefixes[i];
    if (candidatePathPrefix) {
      const ok = (() => {
        try {
         fs.accessSync(candidatePathPrefix, fs.constants.W_OK);
         return true;
        } catch(err) {
          return false;
        }
      })();
      if (ok) {
        return path.join(candidatePathPrefix, '.exokit');
      }
    }
  }
  return null;
})();

const windows = [];
GlobalContext.windows = windows;
// const contexts = [];

const xrState = (() => {
  const _makeSab = size => {
    const sab = new SharedArrayBuffer(size);
    let index = 0;
    return (c, n) => {
      const result = new c(sab, index, n);
      index += result.byteLength;
      return result;
    };
  };
  const _makeTypedArray = _makeSab(8*1024);

  const result = {};
  result.isPresenting = _makeTypedArray(Uint32Array, 1);
  result.renderWidth = _makeTypedArray(Float32Array, 1);
  result.renderWidth[0] = 1920/2;
  result.renderHeight = _makeTypedArray(Float32Array, 1);
  result.renderHeight[0] = 1080;
  result.metrics = _makeTypedArray(Uint32Array, 2);
  result.devicePixelRatio = _makeTypedArray(Uint32Array, 1);
  result.depthNear = _makeTypedArray(Float32Array, 1);
  result.depthNear[0] = 0.1;
  result.depthFar = _makeTypedArray(Float32Array, 1);
  result.depthFar[0] = 10000.0;
  result.position = _makeTypedArray(Float32Array, 3);
  result.orientation = _makeTypedArray(Float32Array, 4);
  result.orientation[3] = 1;
  result.leftViewMatrix = _makeTypedArray(Float32Array, 16);
  result.leftViewMatrix.set(Float32Array.from([1, 0, 0, 0, 0, 1, 0, 0, 0, 0, 1, 0, 0, 0, 0, 1]));
  result.rightViewMatrix = _makeTypedArray(Float32Array, 16);
  result.rightViewMatrix.set(result.leftViewMatrix);
  result.leftProjectionMatrix = _makeTypedArray(Float32Array, 16);
  result.leftProjectionMatrix.set(Float32Array.from([
    0.8000000000000002, 0, 0, 0,
    0, 1.0000000000000002, 0, 0,
    0, 0, -1.002002002002002, -1,
    0, 0, -0.20020020020020018, 0,
  ]));
  result.rightProjectionMatrix = _makeTypedArray(Float32Array, 16);
  result.rightProjectionMatrix.set(result.leftProjectionMatrix);
  result.leftOffset = _makeTypedArray(Float32Array, 3);
  result.leftOffset.set(Float32Array.from([-defaultEyeSeparation/2, 0, 0]));
  result.rightOffset = _makeTypedArray(Float32Array, 3);
  result.leftOffset.set(Float32Array.from([defaultEyeSeparation/2, 0, 0]));
  result.leftFov = _makeTypedArray(Float32Array, 4);
  result.leftFov.set(Float32Array.from([45, 45, 45, 45]));
  result.rightFov = _makeTypedArray(Float32Array, 4);
  result.rightFov.set(result.leftFov);
  const _makeGamepad = () => ({
    connected: _makeTypedArray(Uint32Array, 1),
    position: _makeTypedArray(Float32Array, 3),
    orientation: (() => {
      const result = _makeTypedArray(Float32Array, 4);
      result[3] = 1;
      return result;
    })(),
    direction: (() => { // derived
      const result = _makeTypedArray(Float32Array, 4);
      result[2] = -1;
      return result;
    })(),
    transformMatrix: (() => { // derived
      const result = _makeTypedArray(Float32Array, 16);
      result.set(Float32Array.from([1, 0, 0, 0, 0, 1, 0, 0, 0, 0, 1, 0, 0, 0, 0, 1]));
      return result;
    })(),
    buttons: (() => {
      const result = Array(6);
      for (let i = 0; i < result.length; i++) {
        result[i] = {
          pressed: _makeTypedArray(Uint32Array, 1),
          touched: _makeTypedArray(Uint32Array, 1),
          value: _makeTypedArray(Float32Array, 1),
        };
      }
      return result;
    })(),
    axes: _makeTypedArray(Float32Array, 10),
  });
  result.gamepads = (() => {
    const result = Array(2 + maxNumTrackers);
    for (let i = 0; i < result.length; i++) {
      result[i] = _makeGamepad();
    }
    return result;
  })();
  result.hands = (() => {
    const result = Array(2);
    for (let i = 0; i < result.length; i++) {
      const hand = _makeGamepad();
      hand.wrist = (() => {
        const result = Array(4);
        for (let i = 0; i < result.length; i++) {
          result[i] = _makeTypedArray(Float32Array, 3);
        }
        return result;
      })();
      hand.fingers = (() => {
        const result = Array(5);
        for (let i = 0; i < result.length; i++) {
          result[i] = (() => {
            const result = Array(4);
            for (let i = 0; i < result.length; i++) {
              result[i] = _makeTypedArray(Float32Array, 3);
            }
            return result;
          })();
        }
        return result;
      })();
      result[i] = hand;
    }
    return result;
  })();
  result.eye = _makeGamepad();
  result.id = _makeTypedArray(Uint32Array, 1);
  result.tex = _makeTypedArray(Uint32Array, 1);
  result.depthTex = _makeTypedArray(Uint32Array, 1);
  result.hidden = _makeTypedArray(Uint32Array, 1);
  result.fakeVrDisplayEnabled = _makeTypedArray(Uint32Array, 1);
  result.meshing = _makeTypedArray(Uint32Array, 1);
  result.planeTracking = _makeTypedArray(Uint32Array, 1);
  result.handTracking = _makeTypedArray(Uint32Array, 1);
  result.eyeTracking = _makeTypedArray(Uint32Array, 1);

  return result;
})();
GlobalContext.xrState = xrState;

const topVrPresentState = {
  hmdType: null,
  windowHandle: null,
  fbo: 0,
  tex: 0,
  depthTex: 0,
  vrContext: null,
  vrSystem: null,
  vrCompositor: null,
  hasPose: false,
  mesher: null,
  planeTracker: null,
  handTracker: null,
  eyeTracker: null,
};

<<<<<<< HEAD
const requestPresent = async () => {
  const hmdType = getHMDType();
  console.log('request present', hmdType); // XXX
=======
const _startTopRenderLoop = () => {
  const timestamps = {
    frames: 0,
    last: Date.now(),
    idle: 0,
    wait: 0,
    events: 0,
    media: 0,
    user: 0,
    submit: 0,
    total: 0,
  };
  const TIMESTAMP_FRAMES = 100;
  const childSyncs = [];
>>>>>>> 323f2c49

  if (!topVrPresentState.windowHandle) {
    topVrPresentState.windowHandle = nativeBindings.nativeWindow.createWindowHandle(1, 1, false);
  }
  nativeBindings.nativeWindow.setCurrentWindowContext(topVrPresentState.windowHandle);

  if (hmdType === 'fake') {
    const width = xrState.renderWidth[0]*2;
    const height = xrState.renderHeight[0];

    const [fbo, tex, depthTex] = nativeBindings.nativeWindow.createVrTopRenderTarget(width, height);

    xrState.tex[0] = tex;
    xrState.depthTex[0] = depthTex;
    // xrState.renderWidth[0] = halfWidth;
    // xrState.renderHeight[0] = height;
  } else if (hmdType === 'oculus') {
    const system = topVrPresentState.oculusSystem || nativeBindings.nativeOculusVR.Oculus_Init();
    // const lmContext = topVrPresentState.lmContext || (nativeBindings.nativeLm && new nativeBindings.nativeLm());

    topVrPresentState.vrContext = system;

    const {width: halfWidth, height} = system.GetRecommendedRenderTargetSize();
    const width = halfWidth * 2;

    const [fbo, tex, depthTex] = system.CreateSwapChain(width, height);

    xrState.tex[0] = tex;
    xrState.depthTex[0] = depthTex;
    xrState.renderWidth[0] = halfWidth;
    xrState.renderHeight[0] = height;
  } else if (hmdType === 'openvr') {
    const vrContext = nativeBindings.nativeOpenVR.getContext();
    const system = nativeBindings.nativeOpenVR.VR_Init(nativeBindings.nativeOpenVR.EVRApplicationType.Scene);
    const compositor = vrContext.compositor.NewCompositor();

<<<<<<< HEAD
    // const lmContext = topVrPresentState.lmContext || (nativeLm && new nativeLm());
=======
        const [tex, depthTex] = system.CreateSwapChain(width, height);
>>>>>>> 323f2c49

    topVrPresentState.vrContext = vrContext;
    topVrPresentState.vrSystem = system;
    topVrPresentState.vrCompositor = compositor;

    const {width: halfWidth, height} = system.GetRecommendedRenderTargetSize();
    const width = halfWidth * 2;

    const [fbo, tex, depthTex] = nativeBindings.nativeWindow.createVrTopRenderTarget(width, height);

    xrState.tex[0] = tex;
    xrState.depthTex[0] = depthTex;
    xrState.renderWidth[0] = halfWidth;
    xrState.renderHeight[0] = height;
  } else if (hmdType === 'oculusMobile') {
    const vrContext = nativeBindings.nativeOculusMobileVr.OculusMobile_Init(topVrPresentState.windowHandle);

    topVrPresentState.vrContext = vrContext;

    const {width: halfWidth, height} = vrContext.GetRecommendedRenderTargetSize();
    const width = halfWidth * 2;

    const [fbo, tex, depthTex] = nativeBindings.nativeWindow.createVrTopRenderTarget(width, height);

    topVrPresentState.fbo = fbo;
    xrState.tex[0] = tex;
    xrState.depthTex[0] = depthTex;
    xrState.renderWidth[0] = halfWidth;
    xrState.renderHeight[0] = height;
  } else if (hmdType === 'magicleap') {
    topVrPresentState.vrContext = new nativeBindings.nativeMl();
    topVrPresentState.vrContext.Present(topVrPresentState.windowHandle);

<<<<<<< HEAD
    const {width: halfWidth, height} = topVrPresentState.vrContext.GetSize();
    const width = halfWidth * 2;

    const [fbo, tex, depthTex] = nativeBindings.nativeWindow.createVrTopRenderTarget(width, height);
=======
        const [tex, depthTex] = vrContext.CreateSwapChain(width, height);

        xrState.tex[0] = tex;
        xrState.depthTex[0] = depthTex;
        xrState.renderWidth[0] = halfWidth;
        xrState.renderHeight[0] = height;
      } else if (hmdType === 'magicleap') {
        topVrPresentState.vrContext = new nativeBindings.nativeMl();
        topVrPresentState.vrContext.Present(topVrPresentState.windowHandle);
>>>>>>> 323f2c49

    topVrPresentState.fbo = fbo;
    xrState.tex[0] = tex;
    xrState.depthTex[0] = depthTex;
    xrState.renderWidth[0] = halfWidth;
    xrState.renderHeight[0] = height;
    
    nativeBindings.nativeMl.SetEventHandler(e => {
      console.log('got ml event', e);

      // const window = canvas.ownerDocument.defaultView;

      switch (e.type) {
        case 'newInitArg':
        case 'resume':
        case 'unloadResources': {
          break;
        }
        case 'stop':
        case 'pause': {
          if (mlPresentState.mlContext) {
            mlPresentState.mlContext.Exit();
          }
          nativeBindings.nativeMl.DeinitLifecycle();
          process.exit();
          break;
        }
        case 'keydown':
        case 'keypress':
        case 'keyup': {
          const request = {
            method: 'keyEvent',
            event: e,
          };
          for (let i = 0; i < windows.length; i++) {
            windows[i].runAsync(request);
          }
          break;
        }
        default: {
          break;
        }
      }
    });
  } else {
    throw new Error('unknown hmd type');
  }

  xrState.isPresenting[0] = 1;
  topVrPresentState.hmdType = hmdType;

  return {
    hmdType,
  };
};
GlobalContext.requestPresent = requestPresent;
const exitPresent = async () => {
  if (topVrPresentState.hmdType === 'fake') {
    // XXX destroy fbo
  } else if (topVrPresentState.hmdType === 'magicleap') {
    nativeBindings.nativeMl.SetEventHandler(null);
  } else {
    throw new Error(`fail to exit present for hmd type ${topVrPresentState.hmdType}`);
  }

  xrState.isPresenting[0] = 0;
  topVrPresentState.hmdType = null;
};
GlobalContext.exitPresent = exitPresent;
const requestHitTest = (origin, direction, coordinateSystem) => {
  if (topVrPresentState.hmdType === 'fake') {
    if (!topVrPresentState.mesher) {
      _startFakeMesher();
    }
    return topVrPresentState.mesher.requestHitTest(origin, direction, coordinateSystem);
  } else if (topVrPresentState.hmdType === 'magicleap') {
    return topVrPresentState.vrContext.requestHitTest(origin, direction, coordinateSystem);
  } else {
    return Promise.resolve([]);
  }
};
GlobalContext.requestHitTest = requestHitTest;

const _startTopRenderLoop = () => {
  const timestamps = {
    frames: 0,
    last: Date.now(),
    idle: 0,
    wait: 0,
    events: 0,
    media: 0,
    user: 0,
    submit: 0,
    total: 0,
  };
  const TIMESTAMP_FRAMES = 100;

  if (nativeBindings.nativeWindow.pollEvents) {
    setInterval(() => {
      nativeBindings.nativeWindow.pollEvents();
    }, 1000/60); // XXX make this run at the native frame rate
  }

<<<<<<< HEAD
  const _waitGetPoses = async () => {
=======
      window.runAsync(JSON.stringify({
        method: 'response',
      }));
    }
  };
  const _waitGetPoses = () => {
>>>>>>> 323f2c49
    if (topVrPresentState.hmdType === 'oculus') {
      return _waitGetPosesOculus();
    } else if (topVrPresentState.hmdType === 'openvr') {
      return _waitGetPosesOpenvr();
    } else if (topVrPresentState.hmdType === 'oculusMobile') {
      return _waitGetPosesOculusMobile();
    } else if (topVrPresentState.hmdType === 'magicleap') {
      return _waitGetPosesMagicLeap();
    } else {
      return Promise.resolve();
      /* await new Promise((accept, reject) => {
        const now = Date.now();
        const timeDiff = now - lastFrameTime;
        const waitTime = Math.max(8 - timeDiff, 0);
        setTimeout(accept, waitTime);
      }); */
    }
  };
  const _waitGetPosesOculus = async () => {
    // wait for frame
    await new Promise((accept, reject) => {
      topVrPresentState.vrContext.GetPose(
        localPositionArray3,   // hmd position
        localQuaternionArray4, // hmd orientation
        localFloat32Array,     // left eye view matrix
        localFloat32Array2,    // left eye projection matrix
        localFloat32Array3,    // right eye view matrix
        localFloat32Array4,     // right eye projection matrix
        leftControllerPositionArray3, // left controller position.
        leftControllerQuaternionArray4, // left controller orientation.
        rightControllerPositionArray3, // right controller position.
        rightControllerQuaternionArray4, // right controller orientation.
        accept
      );
    });
    if (!immediate) {
      return;
    }

    topVrPresentState.hasPose = true;

    const _loadHmd = () => {
      xrState.position.set(localPositionArray3);
      xrState.orientation.set(localQuaternionArray4);
      xrState.leftViewMatrix.set(localFloat32Array);
      xrState.leftProjectionMatrix.set(localFloat32Array2);
      xrState.rightViewMatrix.set(localFloat32Array3);
      xrState.rightProjectionMatrix.set(localFloat32Array4);

      localVector.toArray(xrState.position);
      localQuaternion.toArray(xrState.orientation);
    };
    _loadHmd();

    // Controllers.
    const _loadGamepad = (i, controllerPositionArray3, controllerQuaternionArray4) => {
      const xrGamepad = xrState.gamepads[i];

      // Pose
      xrGamepad.position.set(controllerPositionArray3);
      xrGamepad.orientation.set(controllerQuaternionArray4);

      // Input
      topVrPresentState.vrContext.GetControllersInputState(0, localGamepadArray);

      xrGamepad.connected[0] = localGamepadArray[0];

      // Pressed
      xrGamepad.buttons[0].pressed[0] = localGamepadArray[3]; // thumbstick
      xrGamepad.buttons[1].pressed[0] = localGamepadArray[5] >= 0.01; // trigger
      xrGamepad.buttons[2].pressed[0] = localGamepadArray[6] >= 0.01; // grip
      xrGamepad.buttons[3].pressed[0] = localGamepadArray[1] == 1; // xbutton
      xrGamepad.buttons[4].pressed[0] = localGamepadArray[2] == 1; // ybutton
      xrGamepad.buttons[5].pressed[0] = localGamepadArray[4] == 1; // menu

      // touched
      xrGamepad.buttons[0].touched[0] = localGamepadArray[9]; // thumbstick
      xrGamepad.buttons[1].touched[0] = localGamepadArray[10]; // trigger
      xrGamepad.buttons[3].touched[0] = localGamepadArray[7]; // xbutton
      xrGamepad.buttons[4].touched[0] = localGamepadArray[8]; // ybutton

      // thumbstick axis
      xrGamepad.axes[0] = localGamepadArray[11];
      xrGamepad.axes[1] = localGamepadArray[12];

      // values
      xrGamepad.buttons[1].value[0] = localGamepadArray[5]; // trigger
      xrGamepad.buttons[2].value[0] = localGamepadArray[6]; // grip
    };
    _loadGamepad(0, leftControllerPositionArray3, leftControllerQuaternionArray4);
    _loadGamepad(1, leftControllerPositionArray3, leftControllerQuaternionArray4);
  };
  const _waitGetPosesOpenvr = async () => {
    // wait for frame
    await new Promise((accept, reject) => {
      topVrPresentState.vrCompositor.RequestGetPoses(
        topVrPresentState.vrSystem,
        localFloat32PoseArray, // hmd, controllers, trackers
        accept
      );
    });
    if (!immediate) {
      return;
    }

    topVrPresentState.hasPose = true;

    // hmd pose
    const hmdMatrix = localMatrix.fromArray(localFloat32HmdPoseArray);

    hmdMatrix.decompose(localVector, localQuaternion, localVector2);
    localVector.toArray(xrState.position);
    localQuaternion.toArray(xrState.orientation);

    hmdMatrix.getInverse(hmdMatrix);

    // left eye pose
    const _loadHmd = (i, viewMatrix, projectionMatrix, fov) => {
      topVrPresentState.vrSystem.GetEyeToHeadTransform(i, localFloat32MatrixArray);
      localMatrix2
        .fromArray(localFloat32MatrixArray)
        .decompose(localVector, localQuaternion, localVector2);
      localVector.toArray(xrState.leftOffset);
      localMatrix2
        .getInverse(localMatrix2)
        .multiply(hmdMatrix)
        .toArray(viewMatrix);

      topVrPresentState.vrSystem.GetProjectionMatrix(i, xrState.depthNear[0], xrState.depthFar[0], localFloat32MatrixArray);
      projectionMatrix.set(localFloat32MatrixArray);

      topVrPresentState.vrSystem.GetProjectionRaw(i, localFovArray);
      for (let i = 0; i < localFovArray.length; i++) {
        fov[i] = Math.atan(localFovArray[i]) / Math.PI * 180;
      }
    };
    _loadHmd(0, xrState.leftViewMatrix, xrState.leftProjectionMatrix, xrState.leftFov);
    _loadHmd(1, xrState.rightViewMatrix, xrState.rightProjectionMatrix, xrState.rightFov);

    // build stage parameters
    // topVrPresentState.vrSystem.GetSeatedZeroPoseToStandingAbsoluteTrackingPose(localFloat32MatrixArray);
    // stageParameters.sittingToStandingTransform.set(localFloat32MatrixArray);

    // build gamepads data
    const _loadGamepad = i => {
      const gamepad = xrState.gamepads[i];
      if (topVrPresentState.vrSystem.GetControllerState(i, localGamepadArray)) {
        gamepad.connected[0] = 1;

        localMatrix.fromArray(localFloat32GamepadPoseArrays[i]);
        localMatrix.decompose(localVector, localQuaternion, localVector2);
        localVector.toArray(gamepad.position);
        localQuaternion.toArray(gamepad.orientation);

        gamepad.buttons[0].pressed[0] = localGamepadArray[4]; // pad
        gamepad.buttons[1].pressed[0] = localGamepadArray[5]; // trigger
        gamepad.buttons[2].pressed[0] = localGamepadArray[3]; // grip
        gamepad.buttons[3].pressed[0] = localGamepadArray[2]; // menu
        gamepad.buttons[4].pressed[0] = localGamepadArray[1]; // system

        gamepad.buttons[0].touched[0] = localGamepadArray[9]; // pad
        gamepad.buttons[1].touched[0] = localGamepadArray[10]; // trigger
        gamepad.buttons[2].touched[0] = localGamepadArray[8]; // grip
        gamepad.buttons[3].touched[0] = localGamepadArray[7]; // menu
        gamepad.buttons[4].touched[0] = localGamepadArray[6]; // system

        for (let i = 0; i < 10; i++) {
          gamepad.axes[i] = localGamepadArray[11+i];
        }
        gamepad.buttons[1].value[0] = gamepad.axes[2]; // trigger
      } else {
        gamepad.connected[0] = 0;
      }
    };
    _loadGamepad(0);
    _loadGamepad(1);

    // build tracker data
    const _loadTracker = i => {
      const tracker = xrState.gamepads[2 + i];
      const trackerPoseArray = localFloat32TrackerPoseArrays[i];
      if (!isNaN(trackerPoseArray[0])) {
        tracker.connected[0] = 1;

        localMatrix.fromArray(trackerPoseArray);
        localMatrix.decompose(localVector, localQuaternion, localVector2);
        localVector.toArray(tracker.position);
        localQuaternion.toArray(tracker.orientation);
      } else {
        tracker.connected[0] = 0;
      }
    };
    for (let i = 0; i < maxNumTrackers; i++) {
      _loadTracker(i);
    }

    /* if (vrPresentState.lmContext) { // XXX remove this binding
      vrPresentState.lmContext.WaitGetPoses(handsArray);
    } */
  };
  const _waitGetPosesOculusMobile = async () => {
    topVrPresentState.hasPose = await new Promise((accept, reject) => {
      const hasPose = topVrPresentState.vrContext.WaitGetPoses(
        oculusMobilePoseFloat32Array
      );

      accept(hasPose);
    });

    // build hmd data
    let index = oculusMobilePoseFloat32Array.byteOffset;
    const _loadHmd = () => {
      xrState.position.set(new Float32Array(oculusMobilePoseFloat32Array.buffer, index, 3));
      index += 3*Float32Array.BYTES_PER_ELEMENT;
      xrState.orientation.set(new Float32Array(oculusMobilePoseFloat32Array.buffer, index, 4));
      index += 4*Float32Array.BYTES_PER_ELEMENT;
      const ipd = new Float32Array(oculusMobilePoseFloat32Array.buffer, index, 1)[0];
      xrState.leftOffset[0] = -ipd/2;
      xrState.rightOffset[0] = ipd/2;
      index += 1*Float32Array.BYTES_PER_ELEMENT;
      const fov = new Float32Array(oculusMobilePoseFloat32Array.buffer, index, 4);
      xrState.leftFov.set(fov);
      xrState.rightFov.set(fov);
      index += 4*Float32Array.BYTES_PER_ELEMENT;
      xrState.leftViewMatrix.set(new Float32Array(oculusMobilePoseFloat32Array.buffer, index, 16));
      index += 16*Float32Array.BYTES_PER_ELEMENT;
      xrState.rightViewMatrix.set(new Float32Array(oculusMobilePoseFloat32Array.buffer, index, 16));
      index += 16*Float32Array.BYTES_PER_ELEMENT;
      xrState.leftProjectionMatrix.set(new Float32Array(oculusMobilePoseFloat32Array.buffer, index, 16));
      index += 16*Float32Array.BYTES_PER_ELEMENT;
      xrState.rightProjectionMatrix.set(new Float32Array(oculusMobilePoseFloat32Array.buffer, index, 16));
      index += 16*Float32Array.BYTES_PER_ELEMENT;
    };
    _loadHmd();

    // build gamepads data
    const _loadGamepad = i => {
      const xrGamepad = xrState.gamepads[i];
      const gamepadFloat32Array = new Float32Array(oculusMobilePoseFloat32Array.buffer, index, 16);
      index += 16*Float32Array.BYTES_PER_ELEMENT;
      const buttonsFloat32Array = new Float32Array(oculusMobilePoseFloat32Array.buffer, index, 12);
      index += 12*Float32Array.BYTES_PER_ELEMENT;
      if (!isNaN(gamepadFloat32Array[0])) {
        xrGamepad.connected[0] = true;

        localMatrix
          .fromArray(gamepadFloat32Array)
          .decompose(localVector, localQuaternion, localVector2);
        localVector.toArray(xrGamepad.position);
        localQuaternion.toArray(xrGamepad.orientation);

        // pressed
        xrGamepad.buttons[0].pressed[0] = buttonsFloat32Array[2]; // thumbstick
        xrGamepad.buttons[1].pressed[0] = buttonsFloat32Array[4] >= 0.1; // trigger
        xrGamepad.buttons[2].pressed[0] = buttonsFloat32Array[5] >= 0.1; // grip
        xrGamepad.buttons[3].pressed[0] = buttonsFloat32Array[0] == 1; // xbutton
        xrGamepad.buttons[4].pressed[0] = buttonsFloat32Array[1] == 1; // ybutton
        xrGamepad.buttons[5].pressed[0] = buttonsFloat32Array[3] == 1; // menu

        // touched
        xrGamepad.buttons[0].touched[0] = buttonsFloat32Array[8]; // thumbstick
        xrGamepad.buttons[1].touched[0] = buttonsFloat32Array[9]; // trigger
        xrGamepad.buttons[3].touched[0] = buttonsFloat32Array[6]; // xbutton
        xrGamepad.buttons[4].touched[0] = buttonsFloat32Array[7]; // ybutton

        // thumbstick axis
        xrGamepad.axes[0] = buttonsFloat32Array[10];
        xrGamepad.axes[1] = buttonsFloat32Array[11];

        // values
        xrGamepad.buttons[1].value[0] = buttonsFloat32Array[4]; // trigger
        xrGamepad.buttons[2].value[0] = buttonsFloat32Array[5]; // grip
      } else {
        xrGamepad.connected[0] = 0;
      }
    }
    _loadGamepad(0);
    _loadGamepad(1);

    /* vrPresentState.system.GetProjectionRaw(0, localFovArray);
    for (let i = 0; i < localFovArray.length; i++) {
      xrState.leftFov[i] = Math.atan(localFovArray[i]) / Math.PI * 180;
    } */
  };
  const _waitGetPosesMagicLeap = async () => {
    topVrPresentState.hasPose = await new Promise((accept, reject) => {
      const hasPose = topVrPresentState.vrContext.WaitGetPoses(
        transformArray,
        projectionArray,
        controllersArray
      );

      accept(hasPose);
    });
    if (!immediate) {
      return;
    }

    if (topVrPresentState.hasPose) {
      const _loadHmd = () => {
        localVector.fromArray(transformArray, 0);
        localQuaternion.fromArray(transformArray, 3);
        localVector2.set(1, 1, 1);
        localMatrix.compose(localVector, localQuaternion, localVector2).getInverse(localMatrix);
        localVector.toArray(xrState.position);
        localQuaternion.toArray(xrState.orientation);
        localMatrix.toArray(xrState.leftViewMatrix);
        xrState.leftProjectionMatrix.set(projectionArray.slice(0, 16));

        localVector.fromArray(transformArray, 3 + 4);
        localQuaternion.fromArray(transformArray, 3 + 4 + 3);
        // localVector2.set(1, 1, 1);
        localMatrix.compose(localVector, localQuaternion, localVector2).getInverse(localMatrix);
        localMatrix.toArray(xrState.rightViewMatrix);
        xrState.rightProjectionMatrix.set(projectionArray.slice(16, 32));
      };
      _loadHmd();

      let controllersArrayIndex = 0;
      const _loadGamepad = i => {
        const xrGamepad = xrState.gamepads[0];

        xrGamepad.connected[0] = controllersArray[controllersArrayIndex];

        controllersArrayIndex++;
        xrGamepad.position.set(controllersArray.slice(controllersArrayIndex, controllersArrayIndex + 3));
        controllersArrayIndex += 3;
        xrGamepad.orientation.set(controllersArray.slice(controllersArrayIndex, controllersArrayIndex + 4));
        controllersArrayIndex += 4;

        const triggerValue = controllersArray[controllersArrayIndex];
        xrGamepad.buttons[1].value[0] = triggerValue;
        const triggerPushed = triggerValue > 0.5 ? 1 : 0;
        xrGamepad.buttons[1].touched[0] = triggerPushed;
        xrGamepad.buttons[1].pressed[0] = triggerPushed;
        xrGamepad.axes[2] = triggerValue;
        controllersArrayIndex++;

        const bumperValue = controllersArray[controllersArrayIndex];
        xrGamepad.buttons[2].value[0] = bumperValue;
        const bumperPushed = bumperValue > 0.5 ? 1 : 0;
        xrGamepad.buttons[2].touched[0] = bumperPushed;
        xrGamepad.buttons[2].pressed[0] = bumperPushed;
        controllersArrayIndex++;

        const homeValue = controllersArray[controllersArrayIndex];
        xrGamepad.buttons[3].value[0] = homeValue;
        const homePushed = homeValue > 0.5 ? 1 : 0;
        xrGamepad.buttons[3].touched[0] = homePushed;
        xrGamepad.buttons[3].pressed[0] = homePushed;
        controllersArrayIndex++;

        xrGamepad.axes[0] = controllersArray[controllersArrayIndex];
        xrGamepad.axes[1] = controllersArray[controllersArrayIndex + 1];

        const padValue = controllersArray[controllersArrayIndex + 2];
        xrGamepad.buttons[0].value[0] = padValue;
        const padTouched = padValue > 0 ? 1 : 0;
        const padPushed = padValue > 0.5 ? 1: 0;
        xrGamepad.buttons[0].touched[0] = padTouched;
        xrGamepad.buttons[0].pressed[0] = padPushed;
        controllersArrayIndex += 3;
      };
      _loadGamepad(0);
      _loadGamepad(1);
    }

<<<<<<< HEAD
      const _loadExtensions = () => {
        if (xrState.meshing[0] && !topVrPresentState.mesher) {
          topVrPresentState.mesher = topVrPresentState.vrContext.requestMeshing(5, 2);
        } /* else if (!xrState.meshing[0] && topVrPresentState.mesher) {
          topVrPresentState.mesher.destroy();
          topVrPresentState.mesher = null;
        } */
        if (xrState.planeTracking[0] && !topVrPresentState.planeTracker) {
          topVrPresentState.planeTracker = topVrPresentState.vrContext.requestPlaneTracking(10);
        } /* else if (!xrState.planeTracking[0] && topVrPresentState.planeTracker) {
          topVrPresentState.planeTracker.destroy();
          topVrPresentState.planeTracker = null;
        } */
        if (xrState.handTracking[0] && !topVrPresentState.handTracker) {
          topVrPresentState.handTracker = topVrPresentState.vrContext.requestHandTracking();
        } /* else if (!xrState.handTracking[0] && topVrPresentState.handTracker) {
          topVrPresentState.handTracker.destroy();
          topVrPresentState.handTracker = null;
        } */
        if (xrState.eyeTracking[0] && !topVrPresentState.eyeTracker) {
          topVrPresentState.eyeTracker = topVrPresentState.vrContext.requestEyeTracking();
        } /* else if (!xrState.eyeTracking[0] && topVrPresentState.eyeTracker) {
          topVrPresentState.eyeTracker.destroy();
          topVrPresentState.eyeTracker = null;
        } */
      };
      _loadExtensions();

      topVrPresentState.vrContext.update();

      const _waitExtensions = () => {
        if (topVrPresentState.mesher) {
          const updates = topVrPresentState.mesher.waitGetPoses();
          if (updates) {
            const request = {
              method: 'meshes',
              updates,
            };
            for (let i = 0; i < windows.length; i++) {
              windows[i].runAsync(request);
            }
          }
        }
        if (topVrPresentState.planeTracker) {
          const updates = topVrPresentState.planeTracker.waitGetPoses();
          if (updates) {
            const request = {
              method: 'planes',
              updates,
            };
            for (let i = 0; i < windows.length; i++) {
              windows[i].runAsync(request);
            }
          }
        }
        if (topVrPresentState.handTracker) {
          topVrPresentState.handTracker.waitGetPoses(xrState.hands);
        }
        if (topVrPresentState.eyeTracker) {
          topVrPresentState.eyeTracker.waitGetPoses(xrState.eye);
        }
      };
      _waitExtensions();

      /* // prepare magic leap frame
      topVrPresentState.vrContext.PrepareFrame(
        mlGlContext, // gl context for depth population
        topVrPresentState.mlFbo,
        xrState.renderWidth[0]*2,
        xrState.renderHeight[0],
      ); */
    } else {
      /* await new Promise((accept, reject) => {
        const now = Date.now();
        const timeDiff = now - lastFrameTime;
        const waitTime = Math.max(8 - timeDiff, 0);
        setTimeout(accept, waitTime);
      }); */

      const _updateMeshing = () => {
        if (xrState.meshing[0] && !topVrPresentState.mesher) {
          _startFakeMesher();
        } /* else if (!xrState.meshing[0] && topVrPresentState.mesher) {
          topVrPresentState.mesher.destroy();
          topVrPresentState.mesher = null;
        } */
      };
      _updateMeshing();
      
      const _updatePlanes = () => {
        if (xrState.planeTracking[0] && !topVrPresentState.planeTracker) {
          _startFakePlaneTracker();
        } /* else if (!xrState.planeTracking[0] && topVrPresentState.planeTracker) {
          topVrPresentState.planeTracker.destroy();
          topVrPresentState.planeTracker = null;
        } */
      };
      _updatePlanes();

      const _updateHandTracking = () => {
        if (xrState.handTracking[0]) {
          for (let i = 0; i < xrState.hands.length; i++) {
            // const gamepad = this.session.device.gamepads[i];
            const hand = xrState.hands[i];
            const xrGamepad = xrState.gamepads[i];
            hand.position.set(xrGamepad.position);
            hand.orientation.set(xrGamepad.orientation);
            hand.direction.set(xrGamepad.direction);
            hand.transformMatrix.set(xrGamepad.transformMatrix);
            /* localMatrix.compose(
              localVector.fromArray(xrGamepad.position),
              localQuaternion.fromArray(xrGamepad.orientation),
              localVector2.set(1, 1, 1)
            ); */

            // wrist
            {
              localVector.set(0, 0, 0)/*.applyMatrix4(localMatrix)*/.toArray(hand.wrist[0]);
              localVector.set(-0.02, 0, -0.02)/*.applyMatrix4(localMatrix)*/.toArray(hand.wrist[1]);
              localVector.set(0.02, 0, -0.02)/*.applyMatrix4(localMatrix)*/.toArray(hand.wrist[2]);
            }

            // fingers
            for (let j = 0; j < hand.fingers.length; j++) {
              const finger = hand.fingers[j];
              const angle = j/(hand.fingers.length-1)*Math.PI;
              const x = -Math.cos(angle);
              const y = -Math.sin(angle);

              for (let k = 0; k < finger.length; k++) {
                const bone = finger[k];
                localVector.set(x, 0, y).multiplyScalar(0.03*k)/*.applyMatrix4(localMatrix)*/.toArray(bone);
              }
            }
          }
        }
      };
      _updateHandTracking();
      
      const _updateEyeTracking = () => {
        if (xrState.eyeTracking[0]) {
          const blink = (Date.now() % 2000) < 200;
          const blinkAxis = blink ? -1 : 1;

          const eye = xrState.eye;
          localMatrix
            .fromArray(GlobalContext.xrState.leftViewMatrix)
            .getInverse(localMatrix)
            .decompose(localVector, localQuaternion, localVector2);
          localVector
            .add(
              localVector2.set(0, 0, -1)
                .applyQuaternion(localQuaternion)
            )
            .toArray(eye.position);
          localQuaternion.toArray(eye.orientation);
          // localVector.set(0, 0, -1).toArray(eye.position);
          // localQuaternion.set(0, 0, 0, 1).toArray(eye.orientation);

          eye.axes[0] = blinkAxis;
          eye.axes[1] = blinkAxis;
        }
      };
      _updateEyeTracking();
=======
    // queue magic leap state updates
    nativeBindings.nativeMl.Update(topVrPresentState.vrContext);

    /* // prepare magic leap frame
    topVrPresentState.vrContext.PrepareFrame(
      mlGlContext, // gl context for depth population
      topVrPresentState.mlFbo,
      xrState.renderWidth[0]*2,
      xrState.renderHeight[0],
    ); */
  };
  const _computeDerivedGamepadsData = () => {
    for (let i = 0; i < xrState.gamepads.length; i++) {
      const gamepad = xrState.gamepads[i];
      localQuaternion.fromArray(gamepad.orientation);
      localVector
        .set(0, 0, -1)
        .applyQuaternion(localQuaternion)
        .toArray(gamepad.direction);
      localVector.fromArray(gamepad.position);
      localVector2.set(1, 1, 1);
      localMatrix
        .compose(localVector, localQuaternion, localVector2)
        .toArray(gamepad.transformMatrix);
>>>>>>> 323f2c49
    }
  };
  const _submitFrame = async () => {
    if (topVrPresentState.hasPose) {
      if (topVrPresentState.hmdType === 'oculus') {
        const [tex, depthTex] = topVrPresentState.vrContext.Submit();
        xrState.tex[0] = tex;
        xrState.depthTex[0] = depthTex;
      } else if (topVrPresentState.hmdType === 'openvr') {
        topVrPresentState.vrCompositor.Submit(xrState.tex[0]);
      } else if (topVrPresentState.hmdType === 'oculusMobile') {
        const [tex, depthTex] = topVrPresentState.vrContext.Submit();
        xrState.tex[0] = tex;
        xrState.depthTex[0] = depthTex;
      } else if (topVrPresentState.hmdType === 'magicleap') {
        topVrPresentState.vrContext.SubmitFrame(topVrPresentState.fbo, xrState.renderWidth[0]*2, xrState.renderHeight[0]);
      }

      topVrPresentState.hasPose = false;
    }
  };
  const _topRenderLoop = async () => {
    if (args.performance) {
      if (timestamps.frames >= TIMESTAMP_FRAMES) {
        console.log(`${(TIMESTAMP_FRAMES/(timestamps.total/1000)).toFixed(0)} FPS | ${timestamps.idle/TIMESTAMP_FRAMES}ms idle | ${timestamps.wait/TIMESTAMP_FRAMES}ms wait | ${timestamps.prepare/TIMESTAMP_FRAMES}ms prepare | ${timestamps.events/TIMESTAMP_FRAMES}ms events | ${timestamps.media/TIMESTAMP_FRAMES}ms media | ${timestamps.user/TIMESTAMP_FRAMES}ms user | ${timestamps.submit/TIMESTAMP_FRAMES}ms submit`);

        timestamps.frames = 0;
        timestamps.idle = 0;
        timestamps.wait = 0;
        timestamps.events = 0;
        timestamps.media = 0;
        timestamps.user = 0;
        timestamps.submit = 0;
        timestamps.total = 0;
      } else {
        timestamps.frames++;
      }
      const now = Date.now();
      const diff = now - timestamps.last;
      timestamps.idle += diff;
      timestamps.total += diff;
      timestamps.last = now;
    }

    await _waitGetPoses();

<<<<<<< HEAD
    // compute derived gamepads data
    const _deriveGamepadData = gamepad => {
      localQuaternion.fromArray(gamepad.orientation);
      localVector
        .set(0, 0, -1)
        .applyQuaternion(localQuaternion)
        .toArray(gamepad.direction);
      localVector.fromArray(gamepad.position);
      localVector2.set(1, 1, 1);
      localMatrix
        .compose(localVector, localQuaternion, localVector2)
        .toArray(gamepad.transformMatrix);
    };
    for (let i = 0; i < xrState.gamepads.length; i++) {
      _deriveGamepadData(xrState.gamepads[i]);
    }
    if (xrState.handTracking[0]) {
      for (let i = 0; i < xrState.hands.length; i++) {
        _deriveGamepadData(xrState.hands[i]);
      }
    }
    if (xrState.eyeTracking[0]) {
      _deriveGamepadData(xrState.eye);
    }
=======
    _computeDerivedGamepadsData();
>>>>>>> 323f2c49

    if (args.performance) {
      const now = Date.now();
      const diff = now - timestamps.last;
      timestamps.wait += diff;
      timestamps.total += diff;
      timestamps.last = now;
    }

    // poll operating system events
    if (args.performance) {
      const now = Date.now();
      const diff = now - timestamps.last;
      timestamps.events += diff;
      timestamps.total += diff;
      timestamps.last = now;
    }

    // update events
    nativeBindings.nativeVideo.Video.updateAll();
    nativeBindings.nativeBrowser && nativeBindings.nativeBrowser.Browser.updateAll(); // XXX unlock when oculus mobile supports it

    if (args.performance) {
      const now = Date.now();
      const diff = now - timestamps.last;
      timestamps.media += diff;
      timestamps.total += diff;
      timestamps.last = now;
    }

    if (args.frame || args.minimalFrame) {
      console.log('-'.repeat(80) + 'start frame');
    }

    for (let i = 0; i < childSyncs.length; i++) {
      nativeBindings.nativeWindow.deleteSync(childSyncs[i]);
    }
    childSyncs.length = 0;

    // tick animation frames
<<<<<<< HEAD
    await Promise.all(windows.map(window => window.runAsync({method: 'tickAnimationFrame'})));
=======
    await Promise.all(windows.map(window => window.runAsync('tickAnimationFrame').then(syncs => {
      if (topVrPresentState.windowHandle) {
        nativeBindings.nativeWindow.setCurrentWindowContext(topVrPresentState.windowHandle);
        for (let i = 0; i < syncs.length; i++) {
          const sync = syncs[i];
          nativeBindings.nativeWindow.waitSync(sync);
          childSyncs.push(sync);
        }
      }
    })));

>>>>>>> 323f2c49

    if (args.performance) {
      const now = Date.now();
      const diff = now - timestamps.last;
      timestamps.user += diff;
      timestamps.total += diff;
      timestamps.last = now;
    }

    await _submitFrame();

    // lastFrameTime = Date.now()

    if (args.performance) {
      const now = Date.now();
      const diff = now - timestamps.last;
      timestamps.submit += diff;
      timestamps.total += diff;
      timestamps.last = now;
    }

    if (args.frame || args.minimalFrame) {
      console.log('-'.repeat(80) + 'end frame');
    }

    // wait for next frame
    immediate = setImmediate(_topRenderLoop);
  };
  let immediate = setImmediate(_topRenderLoop);

  return {
    stop() {
      clearImmediate(immediate);
      immediate = null;
    },
  };
};
_startTopRenderLoop();

const _startFakeMesher = () => {
  const mesher = new FakeMesher();
  mesher.on('meshes', updates => {
    const request = {
      method: 'meshes',
      updates,
    };
    for (let i = 0; i < windows.length; i++) {
      windows[i].runAsync(request);
    }
  });
  topVrPresentState.mesher = mesher;
};
const _startFakePlaneTracker = () => {
  const planeTracker = new FakePlaneTracker();
  planeTracker.on('planes', updates => {
    const request = {
      method: 'planes',
      updates,
    };
    for (let i = 0; i < windows.length; i++) {
      windows[i].runAsync(request);
    }
  });
  topVrPresentState.planeTracker = planeTracker;
};

const _prepare = () => Promise.all([
  (() => {
    if (!process.env['DISPLAY']) {
      process.env['DISPLAY'] = ':0.0';
    }
  })(),
  (() => {
    let rootPath = null;
    let runtimePath = null;
    const platform = os.platform();
    if (platform === 'win32') {
      rootPath = path.join(os.homedir(), 'AppData', 'Local', 'openvr');
      runtimePath = 'C:\\Program Files (x86)\\Steam\\steamapps\\common\\SteamVR';
    } else if (platform === 'darwin') {
      rootPath = path.join('/Users/', os.userInfo().username, '/Library/Application Support/OpenVR/.openvr');
      runtimePath = path.join(__dirname, '/node_modules/native-openvr-deps/bin/osx64');
    } else if (platform === 'linux') {
      rootPath = path.join(os.userInfo().homedir, '.config/openvr');
      runtimePath = path.join(__dirname, '..', 'node_modules', 'native-openvr-deps/bin/linux64');
    }

    if (rootPath !== null) {
      const openvrPathsPath = path.join(rootPath, 'openvrpaths.vrpath');

      return new Promise((accept, reject) => {
        fs.lstat(openvrPathsPath, (err, stats) => {
          if (err) {
            if (err.code === 'ENOENT') {
              mkdirp(rootPath, err => {
                if (!err) {
                  const jsonString = JSON.stringify({
                    "config" : [ rootPath ],
                    "external_drivers" : null,
                    "jsonid" : "vrpathreg",
                    "log" : [ rootPath ],
                    "runtime" : [
                       runtimePath,
                     ],
                    "version" : 1
                  }, null, 2);
                  fs.writeFile(openvrPathsPath, jsonString, err => {
                    if (!err) {
                      accept();
                    } else {
                      reject(err);
                    }
                  });
                } else if (err.code === 'EACCES') {
                  accept();
                } else {
                  reject(err);
                }
              });
            } else if (err.code === 'EACCES') {
              accept();
            } else {
              reject(err);
            }
          } else {
            accept();
          }
        });
      });
    } else {
      return Promise.resolve();
    }
  })(),
  new Promise((accept, reject) => {
    mkdirp(dataPath, err => {
      if (!err) {
        accept();
      } else {
        reject(err);
      }
    });
  }),
]);

const realityTabsUrl = 'file://' + path.join(__dirname, '..', 'examples', 'realitytabs.html');
const _start = () => {
  let {url: u} = args;
  if (!u && args.home) {
    u = realityTabsUrl;
  }
  if (u) {
    if (u === '.') {
      console.warn('NOTE: You ran `exokit . <url>`\n(Did you mean to run `node . <url>` or `exokit <url>` instead?)')
    }
    u = u.replace(/^exokit:/, '');
    if (args.tab) {
      u = u.replace(/\/?$/, '/');
      u = `${realityTabsUrl}?t=${encodeURIComponent(u)}`
    }
    if (u && !url.parse(u).protocol) {
      u = 'file://' + path.resolve(process.cwd(), u);
    }
    const replacements = (() => {
      const result = {};
      for (let i = 0; i < args.replace.length; i++) {
        const replaceArg = args.replace[i];
        const replace = replaceArg.split(' ');
        if (replace.length === 2) {
          result[replace[0]] = 'file://' + path.resolve(process.cwd(), replace[1]);
        } else {
          console.warn(`invalid replace argument: ${replaceArg}`);
        }
      }
      return result;
    })();
    const _onnavigate = href => {
      core.load(href, {
        dataPath,
        args,
        replacements,
        onnavigate: _onnavigate,
      });
    };
    _onnavigate(u);
  } else {
    const _onnavigate = href => {
      window = null;

      core.load(href, {
        dataPath,
      }, {
        onnavigate: _onnavigate,
      })
        .then(newWindow => {
          window = newWindow;
        })
        .catch(err => {
          console.warn(err.stack);
        });
    };
    let window = core.make('', {
      dataPath,
      onnavigate: _onnavigate,
    });

    const prompt = '[x] ';

    const replEval = async (cmd, context, filename, callback) => {
      cmd = cmd.slice(0, -1); // remove trailing \n

      let result, err;
      let match;

      if (/^[a-z]+:\/\//.test(cmd)) {
        cmd = `window.location.href = ${JSON.stringify(cmd)};`;
      } else if (/^\s*<(?:\!\-*)?[a-z]/i.test(cmd)) {
        cmd = `(() => {
          const e = window.document.createElement('div');
          e.innerHTML = ${JSON.stringify(cmd)};
          if (e.childNodes.length === 0) {
            return window._ = undefined;
          } else if (e.childNodes.length === 1) {
            return window._ = e.childNodes[0];
          } else {
            return window._ = e.childNodes;
          }
        })();`;
      } else if (match = cmd.match(/^\s*(?:const|var|let)?\s*([a-z][a-z0-9]*)\s*=\s*(<(?:\!\-*)?[a-z].*)$/im)) {
        const name = match[1];
        const src = match[2];
        cmd = `(() => {
          const name = ${JSON.stringify(name)};
          const e = window.document.createElement('div');
          e.innerHTML = ${JSON.stringify(src)};
          if (e.childNodes.length === 0) {
            return window[name] = window._ = undefined;
          } else if (e.childNodes.length === 1) {
            return window[name] = window._ = e.childNodes[0];
          } else {
            return window[name] = window._ = e.childNodes;
          }
        })();`;
      }
      try {
        result = await window.runRepl(cmd);
      } catch(e) {
        err = e;
      }

      if (!err) {
        if (result !== undefined) {
          r.setPrompt(prompt);
        }
      } else {
        if (err.name === 'SyntaxError') {
          err = new repl.Recoverable(err);
        }
      }

      GlobalContext.commands.push(cmd);

      callback(err, {[util.inspect.custom]() { return result; }});
    };
    const r = repl.start({
      prompt,
      eval: replEval,
    });
    // replHistory(r, path.join(dataPath, '.repl_history'));
    r.on('exit', () => {
      process.exit();
    });
  }
};

if (require.main === module) {
  /* if (!nativeBindings.nativePlatform) { // not a mobile platform
    require(path.join(__dirname, 'bugsnag'));
    require('fault-zone').registerHandler((stack, stackLen) => {
      const message = new Buffer(stack, 0, stackLen).toString('utf8');
      console.warn(message);
      child_process.execFileSync(process.argv[0], [
        path.join(__dirname, 'bugsnag.js'),
      ], {
        input: message,
      });
      process.exit(1);
    });
  } */
  if (args.log) {
    const RedirectOutput = require('redirect-output').default;
    new RedirectOutput({
      flags: 'a',
    }).write(path.join(dataPath, 'log.txt'));
  }

  const _logStack = err => {
    console.warn(err);
  };
  process.on('uncaughtException', _logStack);
  process.on('unhandledRejection', _logStack);
  EventEmitter.defaultMaxListeners = 100;

  if (args.version) {
    console.log(version);
    process.exit(0);
  }
  if (args.size) {
    const match = args.size.match(/^([0-9]+)x([0-9]+)$/);
    if (match) {
      const w = parseInt(match[1], 10);
      const h = parseInt(match[2], 10);
      if (w > 0 && h > 0) {
        xrState.metrics[0] = w;
        xrState.metrics[1] = h;
      }
    }
  }
  if (args.frame || args.minimalFrame) {
    nativeBindings.nativeGl = (OldWebGLRenderingContext => {
      function WebGLRenderingContext() {
        const result = Reflect.construct(OldWebGLRenderingContext, arguments);
        for (const k in result) {
          if (typeof result[k] === 'function') {
            result[k] = (old => function() {
              if (GlobalContext.args.frame) {
                console.log(k, arguments);
              } else if (GlobalContext.args.minimalFrame) {
                console.log(k);
              }
              return old.apply(this, arguments);
            })(result[k]);
          }
        }
        return result;
      }
      for (const k in OldWebGLRenderingContext) {
        WebGLRenderingContext[k] = OldWebGLRenderingContext[k];
      }
      return WebGLRenderingContext;
    })(nativeBindings.nativeGl);
  }

  _prepare()
    .then(() => _start())
    .catch(err => {
      console.warn(err.stack);
      process.exit(1);
    });
}

module.exports = core;<|MERGE_RESOLUTION|>--- conflicted
+++ resolved
@@ -332,26 +332,9 @@
   eyeTracker: null,
 };
 
-<<<<<<< HEAD
 const requestPresent = async () => {
   const hmdType = getHMDType();
   console.log('request present', hmdType); // XXX
-=======
-const _startTopRenderLoop = () => {
-  const timestamps = {
-    frames: 0,
-    last: Date.now(),
-    idle: 0,
-    wait: 0,
-    events: 0,
-    media: 0,
-    user: 0,
-    submit: 0,
-    total: 0,
-  };
-  const TIMESTAMP_FRAMES = 100;
-  const childSyncs = [];
->>>>>>> 323f2c49
 
   if (!topVrPresentState.windowHandle) {
     topVrPresentState.windowHandle = nativeBindings.nativeWindow.createWindowHandle(1, 1, false);
@@ -377,7 +360,7 @@
     const {width: halfWidth, height} = system.GetRecommendedRenderTargetSize();
     const width = halfWidth * 2;
 
-    const [fbo, tex, depthTex] = system.CreateSwapChain(width, height);
+    const [tex, depthTex] = system.CreateSwapChain(width, height);
 
     xrState.tex[0] = tex;
     xrState.depthTex[0] = depthTex;
@@ -388,12 +371,6 @@
     const system = nativeBindings.nativeOpenVR.VR_Init(nativeBindings.nativeOpenVR.EVRApplicationType.Scene);
     const compositor = vrContext.compositor.NewCompositor();
 
-<<<<<<< HEAD
-    // const lmContext = topVrPresentState.lmContext || (nativeLm && new nativeLm());
-=======
-        const [tex, depthTex] = system.CreateSwapChain(width, height);
->>>>>>> 323f2c49
-
     topVrPresentState.vrContext = vrContext;
     topVrPresentState.vrSystem = system;
     topVrPresentState.vrCompositor = compositor;
@@ -415,9 +392,8 @@
     const {width: halfWidth, height} = vrContext.GetRecommendedRenderTargetSize();
     const width = halfWidth * 2;
 
-    const [fbo, tex, depthTex] = nativeBindings.nativeWindow.createVrTopRenderTarget(width, height);
-
-    topVrPresentState.fbo = fbo;
+    const [tex, depthTex] = vrContext.CreateSwapChain(width, height);
+
     xrState.tex[0] = tex;
     xrState.depthTex[0] = depthTex;
     xrState.renderWidth[0] = halfWidth;
@@ -426,22 +402,10 @@
     topVrPresentState.vrContext = new nativeBindings.nativeMl();
     topVrPresentState.vrContext.Present(topVrPresentState.windowHandle);
 
-<<<<<<< HEAD
     const {width: halfWidth, height} = topVrPresentState.vrContext.GetSize();
     const width = halfWidth * 2;
 
     const [fbo, tex, depthTex] = nativeBindings.nativeWindow.createVrTopRenderTarget(width, height);
-=======
-        const [tex, depthTex] = vrContext.CreateSwapChain(width, height);
-
-        xrState.tex[0] = tex;
-        xrState.depthTex[0] = depthTex;
-        xrState.renderWidth[0] = halfWidth;
-        xrState.renderHeight[0] = height;
-      } else if (hmdType === 'magicleap') {
-        topVrPresentState.vrContext = new nativeBindings.nativeMl();
-        topVrPresentState.vrContext.Present(topVrPresentState.windowHandle);
->>>>>>> 323f2c49
 
     topVrPresentState.fbo = fbo;
     xrState.tex[0] = tex;
@@ -545,16 +509,7 @@
     }, 1000/60); // XXX make this run at the native frame rate
   }
 
-<<<<<<< HEAD
-  const _waitGetPoses = async () => {
-=======
-      window.runAsync(JSON.stringify({
-        method: 'response',
-      }));
-    }
-  };
   const _waitGetPoses = () => {
->>>>>>> 323f2c49
     if (topVrPresentState.hmdType === 'oculus') {
       return _waitGetPosesOculus();
     } else if (topVrPresentState.hmdType === 'openvr') {
@@ -564,13 +519,7 @@
     } else if (topVrPresentState.hmdType === 'magicleap') {
       return _waitGetPosesMagicLeap();
     } else {
-      return Promise.resolve();
-      /* await new Promise((accept, reject) => {
-        const now = Date.now();
-        const timeDiff = now - lastFrameTime;
-        const waitTime = Math.max(8 - timeDiff, 0);
-        setTimeout(accept, waitTime);
-      }); */
+      return _waitGetPosesFake();
     }
   };
   const _waitGetPosesOculus = async () => {
@@ -922,186 +871,166 @@
       _loadGamepad(1);
     }
 
-<<<<<<< HEAD
-      const _loadExtensions = () => {
-        if (xrState.meshing[0] && !topVrPresentState.mesher) {
-          topVrPresentState.mesher = topVrPresentState.vrContext.requestMeshing(5, 2);
-        } /* else if (!xrState.meshing[0] && topVrPresentState.mesher) {
-          topVrPresentState.mesher.destroy();
-          topVrPresentState.mesher = null;
-        } */
-        if (xrState.planeTracking[0] && !topVrPresentState.planeTracker) {
-          topVrPresentState.planeTracker = topVrPresentState.vrContext.requestPlaneTracking(10);
-        } /* else if (!xrState.planeTracking[0] && topVrPresentState.planeTracker) {
-          topVrPresentState.planeTracker.destroy();
-          topVrPresentState.planeTracker = null;
-        } */
-        if (xrState.handTracking[0] && !topVrPresentState.handTracker) {
-          topVrPresentState.handTracker = topVrPresentState.vrContext.requestHandTracking();
-        } /* else if (!xrState.handTracking[0] && topVrPresentState.handTracker) {
-          topVrPresentState.handTracker.destroy();
-          topVrPresentState.handTracker = null;
-        } */
-        if (xrState.eyeTracking[0] && !topVrPresentState.eyeTracker) {
-          topVrPresentState.eyeTracker = topVrPresentState.vrContext.requestEyeTracking();
-        } /* else if (!xrState.eyeTracking[0] && topVrPresentState.eyeTracker) {
-          topVrPresentState.eyeTracker.destroy();
-          topVrPresentState.eyeTracker = null;
-        } */
-      };
-      _loadExtensions();
-
-      topVrPresentState.vrContext.update();
-
-      const _waitExtensions = () => {
-        if (topVrPresentState.mesher) {
-          const updates = topVrPresentState.mesher.waitGetPoses();
-          if (updates) {
-            const request = {
-              method: 'meshes',
-              updates,
-            };
-            for (let i = 0; i < windows.length; i++) {
-              windows[i].runAsync(request);
+    const _loadExtensions = () => {
+      if (xrState.meshing[0] && !topVrPresentState.mesher) {
+        topVrPresentState.mesher = topVrPresentState.vrContext.requestMeshing(5, 2);
+      } /* else if (!xrState.meshing[0] && topVrPresentState.mesher) {
+        topVrPresentState.mesher.destroy();
+        topVrPresentState.mesher = null;
+      } */
+      if (xrState.planeTracking[0] && !topVrPresentState.planeTracker) {
+        topVrPresentState.planeTracker = topVrPresentState.vrContext.requestPlaneTracking(10);
+      } /* else if (!xrState.planeTracking[0] && topVrPresentState.planeTracker) {
+        topVrPresentState.planeTracker.destroy();
+        topVrPresentState.planeTracker = null;
+      } */
+      if (xrState.handTracking[0] && !topVrPresentState.handTracker) {
+        topVrPresentState.handTracker = topVrPresentState.vrContext.requestHandTracking();
+      } /* else if (!xrState.handTracking[0] && topVrPresentState.handTracker) {
+        topVrPresentState.handTracker.destroy();
+        topVrPresentState.handTracker = null;
+      } */
+      if (xrState.eyeTracking[0] && !topVrPresentState.eyeTracker) {
+        topVrPresentState.eyeTracker = topVrPresentState.vrContext.requestEyeTracking();
+      } /* else if (!xrState.eyeTracking[0] && topVrPresentState.eyeTracker) {
+        topVrPresentState.eyeTracker.destroy();
+        topVrPresentState.eyeTracker = null;
+      } */
+    };
+    _loadExtensions();
+
+    topVrPresentState.vrContext.update();
+
+    const _waitExtensions = () => {
+      if (topVrPresentState.mesher) {
+        const updates = topVrPresentState.mesher.waitGetPoses();
+        if (updates) {
+          const request = {
+            method: 'meshes',
+            updates,
+          };
+          for (let i = 0; i < windows.length; i++) {
+            windows[i].runAsync(request);
+          }
+        }
+      }
+      if (topVrPresentState.planeTracker) {
+        const updates = topVrPresentState.planeTracker.waitGetPoses();
+        if (updates) {
+          const request = {
+            method: 'planes',
+            updates,
+          };
+          for (let i = 0; i < windows.length; i++) {
+            windows[i].runAsync(request);
+          }
+        }
+      }
+      if (topVrPresentState.handTracker) {
+        topVrPresentState.handTracker.waitGetPoses(xrState.hands);
+      }
+      if (topVrPresentState.eyeTracker) {
+        topVrPresentState.eyeTracker.waitGetPoses(xrState.eye);
+      }
+    };
+    _waitExtensions();
+  };
+  const _waitGetPosesFake = async () => {
+    /* await new Promise((accept, reject) => {
+      const now = Date.now();
+      const timeDiff = now - lastFrameTime;
+      const waitTime = Math.max(8 - timeDiff, 0);
+      setTimeout(accept, waitTime);
+    }); */
+
+    const _updateMeshing = () => {
+      if (xrState.meshing[0] && !topVrPresentState.mesher) {
+        _startFakeMesher();
+      } /* else if (!xrState.meshing[0] && topVrPresentState.mesher) {
+        topVrPresentState.mesher.destroy();
+        topVrPresentState.mesher = null;
+      } */
+    };
+    _updateMeshing();
+    
+    const _updatePlanes = () => {
+      if (xrState.planeTracking[0] && !topVrPresentState.planeTracker) {
+        _startFakePlaneTracker();
+      } /* else if (!xrState.planeTracking[0] && topVrPresentState.planeTracker) {
+        topVrPresentState.planeTracker.destroy();
+        topVrPresentState.planeTracker = null;
+      } */
+    };
+    _updatePlanes();
+
+    const _updateHandTracking = () => {
+      if (xrState.handTracking[0]) {
+        for (let i = 0; i < xrState.hands.length; i++) {
+          // const gamepad = this.session.device.gamepads[i];
+          const hand = xrState.hands[i];
+          const xrGamepad = xrState.gamepads[i];
+          hand.position.set(xrGamepad.position);
+          hand.orientation.set(xrGamepad.orientation);
+          hand.direction.set(xrGamepad.direction);
+          hand.transformMatrix.set(xrGamepad.transformMatrix);
+          /* localMatrix.compose(
+            localVector.fromArray(xrGamepad.position),
+            localQuaternion.fromArray(xrGamepad.orientation),
+            localVector2.set(1, 1, 1)
+          ); */
+
+          // wrist
+          {
+            localVector.set(0, 0, 0)/*.applyMatrix4(localMatrix)*/.toArray(hand.wrist[0]);
+            localVector.set(-0.02, 0, -0.02)/*.applyMatrix4(localMatrix)*/.toArray(hand.wrist[1]);
+            localVector.set(0.02, 0, -0.02)/*.applyMatrix4(localMatrix)*/.toArray(hand.wrist[2]);
+          }
+
+          // fingers
+          for (let j = 0; j < hand.fingers.length; j++) {
+            const finger = hand.fingers[j];
+            const angle = j/(hand.fingers.length-1)*Math.PI;
+            const x = -Math.cos(angle);
+            const y = -Math.sin(angle);
+
+            for (let k = 0; k < finger.length; k++) {
+              const bone = finger[k];
+              localVector.set(x, 0, y).multiplyScalar(0.03*k)/*.applyMatrix4(localMatrix)*/.toArray(bone);
             }
           }
         }
-        if (topVrPresentState.planeTracker) {
-          const updates = topVrPresentState.planeTracker.waitGetPoses();
-          if (updates) {
-            const request = {
-              method: 'planes',
-              updates,
-            };
-            for (let i = 0; i < windows.length; i++) {
-              windows[i].runAsync(request);
-            }
-          }
-        }
-        if (topVrPresentState.handTracker) {
-          topVrPresentState.handTracker.waitGetPoses(xrState.hands);
-        }
-        if (topVrPresentState.eyeTracker) {
-          topVrPresentState.eyeTracker.waitGetPoses(xrState.eye);
-        }
-      };
-      _waitExtensions();
-
-      /* // prepare magic leap frame
-      topVrPresentState.vrContext.PrepareFrame(
-        mlGlContext, // gl context for depth population
-        topVrPresentState.mlFbo,
-        xrState.renderWidth[0]*2,
-        xrState.renderHeight[0],
-      ); */
-    } else {
-      /* await new Promise((accept, reject) => {
-        const now = Date.now();
-        const timeDiff = now - lastFrameTime;
-        const waitTime = Math.max(8 - timeDiff, 0);
-        setTimeout(accept, waitTime);
-      }); */
-
-      const _updateMeshing = () => {
-        if (xrState.meshing[0] && !topVrPresentState.mesher) {
-          _startFakeMesher();
-        } /* else if (!xrState.meshing[0] && topVrPresentState.mesher) {
-          topVrPresentState.mesher.destroy();
-          topVrPresentState.mesher = null;
-        } */
-      };
-      _updateMeshing();
-      
-      const _updatePlanes = () => {
-        if (xrState.planeTracking[0] && !topVrPresentState.planeTracker) {
-          _startFakePlaneTracker();
-        } /* else if (!xrState.planeTracking[0] && topVrPresentState.planeTracker) {
-          topVrPresentState.planeTracker.destroy();
-          topVrPresentState.planeTracker = null;
-        } */
-      };
-      _updatePlanes();
-
-      const _updateHandTracking = () => {
-        if (xrState.handTracking[0]) {
-          for (let i = 0; i < xrState.hands.length; i++) {
-            // const gamepad = this.session.device.gamepads[i];
-            const hand = xrState.hands[i];
-            const xrGamepad = xrState.gamepads[i];
-            hand.position.set(xrGamepad.position);
-            hand.orientation.set(xrGamepad.orientation);
-            hand.direction.set(xrGamepad.direction);
-            hand.transformMatrix.set(xrGamepad.transformMatrix);
-            /* localMatrix.compose(
-              localVector.fromArray(xrGamepad.position),
-              localQuaternion.fromArray(xrGamepad.orientation),
-              localVector2.set(1, 1, 1)
-            ); */
-
-            // wrist
-            {
-              localVector.set(0, 0, 0)/*.applyMatrix4(localMatrix)*/.toArray(hand.wrist[0]);
-              localVector.set(-0.02, 0, -0.02)/*.applyMatrix4(localMatrix)*/.toArray(hand.wrist[1]);
-              localVector.set(0.02, 0, -0.02)/*.applyMatrix4(localMatrix)*/.toArray(hand.wrist[2]);
-            }
-
-            // fingers
-            for (let j = 0; j < hand.fingers.length; j++) {
-              const finger = hand.fingers[j];
-              const angle = j/(hand.fingers.length-1)*Math.PI;
-              const x = -Math.cos(angle);
-              const y = -Math.sin(angle);
-
-              for (let k = 0; k < finger.length; k++) {
-                const bone = finger[k];
-                localVector.set(x, 0, y).multiplyScalar(0.03*k)/*.applyMatrix4(localMatrix)*/.toArray(bone);
-              }
-            }
-          }
-        }
-      };
-      _updateHandTracking();
-      
-      const _updateEyeTracking = () => {
-        if (xrState.eyeTracking[0]) {
-          const blink = (Date.now() % 2000) < 200;
-          const blinkAxis = blink ? -1 : 1;
-
-          const eye = xrState.eye;
-          localMatrix
-            .fromArray(GlobalContext.xrState.leftViewMatrix)
-            .getInverse(localMatrix)
-            .decompose(localVector, localQuaternion, localVector2);
-          localVector
-            .add(
-              localVector2.set(0, 0, -1)
-                .applyQuaternion(localQuaternion)
-            )
-            .toArray(eye.position);
-          localQuaternion.toArray(eye.orientation);
-          // localVector.set(0, 0, -1).toArray(eye.position);
-          // localQuaternion.set(0, 0, 0, 1).toArray(eye.orientation);
-
-          eye.axes[0] = blinkAxis;
-          eye.axes[1] = blinkAxis;
-        }
-      };
-      _updateEyeTracking();
-=======
-    // queue magic leap state updates
-    nativeBindings.nativeMl.Update(topVrPresentState.vrContext);
-
-    /* // prepare magic leap frame
-    topVrPresentState.vrContext.PrepareFrame(
-      mlGlContext, // gl context for depth population
-      topVrPresentState.mlFbo,
-      xrState.renderWidth[0]*2,
-      xrState.renderHeight[0],
-    ); */
+      }
+    };
+    _updateHandTracking();
+    
+    const _updateEyeTracking = () => {
+      if (xrState.eyeTracking[0]) {
+        const blink = (Date.now() % 2000) < 200;
+        const blinkAxis = blink ? -1 : 1;
+
+        const eye = xrState.eye;
+        localMatrix
+          .fromArray(GlobalContext.xrState.leftViewMatrix)
+          .getInverse(localMatrix)
+          .decompose(localVector, localQuaternion, localVector2);
+        localVector
+          .add(
+            localVector2.set(0, 0, -1)
+              .applyQuaternion(localQuaternion)
+          )
+          .toArray(eye.position);
+        localQuaternion.toArray(eye.orientation);
+        // localVector.set(0, 0, -1).toArray(eye.position);
+        // localQuaternion.set(0, 0, 0, 1).toArray(eye.orientation);
+
+        eye.axes[0] = blinkAxis;
+        eye.axes[1] = blinkAxis;
+      }
+    };
+    _updateEyeTracking();
   };
   const _computeDerivedGamepadsData = () => {
-    for (let i = 0; i < xrState.gamepads.length; i++) {
-      const gamepad = xrState.gamepads[i];
+    const _deriveGamepadData = gamepad => {
       localQuaternion.fromArray(gamepad.orientation);
       localVector
         .set(0, 0, -1)
@@ -1112,7 +1041,17 @@
       localMatrix
         .compose(localVector, localQuaternion, localVector2)
         .toArray(gamepad.transformMatrix);
->>>>>>> 323f2c49
+    };
+    for (let i = 0; i < xrState.gamepads.length; i++) {
+      _deriveGamepadData(xrState.gamepads[i]);
+    }
+    if (xrState.handTracking[0]) {
+      for (let i = 0; i < xrState.hands.length; i++) {
+        _deriveGamepadData(xrState.hands[i]);
+      }
+    }
+    if (xrState.eyeTracking[0]) {
+      _deriveGamepadData(xrState.eye);
     }
   };
   const _submitFrame = async () => {
@@ -1159,34 +1098,7 @@
 
     await _waitGetPoses();
 
-<<<<<<< HEAD
-    // compute derived gamepads data
-    const _deriveGamepadData = gamepad => {
-      localQuaternion.fromArray(gamepad.orientation);
-      localVector
-        .set(0, 0, -1)
-        .applyQuaternion(localQuaternion)
-        .toArray(gamepad.direction);
-      localVector.fromArray(gamepad.position);
-      localVector2.set(1, 1, 1);
-      localMatrix
-        .compose(localVector, localQuaternion, localVector2)
-        .toArray(gamepad.transformMatrix);
-    };
-    for (let i = 0; i < xrState.gamepads.length; i++) {
-      _deriveGamepadData(xrState.gamepads[i]);
-    }
-    if (xrState.handTracking[0]) {
-      for (let i = 0; i < xrState.hands.length; i++) {
-        _deriveGamepadData(xrState.hands[i]);
-      }
-    }
-    if (xrState.eyeTracking[0]) {
-      _deriveGamepadData(xrState.eye);
-    }
-=======
     _computeDerivedGamepadsData();
->>>>>>> 323f2c49
 
     if (args.performance) {
       const now = Date.now();
@@ -1227,10 +1139,7 @@
     childSyncs.length = 0;
 
     // tick animation frames
-<<<<<<< HEAD
-    await Promise.all(windows.map(window => window.runAsync({method: 'tickAnimationFrame'})));
-=======
-    await Promise.all(windows.map(window => window.runAsync('tickAnimationFrame').then(syncs => {
+    await Promise.all(windows.map(window => window.runAsync(method: 'tickAnimationFrame'}).then(syncs => {
       if (topVrPresentState.windowHandle) {
         nativeBindings.nativeWindow.setCurrentWindowContext(topVrPresentState.windowHandle);
         for (let i = 0; i < syncs.length; i++) {
@@ -1240,8 +1149,6 @@
         }
       }
     })));
-
->>>>>>> 323f2c49
 
     if (args.performance) {
       const now = Date.now();
