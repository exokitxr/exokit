#!/usr/bin/env node

if (require.main === module && !/^1[12]\./.test(process.versions.node)) {
  throw new Error('node 11 or 12 required');
}
// const cwd = process.cwd();
// process.chdir(__dirname); // needed for global bin to find libraries

const events = require('events');
const {EventEmitter} = events;
const path = require('path');
const fs = require('fs');
const url = require('url');
const net = require('net');
const child_process = require('child_process');
const os = require('os');
const util = require('util');
const repl = require('repl');

const core = require('./core.js');
const mkdirp = require('mkdirp');
const replHistory = require('repl.history');
const minimist = require('minimist');

const {version} = require('../package.json');
const {defaultEyeSeparation, maxNumTrackers} = require('./constants.js');
const symbols = require('./symbols');
const THREE = require('../lib/three-min.js');

const {getHMDType} = require('./VR.js');

const nativeBindings = require(path.join(__dirname, 'native-bindings.js'));

const GlobalContext = require('./GlobalContext');
GlobalContext.args = {};
GlobalContext.version = '';
GlobalContext.commands = [];

const localVector = new THREE.Vector3();
const localVector2 = new THREE.Vector3();
const localQuaternion = new THREE.Quaternion();
const localMatrix = new THREE.Matrix4();
const localMatrix2 = new THREE.Matrix4();

// openvr
const localFloat32PoseArray = new Float32Array(16*(1+2+maxNumTrackers));
const localFloat32HmdPoseArray = new Float32Array(localFloat32PoseArray.buffer, localFloat32PoseArray.byteOffset + 0*Float32Array.BYTES_PER_ELEMENT*16, 16);
const localFloat32GamepadPoseArrays = [
  new Float32Array(localFloat32PoseArray.buffer, localFloat32PoseArray.byteOffset + 1*Float32Array.BYTES_PER_ELEMENT*16, 16),
  new Float32Array(localFloat32PoseArray.buffer, localFloat32PoseArray.byteOffset + 2*Float32Array.BYTES_PER_ELEMENT*16, 16),
];
const localFloat32TrackerPoseArrays = (() => {
  const result = Array(maxNumTrackers);
  for (let i = 0; i < maxNumTrackers; i++) {
    result[i] = new Float32Array(localFloat32PoseArray.buffer, localFloat32PoseArray.byteOffset + (3+i)*Float32Array.BYTES_PER_ELEMENT*16, 16);
  }
  return result;
})();
const localFloat32MatrixArray = new Float32Array(16);
const localFovArray = new Float32Array(4);
const localGamepadArray = new Float32Array(24);

// oculus desktop
const zeroMatrix = new THREE.Matrix4();
const localFloat32Array = zeroMatrix.toArray(new Float32Array(16));
const localFloat32Array2 = zeroMatrix.toArray(new Float32Array(16));
const localFloat32Array3 = zeroMatrix.toArray(new Float32Array(16));
const localFloat32Array4 = zeroMatrix.toArray(new Float32Array(16));

const localPositionArray3 = new Float32Array(3);
const localQuaternionArray4 = new Float32Array(4);

const leftControllerPositionArray3 = new Float32Array(3);
const leftControllerQuaternionArray4 = new Float32Array(4);

const rightControllerPositionArray3 = new Float32Array(3);
const rightControllerQuaternionArray4 = new Float32Array(4);

// oculus mobile
const oculusMobilePoseFloat32Array = new Float32Array(3 + 4 + 1 + 4 + (16*2) + (16*2) + (16+12) + (16+12));

// magic leap
const transformArray = new Float32Array(7 * 2);
const projectionArray = new Float32Array(16 * 2);
const controllersArray = new Float32Array((1 + 3 + 4 + 6) * 2);

const args = (() => {
  if (require.main === module) {
    const minimistArgs = minimist(process.argv.slice(2), {
      boolean: [
        'version',
        'home',
        'log',
        'perf',
        'performance',
        'frame',
        'minimalFrame',
        'tab',
        'quit',
        'blit',
<<<<<<< HEAD
=======
        'require',
        'nogl',
>>>>>>> f94f17b9
        'headless',
      ],
      string: [
        'webgl',
        'xr',
        'size',
        'download',
        'replace',
      ],
      alias: {
        v: 'version',
        h: 'home',
        l: 'log',
        w: 'webgl',
        x: 'xr',
        p: 'performance',
        perf: 'performance',
        s: 'size',
        f: 'frame',
        m: 'minimalFrame',
        t: 'tab',
        q: 'quit',
        b: 'blit',
        r: 'replace',
<<<<<<< HEAD
        n: 'headless',
=======
        u: 'require',
        n: 'nogl',
        e: 'headless',
>>>>>>> f94f17b9
        d: 'download',
      },
    });
    return {
      version: minimistArgs.version,
      url: minimistArgs._[0] || '',
      home: minimistArgs.home,
      log: minimistArgs.log,
      webgl: minimistArgs.webgl || '2',
      xr: minimistArgs.xr || 'all',
      performance: !!minimistArgs.performance,
      size: minimistArgs.size,
      frame: minimistArgs.frame,
      minimalFrame: minimistArgs.minimalFrame,
      tab: minimistArgs.tab,
      quit: minimistArgs.quit,
      blit: minimistArgs.blit,
      replace: Array.isArray(minimistArgs.replace) ? minimistArgs.replace : ((minimistArgs.replace !== undefined) ? [minimistArgs.replace] : []),
<<<<<<< HEAD
=======
      require: minimistArgs.require,
      nogl: minimistArgs.nogl,
>>>>>>> f94f17b9
      headless: minimistArgs.headless,
      download: minimistArgs.download !== undefined ? (minimistArgs.download || path.join(process.cwd(), 'downloads')) : undefined,
    };
  } else {
    return {};
  }
})();

core.setArgs(args);
core.setVersion(version);

const dataPath = (() => {
  const candidatePathPrefixes = [
    os.homedir(),
    __dirname,
    os.tmpdir(),
  ];
  for (let i = 0; i < candidatePathPrefixes.length; i++) {
    const candidatePathPrefix = candidatePathPrefixes[i];
    if (candidatePathPrefix) {
      const ok = (() => {
        try {
         fs.accessSync(candidatePathPrefix, fs.constants.W_OK);
         return true;
        } catch(err) {
          return false;
        }
      })();
      if (ok) {
        return path.join(candidatePathPrefix, '.exokit');
      }
    }
  }
  return null;
})();
<<<<<<< HEAD
=======
// const DEFAULT_FPS = 60; // TODO: Use different FPS for device.requestAnimationFrame vs window.requestAnimationFrame
// const VR_FPS = 90;
// const ML_FPS = 60;
const MLSDK_PORT = 17955;

const contexts = [];
GlobalContext.contexts = contexts;
const _windowHandleEquals = (a, b) => a[0] === b[0] && a[1] === b[1];

const windows = [];
GlobalContext.windows = windows;
// const _getTopWindow = () => windows.find(window => window.top === window);

nativeBindings.nativeGl.onconstruct = (gl, canvas) => {
  const canvasWidth = canvas.width;
  const canvasHeight = canvas.height;

  gl.canvas = canvas;

  const document = canvas.ownerDocument;
  const window = document.defaultView;

  const {nativeWindow} = nativeBindings;
  const windowSpec = (() => {
    if (!window[symbols.optionsSymbol].args.nogl) {
      try {
        const visible = document.documentElement.contains(canvas);
        const {hidden} = document;
        const {headless} = window[symbols.optionsSymbol].args;
        const firstWindowHandle = contexts.length > 0 ? contexts[0].getWindowHandle() : null;
        return nativeWindow.create3d(canvasWidth, canvasHeight, visible && !hidden && !headless, firstWindowHandle, gl);
      } catch (err) {
        console.warn(err.message);
        return null;
      }
    } else {
      return null;
    }
  })();

  if (windowSpec) {
    const [windowHandle, sharedFramebuffer, sharedColorTexture, sharedDepthStencilTexture, sharedMsFramebuffer, sharedMsColorTexture, sharedMsDepthStencilTexture, vao] = windowSpec;

    gl.setWindowHandle(windowHandle);
    gl.setDefaultVao(vao);

    /* const nativeWindowSize = nativeWindow.getFramebufferSize(windowHandle);
    const nativeWindowHeight = nativeWindowSize.height;
    const nativeWindowWidth = nativeWindowSize.width;

    // Tell DOM how large the window is.
    window.innerHeight = nativeWindowSize.height;
    window.innerWidth = nativeWindowSize.width; */

    const title = `Exokit ${version}`;
    nativeWindow.setWindowTitle(windowHandle, title);

    const [fbo, tex, depthTex, msFbo, msTex, msDepthTex] = nativeWindow.createRenderTarget(gl, canvasWidth, canvasHeight, sharedColorTexture, sharedDepthStencilTexture, sharedMsColorTexture, sharedMsDepthStencilTexture);
    gl.setDefaultFramebuffer(msFbo);
    gl.framebuffer = {
      msFbo,
      msTex,
      msDepthTex,
      fbo,
      tex,
      depthTex,
    };
    gl.resize = (width, height) => {
      nativeWindow.setCurrentWindowContext(windowHandle);
      nativeWindow.resizeRenderTarget(gl, width, height, fbo, tex, depthTex, msFbo, msTex, msDepthTex);
    };

    const {hidden} = document;
    if (hidden) {
      // TODO: handle multiple child canvases
      document.framebuffer = {
        canvas,
        msFbo,
        msTex,
        msDepthTex,
        fbo,
        tex,
        depthTex,
      };
    }

    const ondomchange = () => {
      process.nextTick(() => { // show/hide synchronously emits events
        if (!hidden && !window[symbols.optionsSymbol].args.headless) {
          const domVisible = canvas.ownerDocument.documentElement.contains(canvas);
          const windowVisible = nativeWindow.isVisible(windowHandle);
          if (domVisible) {
            if (!windowVisible) {
              nativeWindow.show(windowHandle);
            }
          } else {
            if (windowVisible) {
              nativeWindow.hide(windowHandle);
            }
          }
        }
      });
    };
    canvas.ownerDocument.on('domchange', ondomchange);

    gl.destroy = (destroy => function() {
      destroy.call(this);

      nativeWindow.setCurrentWindowContext(windowHandle);

      if (gl === vrPresentState.glContext) {
        nativeBindings.nativeOpenVR.VR_Shutdown();

        vrPresentState.glContext = null;
        vrPresentState.system = null;
        vrPresentState.compositor = null;
      }
      if (gl === mlPresentState.mlGlContext) {
        mlPresentState.mlGlContext = null;
      }

      nativeWindow.destroy(windowHandle);
      canvas._context = null;

      if (hidden) {
        document._emit('framebuffer', null);
      }
      canvas.ownerDocument.removeListener('domchange', ondomchange);

      contexts.splice(contexts.indexOf(gl), 1);

      const _hasMoreContexts = () => contexts.some(context => nativeWindow.isVisible(context.getWindowHandle()));
      if (!_hasMoreContexts()) {
        setImmediate(() => { // give time to create a replacement context
          if (!_hasMoreContexts()) {
            process.exit();
          }
        });
      }
    })(gl.destroy);

    canvas.ownerDocument.defaultView.on('unload', () => {
      gl.destroy();
    });
  } else {
    gl.destroy();
  }

  contexts.push(gl);
  // fps = nativeWindow.getRefreshRate();
};

nativeBindings.nativeCanvasRenderingContext2D.onconstruct = (ctx, canvas) => {
  const canvasWidth = canvas.width;
  const canvasHeight = canvas.height;

  ctx.canvas = canvas;

  const window = canvas.ownerDocument.defaultView;

  const {nativeWindow} = nativeBindings;
  const windowSpec = (() => {
    if (!window[symbols.optionsSymbol].args.nogl) {
      try {
        const firstWindowHandle = contexts.length > 0 ? contexts[0].getWindowHandle() : null;
        return nativeWindow.create2d(canvasWidth, canvasHeight, firstWindowHandle);
      } catch (err) {
        console.warn(err.message);
        return null;
      }
    } else {
      return null;
    }
  })();

  if (windowSpec) {
    const [windowHandle, tex] = windowSpec;

    ctx.setWindowHandle(windowHandle);
    ctx.setTexture(tex, canvasWidth, canvasHeight);

    ctx.destroy = (destroy => function() {
      destroy.call(this);

      nativeWindow.destroy(windowHandle);
      canvas._context = null;

      contexts.splice(contexts.indexOf(ctx), 1);
    })(ctx.destroy);
  } else {
    ctx.destroy();
  }

  contexts.push(ctx);
};

const zeroMatrix = new THREE.Matrix4();
const localFloat32Array = zeroMatrix.toArray(new Float32Array(16));
const localFloat32Array2 = zeroMatrix.toArray(new Float32Array(16));
const localFloat32Array3 = zeroMatrix.toArray(new Float32Array(16));
const localFloat32Array4 = new Float32Array(16);
const localFloat32PoseArray = new Float32Array(16*(1+2+maxNumTrackers));
const localFloat32HmdPoseArray = new Float32Array(localFloat32PoseArray.buffer, localFloat32PoseArray.byteOffset + 0*Float32Array.BYTES_PER_ELEMENT*16, 16);
const localFloat32GamepadPoseArrays = [
  new Float32Array(localFloat32PoseArray.buffer, localFloat32PoseArray.byteOffset + 1*Float32Array.BYTES_PER_ELEMENT*16, 16),
  new Float32Array(localFloat32PoseArray.buffer, localFloat32PoseArray.byteOffset + 2*Float32Array.BYTES_PER_ELEMENT*16, 16),
];
const localFloat32TrackerPoseArrays = (() => {
  const result = Array(maxNumTrackers);
  for (let i = 0; i < maxNumTrackers; i++) {
    result[i] = new Float32Array(localFloat32PoseArray.buffer, localFloat32PoseArray.byteOffset + (3+i)*Float32Array.BYTES_PER_ELEMENT*16, 16);
  }
  return result;
})();
const localFloat32MatrixArray = new Float32Array(16);
const localFovArray = new Float32Array(4);
const localGamepadArray = new Float32Array(24);

// oculus desktop
const localPositionArray3 = new Float32Array(3);
const localQuaternionArray4 = new Float32Array(4);

const leftControllerPositionArray3 = new Float32Array(3);
const leftControllerQuaternionArray4 = new Float32Array(4);

const rightControllerPositionArray3 = new Float32Array(3);
const rightControllerQuaternionArray4 = new Float32Array(4);

// oculus mobile
const oculusMobilePoseFloat32Array = new Float32Array(3 + 4 + 1 + 4 + (16*2) + (16*2) + (16+12) + (16+12));

const handEntrySize = (1 + (5 * 5)) * (3 + 3);
const transformArray = new Float32Array(7 * 2);
const projectionArray = new Float32Array(16 * 2);
/* const handsArray = [
  new Float32Array(handEntrySize),
  new Float32Array(handEntrySize),
]; */
const controllersArray = new Float32Array((1 + 3 + 4 + 6) * 2);

const localVector = new THREE.Vector3();
const localVector2 = new THREE.Vector3();
const localQuaternion = new THREE.Quaternion();
const localMatrix = new THREE.Matrix4();
const localMatrix2 = new THREE.Matrix4();

const vrPresentState = {
  vrContext: null,
  isPresenting: false,
  system: null,
  oculusSystem: null,
  compositor: null,
  glContext: null,
  msFbo: null,
  msTex: null,
  msDepthTex: null,
  fbo: null,
  tex: null,
  depthTex: null,
  cleanups: null,
  hasPose: false,
  lmContext: null,
  layers: [],
};
GlobalContext.vrPresentState = vrPresentState;

class XRState {
  constructor() {
    const sab = new SharedArrayBuffer(4*1024);
    let index = 0;
    const _makeTypedArray = (c, n) => {
      const result = new c(sab, index, n);
      index += result.byteLength;
      return result;
    };

    this.renderWidth = _makeTypedArray(Float32Array, 1);
    this.renderHeight = _makeTypedArray(Float32Array, 1);
    this.depthNear = _makeTypedArray(Float32Array, 1);
    this.depthNear[0] = 0.1;
    this.depthFar = _makeTypedArray(Float32Array, 1);
    this.depthFar[0] = 10000.0;
    this.position = _makeTypedArray(Float32Array, 3);
    this.orientation = _makeTypedArray(Float32Array, 4);
    this.orientation[3] = 1;
    this.leftViewMatrix = _makeTypedArray(Float32Array, 16);
    this.leftViewMatrix.set(Float32Array.from([1, 0, 0, 0, 0, 1, 0, 0, 0, 0, 1, 0, 0, 0, 0, 1]));
    this.rightViewMatrix = _makeTypedArray(Float32Array, 16);
    this.rightViewMatrix.set(this.leftViewMatrix);
    this.leftProjectionMatrix = _makeTypedArray(Float32Array, 16);
    this.leftProjectionMatrix.set(Float32Array.from([
      0.8000000000000002, 0, 0, 0,
      0, 1.0000000000000002, 0, 0,
      0, 0, -1.002002002002002, -1,
      0, 0, -0.20020020020020018, 0,
    ]));
    this.rightProjectionMatrix = _makeTypedArray(Float32Array, 16);
    this.rightProjectionMatrix.set(this.leftProjectionMatrix);
    this.leftOffset = _makeTypedArray(Float32Array, 3);
    this.leftOffset.set(Float32Array.from([-defaultEyeSeparation/2, 0, 0]));
    this.rightOffset = _makeTypedArray(Float32Array, 3);
    this.leftOffset.set(Float32Array.from([defaultEyeSeparation/2, 0, 0]));
    this.leftFov = _makeTypedArray(Float32Array, 4);
    this.leftFov.set(Float32Array.from([45, 45, 45, 45]));
    this.rightFov = _makeTypedArray(Float32Array, 4);
    this.rightFov.set(this.leftFov);
    const _makeGamepad = () => {
      return {
        connected: _makeTypedArray(Uint32Array, 1),
        position: _makeTypedArray(Float32Array, 3),
        orientation: (() => {
          const result = _makeTypedArray(Float32Array, 4);
          result[3] = 1;
          return result;
        })(),
        direction: (() => { // derived
          const result = _makeTypedArray(Float32Array, 4);
          result[2] = -1;
          return result;
        })(),
        transformMatrix: (() => { // derived
          const result = _makeTypedArray(Float32Array, 16);
          result.set(Float32Array.from([1, 0, 0, 0, 0, 1, 0, 0, 0, 0, 1, 0, 0, 0, 0, 1]));
          return result;
        })(),
        buttons: (() => {
          const result = Array(6);
          for (let i = 0; i < result.length; i++) {
            result[i] = {
              pressed: _makeTypedArray(Uint32Array, 1),
              touched: _makeTypedArray(Uint32Array, 1),
              value: _makeTypedArray(Float32Array, 1),
            };
          }
          return result;
        })(),
        axes: _makeTypedArray(Float32Array, 10),
      };
    };
    this.gamepads = (() => {
      const result = Array(2+maxNumTrackers);
      for (let i = 0; i < result.length; i++) {
        result[i] = _makeGamepad();
      }
      return result;
    })();
    this.metrics = _makeTypedArray(Uint32Array, 2);
    this.devicePixelRatio = _makeTypedArray(Uint32Array, 1);
  }
}
const xrState = GlobalContext.xrState = new XRState();
if (nativeBindings.nativeOculusVR) {
  nativeBindings.nativeOculusVR.requestPresent = function (layers) {
    const layer = layers.find(layer => layer && layer.source && layer.source.tagName === 'CANVAS');
    if (layer) {
      const canvas = layer.source;
      const window = canvas.ownerDocument.defaultView;

      if (!vrPresentState.glContext || (vrPresentState.glContext.canvas.ownerDocument.defaultView === window && vrPresentState.glContext !== canvas._context)) {
        let context = canvas._context;
        if (!(context && context.constructor && context.constructor.name === 'WebGLRenderingContext')) {
          context = canvas.getContext('webgl');
        }

        const windowHandle = context.getWindowHandle();
        nativeBindings.nativeWindow.setCurrentWindowContext(windowHandle);

        // fps = VR_FPS;

        const system = vrPresentState.oculusSystem || nativeBindings.nativeOculusVR.Oculus_Init();
        const lmContext = vrPresentState.lmContext || (nativeBindings.nativeLm && new nativeBindings.nativeLm());

        const {width: halfWidth, height} = system.GetRecommendedRenderTargetSize();
        const width = halfWidth * 2;
        xrState.renderWidth[0] = halfWidth;
        xrState.renderHeight[0] = height;

        const cleanups = [];

        const [fbo, tex, depthTex, msFbo, msTex, msDepthTex] = system.CreateSwapChain(context, width, height);

        context.setDefaultFramebuffer(msFbo);

        vrPresentState.isPresenting = true;
        vrPresentState.oculusSystem = system;
        vrPresentState.glContext = context;
        vrPresentState.msFbo = msFbo;
        vrPresentState.msTex = msTex;
        vrPresentState.msDepthTex = msDepthTex;
        vrPresentState.fbo = fbo;
        vrPresentState.tex = tex;
        vrPresentState.depthTex = depthTex;
        vrPresentState.cleanups = cleanups;

        vrPresentState.lmContext = lmContext;

        canvas.framebuffer = {
          width,
          height,
          msFbo,
          msTex,
          msDepthTex,
          fbo,
          tex,
          depthTex,
        };

        const _attribute = (name, value) => {
          if (name === 'width' || name === 'height') {
            nativeBindings.nativeWindow.setCurrentWindowContext(windowHandle);

            const [fbo, tex, depthTex, msFbo, msTex, msDepthTex] = system.CreateSwapChain(context, canvas.width, canvas.height);
            context.setDefaultFramebuffer(msFbo);
            vrPresentState.fbo = fbo;
            vrPresentState.tex = tex;
            vrPresentState.depthTex = depthTex;
            vrPresentState.msFbo = msFbo;
            vrPresentState.msTex = msTex;
            vrPresentState.msDepthTex = msDepthTex;
            canvas.framebuffer.fbo = fbo;
            canvas.framebuffer.tex = tex;
            canvas.framebuffer.depthTex = depthTex;
            canvas.framebuffer.msFbo = msFbo;
            canvas.framebuffer.msTex = msTex;
            canvas.framebuffer.msDepthTex = msDepthTex;
          }
        };
        canvas.on('attribute', _attribute);
        cleanups.push(() => {
          canvas.removeListener('attribute', _attribute);
        });

        /* window.top.updateVrFrame({
          renderWidth: xrState.renderWidth[0],
          renderHeight: xrState.renderHeight[0],
          force: true,
        }); */

        return canvas.framebuffer;
      } else if (canvas.ownerDocument.framebuffer) {
        const {width, height} = canvas;
        const {msFbo, msTex, msDepthTex, fbo, tex, depthTex} = canvas.ownerDocument.framebuffer;
        return {
          width,
          height,
          msFbo,
          msTex,
          msDepthTex,
          fbo,
          tex,
          depthTex,
        };
      } else {
        /* const {width: halfWidth, height} = vrPresentState.system.GetRecommendedRenderTargetSize();
        const width = halfWidth * 2; */

        const {msFbo, msTex, msDepthTex, fbo, tex, depthTex} = vrPresentState;
        return {
          width: xrState.renderWidth[0] * 2,
          height: xrState.renderHeight[0],
          msFbo,
          msTex,
          msDepthTex,
          fbo,
          tex,
          depthTex,
        };
      }
    } else {
      throw new Error('no HTMLCanvasElement source provided');
    }
  }
  nativeBindings.nativeOculusVR.exitPresent = function () {
    system.ExitPresent();

    return Promise.resolve();
  };
}
if (nativeBindings.nativeOpenVR) {
  nativeBindings.nativeOpenVR.requestPresent = function(layers) {
    const layer = layers.find(layer => layer && layer.source && layer.source.tagName === 'CANVAS');
    if (layer) {
      const canvas = layer.source;
      const window = canvas.ownerDocument.defaultView;

      if (!vrPresentState.glContext || (vrPresentState.glContext.canvas.ownerDocument.defaultView === window && vrPresentState.glContext !== canvas._context)) {
        let context = canvas._context;
        if (!(context && context.constructor && context.constructor.name === 'WebGLRenderingContext')) {
          context = canvas.getContext('webgl');
        }

        const windowHandle = context.getWindowHandle();
        nativeBindings.nativeWindow.setCurrentWindowContext(windowHandle);

        // fps = VR_FPS;

        const vrContext = vrPresentState.vrContext || nativeBindings.nativeOpenVR.getContext();
        const system = vrPresentState.system || nativeBindings.nativeOpenVR.VR_Init(nativeBindings.nativeOpenVR.EVRApplicationType.Scene);
        const compositor = vrPresentState.compositor || vrContext.compositor.NewCompositor();

        const lmContext = vrPresentState.lmContext || (nativeBindings.nativeLm && new nativeBindings.nativeLm());

        let {width: halfWidth, height} = system.GetRecommendedRenderTargetSize();
        const MAX_TEXTURE_SIZE = 4096;
        const MAX_TEXTURE_SIZE_HALF = MAX_TEXTURE_SIZE/2;
        if (halfWidth > MAX_TEXTURE_SIZE_HALF) {
          const factor = halfWidth / MAX_TEXTURE_SIZE_HALF;
          halfWidth = MAX_TEXTURE_SIZE_HALF;
          height = Math.floor(height / factor);
        }
        const width = halfWidth * 2;
        xrState.renderWidth[0] = halfWidth;
        xrState.renderHeight[0] = height;

        const cleanups = [];

        const [fbo, tex, depthTex, msFbo, msTex, msDepthTex] = nativeBindings.nativeWindow.createRenderTarget(context, width, height, 0, 0, 0, 0);

        context.setDefaultFramebuffer(msFbo);

        vrPresentState.isPresenting = true;
        vrPresentState.vrContext = vrContext;
        vrPresentState.system = system;
        vrPresentState.compositor = compositor;
        vrPresentState.glContext = context;
        vrPresentState.msFbo = msFbo;
        vrPresentState.msTex = msTex;
        vrPresentState.msDepthTex = msDepthTex;
        vrPresentState.fbo = fbo;
        vrPresentState.tex = tex;
        vrPresentState.depthTex = depthTex;
        vrPresentState.cleanups = cleanups;

        vrPresentState.lmContext = lmContext;

        canvas.framebuffer = {
          width,
          height,
          msFbo,
          msTex,
          msDepthTex,
          fbo,
          tex,
          depthTex,
        };

        const _attribute = (name, value) => {
          if (name === 'width' || name === 'height') {
            nativeBindings.nativeWindow.setCurrentWindowContext(windowHandle);

            nativeBindings.nativeWindow.resizeRenderTarget(context, canvas.width, canvas.height, fbo, tex, depthTex, msFbo, msTex, msDepthTex);
          }
        };
        canvas.on('attribute', _attribute);
        cleanups.push(() => {
          canvas.removeListener('attribute', _attribute);
        });

        /* window.top.updateVrFrame({
          renderWidth: xrState.renderWidth[0],
          renderHeight: xrState.renderHeight[0],
          force: true,
        }); */

        return canvas.framebuffer;
      } else if (canvas.ownerDocument.framebuffer) {
        const {width, height} = canvas;
        const {msFbo, msTex, msDepthTex, fbo, tex, depthTex} = canvas.ownerDocument.framebuffer;
        return {
          width,
          height,
          msFbo,
          msTex,
          msDepthTex,
          fbo,
          tex,
          depthTex,
        };
      } else {
        /* const {width: halfWidth, height} = vrPresentState.system.GetRecommendedRenderTargetSize();
        const width = halfWidth * 2; */

        const {msFbo, msTex, msDepthTex, fbo, tex, depthTex} = vrPresentState;
        return {
          width: xrState.renderWidth[0] * 2,
          height: xrState.renderHeight[0],
          msFbo,
          msTex,
          msDepthTex,
          fbo,
          tex,
          depthTex,
        };
      }
    } else {
      throw new Error('no HTMLCanvasElement source provided');
    }
  };
  nativeBindings.nativeOpenVR.exitPresent = function() {
    if (vrPresentState.isPresenting) {
      nativeBindings.nativeOpenVR.VR_Shutdown();

      nativeBindings.nativeWindow.destroyRenderTarget(vrPresentState.msFbo, vrPresentState.msTex, vrPresentState.msDepthStencilTex);
      nativeBindings.nativeWindow.destroyRenderTarget(vrPresentState.fbo, vrPresentState.tex, vrPresentState.msDepthTex);

      const context = vrPresentState.glContext;
      nativeBindings.nativeWindow.setCurrentWindowContext(context.getWindowHandle());
      context.setDefaultFramebuffer(0);

      for (let i = 0; i < vrPresentState.cleanups.length; i++) {
        vrPresentState.cleanups[i]();
      }

      vrPresentState.isPresenting = false;
      vrPresentState.system = null;
      vrPresentState.compositor = null;
      vrPresentState.glContext = null;
      vrPresentState.msFbo = null;
      vrPresentState.msTex = null;
      vrPresentState.msDepthTex = null;
      vrPresentState.fbo = null;
      vrPresentState.tex = null;
      vrPresentState.depthTex = null;
      vrPresentState.cleanups = null;
    }

    return Promise.resolve();
  };
}

const oculusMobileVrPresentState = {
  vrContext: null,
  isPresenting: false,
  glContext: null,
  msFbo: null,
  msTex: null,
  msDepthTex: null,
  fbo: null,
  tex: null,
  depthTex: null,
  cleanups: null,
  hasPose: false,
  layers: [],
};
GlobalContext.oculusMobileVrPresentState = oculusMobileVrPresentState;

if (nativeBindings.nativeOculusMobileVr) {
  nativeBindings.nativeOculusMobileVr.requestPresent = function (layers) {
    const layer = layers.find(layer => layer && layer.source && layer.source.tagName === 'CANVAS');
    if (layer) {
      const canvas = layer.source;
      const window = canvas.ownerDocument.defaultView;

      if (!oculusMobileVrPresentState.glContext || (oculusMobileVrPresentState.glContext.canvas.ownerDocument.defaultView === window && oculusMobileVrPresentState.glContext !== canvas._context)) {
        let context = canvas._context;
        if (!(context && context.constructor && context.constructor.name === 'WebGLRenderingContext')) {
          context = canvas.getContext('webgl');
        }

        const windowHandle = context.getWindowHandle();
        nativeBindings.nativeWindow.setCurrentWindowContext(windowHandle);

        // fps = VR_FPS;

        const vrContext = oculusMobileVrPresentState.vrContext = oculusMobileVrPresentState.vrContext || nativeBindings.nativeOculusMobileVr.OculusMobile_Init(context.getWindowHandle());
        const {oculusMobileVrDisplay} = window[symbols.mrDisplaysSymbol];
        oculusMobileVrDisplay.id = nativeBindings.nativeOculusMobileVr.OculusMobile_GetDeviceType();
        const {width: halfWidth, height} = vrContext.GetRecommendedRenderTargetSize();
        const MAX_TEXTURE_SIZE = 4096;
        const MAX_TEXTURE_SIZE_HALF = MAX_TEXTURE_SIZE/2;
        if (halfWidth > MAX_TEXTURE_SIZE_HALF) {
          const factor = halfWidth / MAX_TEXTURE_SIZE_HALF;
          halfWidth = MAX_TEXTURE_SIZE_HALF;
          height = Math.floor(height / factor);
        }
        const width = halfWidth * 2;
        xrState.renderWidth[0] = halfWidth;
        xrState.renderHeight[0] = height;

        const cleanups = [];

        const [fbo, tex, depthTex, msFbo, msTex, msDepthTex] = nativeBindings.nativeWindow.createRenderTarget(context, width, height, 0, 0, 0, 0);

        context.setDefaultFramebuffer(msFbo);

        oculusMobileVrPresentState.isPresenting = true;
        oculusMobileVrPresentState.vrContext = vrContext;
        oculusMobileVrPresentState.glContext = context;
        oculusMobileVrPresentState.msFbo = msFbo;
        oculusMobileVrPresentState.msTex = msTex;
        oculusMobileVrPresentState.msDepthTex = msDepthTex;
        oculusMobileVrPresentState.fbo = fbo;
        oculusMobileVrPresentState.tex = tex;
        oculusMobileVrPresentState.depthTex = depthTex;
        oculusMobileVrPresentState.cleanups = cleanups;

        canvas.framebuffer = {
          width,
          height,
          msFbo,
          msTex,
          msDepthTex,
          fbo,
          tex,
          depthTex,
        };

        const _attribute = (name, value) => {
          if (name === 'width' || name === 'height') {
            nativeBindings.nativeWindow.setCurrentWindowContext(windowHandle);

            nativeBindings.nativeWindow.resizeRenderTarget(context, canvas.width, canvas.height, fbo, tex, depthTex, msFbo, msTex, msDepthTex);
          }
        };
        canvas.on('attribute', _attribute);
        cleanups.push(() => {
          canvas.removeListener('attribute', _attribute);
        });

        /* window.top.updateVrFrame({
          renderWidth: xrState.renderWidth[0],
          renderHeight: xrState.renderHeight[0],
          force: true,
        }); */

        return canvas.framebuffer;
      } else if (canvas.ownerDocument.framebuffer) {
        const {width, height} = canvas;
        const {msFbo, msTex, msDepthTex, fbo, tex, depthTex} = canvas.ownerDocument.framebuffer;
        return {
          width,
          height,
          msFbo,
          msTex,
          msDepthTex,
          fbo,
          tex,
          depthTex,
        };
      } else {
        /* const {width: halfWidth, height} = oculusMobileVrPresentState.vrContext.GetRecommendedRenderTargetSize();
        const width = halfWidth * 2; */

        const {msFbo, msTex, msDepthTex, fbo, tex, depthTex} = oculusMobileVrPresentState;
        return {
          width: xrState.renderWidth[0] * 2,
          height: xrState.renderHeight[0],
          msFbo,
          msTex,
          msDepthTex,
          fbo,
          tex,
          depthTex,
        };
      }
    } else {
      throw new Error('no HTMLCanvasElement source provided');
    }
  };
  nativeBindings.nativeOculusMobileVr.exitPresent = function() {
    if (oculusMobileVrPresentState.isPresenting) {
      nativeBindings.nativeOculusMobileVr.OculusMobile_Shutdown();

      nativeBindings.nativeWindow.destroyRenderTarget(oculusMobileVrPresentState.msFbo, oculusMobileVrPresentState.msTex, oculusMobileVrPresentState.msDepthStencilTex);
      nativeBindings.nativeWindow.destroyRenderTarget(oculusMobileVrPresentState.fbo, oculusMobileVrPresentState.tex, oculusMobileVrPresentState.msDepthTex);

      const context = oculusMobileVrPresentState.glContext;
      nativeBindings.nativeWindow.setCurrentWindowContext(context.getWindowHandle());
      context.setDefaultFramebuffer(0);

      for (let i = 0; i < oculusMobileVrPresentState.cleanups.length; i++) {
        oculusMobileVrPresentState.cleanups[i]();
      }

      oculusMobileVrPresentState.isPresenting = false;
      oculusMobileVrPresentState.vrContext = null;
      oculusMobileVrPresentState.glContext = null;
      oculusMobileVrPresentState.msFbo = null;
      oculusMobileVrPresentState.msTex = null;
      oculusMobileVrPresentState.msDepthTex = null;
      oculusMobileVrPresentState.fbo = null;
      oculusMobileVrPresentState.tex = null;
      oculusMobileVrPresentState.depthTex = null;
      oculusMobileVrPresentState.cleanups = null;
    }

    return Promise.resolve();
  };
}

const mlPresentState = {
  mlContext: null,
  mlFbo: null,
  mlTex: null,
  mlDepthTex: null,
  mlMsFbo: null,
  mlMsTex: null,
  mlMsDepthTex: null,
  mlGlContext: null,
  mlCleanups: null,
  mlHasPose: false,
  layers: [],
};
GlobalContext.mlPresentState = mlPresentState;

if (nativeBindings.nativeMl) {
  mlPresentState.mlContext = new nativeBindings.nativeMl();
  nativeBindings.nativeMl.requestPresent = function(layers) {
    const layer = layers.find(layer => layer && layer.source && layer.source.tagName === 'CANVAS');
    if (layer) {
      const canvas = layer.source;
      const window = canvas.ownerDocument.defaultView;

      if (!mlPresentState.mlGlContext || (mlPresentState.mlGlContext.canvas.ownerDocument.defaultView === window && mlPresentState.mlGlContext !== canvas._context)) {
        let context = canvas._context;
        if (!(context && context.constructor && context.constructor.name === 'WebGLRenderingContext')) {
          context = canvas.getContext('webgl');
        }

        const windowHandle = context.getWindowHandle();
        nativeBindings.nativeWindow.setCurrentWindowContext(windowHandle);

        // fps = ML_FPS;

        mlPresentState.mlContext.Present(windowHandle, context);

        const {width: halfWidth, height} = mlPresentState.mlContext.GetSize();
        const width = halfWidth * 2;

        const [fbo, tex, depthTex, msFbo, msTex, msDepthTex] = nativeBindings.nativeWindow.createRenderTarget(context, width, height, 0, 0, 0, 0);
        mlPresentState.mlContext.SetContentTexture(tex);
        /* const {
          width: halfWidth,
          height,
          fbo,
          colorTex: tex,
          depthStencilTex: depthTex,
          msFbo,
          msColorTex: msTex,
          msDepthStencilTex: msDepthTex,
        } = initResult; */
        xrState.renderWidth[0] = halfWidth;
        xrState.renderHeight[0] = height;

        mlPresentState.mlFbo = fbo;
        mlPresentState.mlTex = tex;
        mlPresentState.mlDepthTex = depthTex;
        mlPresentState.mlMsFbo = msFbo;
        mlPresentState.mlMsTex = msTex;
        mlPresentState.mlMsDepthTex = msDepthTex;

        canvas.framebuffer = {
          width,
          height,
          msFbo,
          msTex,
          msDepthTex,
          fbo,
          tex,
          depthTex,
        };

        const cleanups = [];
        mlPresentState.mlCleanups = cleanups;

        const _attribute = (name, value) => {
          if (name === 'width' || name === 'height') {
            nativeBindings.nativeWindow.setCurrentWindowContext(windowHandle);

            nativeBindings.nativeWindow.resizeRenderTarget(context, canvas.width, canvas.height, fbo, tex, depthTex, msFbo, msTex, msDepthTex);
          }
        };
        canvas.on('attribute', _attribute);
        cleanups.push(() => {
          canvas.removeListener('attribute', _attribute);
        });

        context.setDefaultFramebuffer(msFbo);

        mlPresentState.mlGlContext = context;

        return canvas.framebuffer;
      } else if (canvas.ownerDocument.framebuffer) {
        const {width, height} = canvas;
        const {msFbo, msTex, msDepthTex, fbo, tex, depthTex} = canvas.ownerDocument.framebuffer;

        return {
          width,
          height,
          msFbo,
          msTex,
          msDepthTex,
          fbo,
          tex,
          depthTex,
        };
      } else {
        return {
          width: xrState.renderWidth[0] * 2,
          height: xrState.renderHeight[0],
          msFbo: mlPresentState.mlMsFbo,
          msTex: mlPresentState.mlMsTex,
          msDepthTex: mlPresentState.mlMsDepthTex,
          fbo: mlPresentState.mlFbo,
          tex: mlPresentState.mlTex,
          depthTex: mlPresentState.mlDepthTex,
        };
      }
    } else {
      throw new Error('no HTMLCanvasElement source provided');
    }
  };
  nativeBindings.nativeMl.exitPresent = function() {
    nativeBindings.nativeWindow.destroyRenderTarget(mlPresentState.mlMsFbo, mlPresentState.mlMsTex, mlPresentState.mlMsDepthTex);
    nativeBindings.nativeWindow.destroyRenderTarget(mlPresentState.mlFbo, mlPresentState.mlTex, mlPresentState.mlDepthTex);

    nativeBindings.nativeWindow.setCurrentWindowContext(mlPresentState.mlGlContext.getWindowHandle());
    mlPresentState.mlGlContext.setDefaultFramebuffer(0);

    for (let i = 0; i < mlPresentState.mlCleanups.length; i++) {
      mlPresentState.mlCleanups[i]();
    }

    mlPresentState.mlFbo = null;
    mlPresentState.mlTex = null;
    mlPresentState.mlDepthTex = null;
    mlPresentState.mlMsFbo = null;
    mlPresentState.mlMsTex = null;
    mlPresentState.mlMsDepthTex = null;
    mlPresentState.mlGlContext = null;
    mlPresentState.mlCleanups = null;
    mlPresentState.mlHasPose = false;
  };

  const _mlLifecycleEvent = e => {
    console.log('got ml lifecycle event', e);

    switch (e) {
      case 'newInitArg': {
        break;
      }
      case 'stop':
      case 'pause': {
        if (mlPresentState.mlContext) {
          mlPresentState.mlContext.Exit();
        }
        nativeBindings.nativeMl.DeinitLifecycle();
        process.exit();
        break;
      }
      case 'resume': {
        break;
      }
      case 'unloadResources': {
        break;
      }
      default: {
        console.warn('invalid ml lifecycle event', e);
        break;
      }
    }
  };
  const _mlKeyboardEvent = e => {
    // console.log('got ml keyboard event', e);

    if (mlPresentState.mlGlContext) {
      const {canvas} = mlPresentState.mlGlContext;
      const window = canvas.ownerDocument.defaultView;

      switch (e.type) {
        case 'keydown': {
          let handled = false;
          if (e.keyCode === 27) { // ESC
            if (window.top.document.pointerLockElement) {
              window.top.document.exitPointerLock();
              handled = true;
            }
            if (window.top.document.fullscreenElement) {
              window.top.document.exitFullscreen();
              handled = true;
            }
          }
          if (e.keyCode === 122) { // F11
            if (window.top.document.fullscreenElement) {
              window.top.document.exitFullscreen();
              handled = true;
            } else {
              window.top.document.requestFullscreen();
              handled = true;
            }
          }

          if (!handled) {
            canvas.dispatchEvent(new window.KeyboardEvent(e.type, e));
          }
          break;
        }
        case 'keyup':
        case 'keypress': {
          canvas.dispatchEvent(new window.KeyboardEvent(e.type, e));
          break;
        }
        default:
          break;
      }
    }
  };
  if (!nativeBindings.nativeMl.IsSimulated()) {
    nativeBindings.nativeMl.InitLifecycle(_mlLifecycleEvent, _mlKeyboardEvent);
  } else {
    // try to connect to MLSDK
    const s = net.connect(MLSDK_PORT, '127.0.0.1', () => {
      s.destroy();

      nativeBindings.nativeMl.InitLifecycle(_mlLifecycleEvent, _mlKeyboardEvent);
    });
    s.on('error', () => {});
  }
}

const fakePresentState = {
  fakeVrDisplay: null,
  layers: [],
};
GlobalContext.fakePresentState = fakePresentState;

nativeBindings.nativeWindow.setEventHandler((type, data) => {
  const {windowHandle} = data;
  const context = contexts.find(context => _windowHandleEquals(context.getWindowHandle(), windowHandle));
  const {canvas} = context;
  const window = canvas.ownerDocument.defaultView;

  if (context) {
    switch (type) {
      case 'focus': {
        const {focused} = data;
        if (!focused && window.top.document.pointerLockElement) {
          window.top.document.exitPointerLock();
        }
        break;
      }
      case 'windowResize': {
        const {width, height} = data;
        window.innerWidth = width;
        window.innerHeight = height;

        window.dispatchEvent(new window.Event('resize'));
        break;
      }
      /* case 'framebufferResize': {
        const {width, height} = data;
        innerWidth = width;
        innerHeight = height;

        window.innerWidth = innerWidth / window.devicePixelRatio;
        window.innerHeight = innerHeight / window.devicePixelRatio;
        window.dispatchEvent(new window.Event('resize'));
        break;
      } */
      case 'keydown': {
        let handled = false;
        if (data.keyCode === 27) { // ESC
          if (window.top.document.pointerLockElement) {
            window.top.document.exitPointerLock();
            handled = true;
          }
          if (window.top.document.fullscreenElement) {
            window.top.document.exitFullscreen();
            handled = true;
          }
        }
        if (data.keyCode === 122) { // F11
          if (window.top.document.fullscreenElement) {
            window.top.document.exitFullscreen();
            handled = true;
          } else {
            window.top.document.requestFullscreen();
            handled = true;
          }
        }

        if (!handled) {
          canvas.dispatchEvent(new window.KeyboardEvent(type, data));
        }
        break;
      }
      case 'keyup':
      case 'keypress': {
        canvas.dispatchEvent(new window.KeyboardEvent(type, data));
        break;
      }
      case 'mousedown':
      case 'mouseup':
      case 'click': {
        canvas.dispatchEvent(new window.MouseEvent(type, data));
        break;
      }
      case 'wheel': {
        canvas.dispatchEvent(new window.WheelEvent(type, data));
        break;
      }
      case 'mousemove': {
        canvas.dispatchEvent(new window.MouseEvent(type, data));
        break;
      }
      case 'drop': {
        const _readFiles = paths => {
          const result = [];

          return Promise.all(paths.map(p =>
            new Promise((accept, reject) => {
              fs.lstat(p, (err, stats) => {
                if (!err) {
                  if (stats.isFile()) {
                    fs.readFile(p, (err, data) => {
                      if (!err) {
                        const file = new window.Blob([data]);
                        file.name = path.basename(p);
                        file.path = p;
                        result.push(file);

                        accept();
                      } else {
                        reject(err);
                      }
                    });
                  } else if (stats.isDirectory()) {
                    fs.readdir(p, (err, fileNames) => {
                      if (!err) {
                        _readFiles(fileNames.map(fileName => path.join(p, fileName)))
                          .then(files => {
                            result.push.apply(result, files);

                            accept();
                          })
                          .catch(err => {
                            reject(err);
                          });
                      } else {
                        reject(err);
                      }
                    });
                  } else {
                    accept();
                  }
                } else {
                  reject(err);
                }
              });
            })
          ))
            .then(() => result);
        };

        _readFiles(data.paths)
          .then(files => {
            const dataTransfer = new window.DataTransfer({
              files,
            });
            const e = new window.DragEvent('drop');
            e.dataTransfer = dataTransfer;
            canvas.dispatchEvent(e);
          })
          .catch(err => {
            console.warn(err.stack);
          });
        break;
      }
      case 'quit': {
        context.destroy();
        break;
      }
    }
  } else {
    console.warn('got native window event with no matching context', {type, data});
  }
});

// let fps = DEFAULT_FPS;
const isMac = os.platform() === 'darwin';

const _startRenderLoop = () => {
  const _decorateModelViewProjection = (o, layer, display, factor) => {
    if (!o.viewports) {
      o.viewports = [
        new Float32Array(4),
        new Float32Array(4),
      ];
    }
    if (!o.modelView) {
      o.modelView = [
        new Float32Array(16),
        new Float32Array(16),
      ];
    }
    if (!o.projection) {
      o.projection = [
        new Float32Array(16),
        new Float32Array(16),
      ];
    }

    const [{leftBounds, rightBounds}] = display.getLayers();
    const {renderWidth, renderHeight} = display.getEyeParameters('left');
    const offsetMatrix = localMatrix2.compose(localVector.fromArray(layer.xrOffset.position), localQuaternion.fromArray(layer.xrOffset.orientation), localVector2.fromArray(layer.xrOffset.scale));

    o.viewports[0][0] = leftBounds[0]*renderWidth * factor;
    o.viewports[0][1] = leftBounds[1]*renderHeight;
    o.viewports[0][2] = leftBounds[2]*renderWidth * factor;
    o.viewports[0][3] = leftBounds[3]*renderHeight;
    o.viewports[1][0] = rightBounds[0]*renderWidth * factor;
    o.viewports[1][1] = rightBounds[1]*renderHeight;
    o.viewports[1][2] = rightBounds[2]*renderWidth * factor;
    o.viewports[1][3] = rightBounds[3]*renderHeight;
    localMatrix.fromArray(display._frameData.leftViewMatrix)
      .multiply(offsetMatrix)
      .toArray(o.modelView[0]);
    localMatrix.fromArray(display._frameData.rightViewMatrix)
      .multiply(offsetMatrix)
      .toArray(o.modelView[1]);
    o.projection[0].set(display._frameData.leftProjectionMatrix);
    o.projection[1].set(display._frameData.rightProjectionMatrix);
  };
  const _decorateModelViewProjections = (layers, display, factor) => {
    for (let i = 0; i < layers.length; i++) {
      const layer = layers[i];
      if (layer.constructor.name === 'HTMLIFrameElement' && layer.browser) {
        _decorateModelViewProjection(layer.browser, layer, display, factor);
      }
    }
  };
  const _blit = () => {
    for (let i = 0; i < contexts.length; i++) {
      const context = contexts[i];

      const isDirty = (!!context.isDirty && context.isDirty()) || mlPresentState.mlGlContext === context;
      if (isDirty) {
        const windowHandle = context.getWindowHandle();

        const {nativeWindow} = nativeBindings;
        nativeWindow.setCurrentWindowContext(windowHandle);
        if (isMac) {
          context.flush();
        }

        const isVisible = nativeWindow.isVisible(windowHandle) || vrPresentState.glContext === context || oculusMobileVrPresentState.glContext === context || mlPresentState.mlGlContext === context;
        if (isVisible) {
          const window = context.canvas.ownerDocument.defaultView;

          if (vrPresentState.glContext === context && vrPresentState.oculusSystem && vrPresentState.hasPose) {
            if (vrPresentState.layers.length > 0) {
              const {openVRDisplay} = window[symbols.mrDisplaysSymbol];
              _decorateModelViewProjections(vrPresentState.layers, openVRDisplay, 2); // note: openVRDisplay mirrors openVRDevice
              nativeWindow.composeLayers(context, vrPresentState.fbo, vrPresentState.layers);
            } else {
              nativeWindow.blitFrameBuffer(context, vrPresentState.msFbo, vrPresentState.fbo, vrPresentState.glContext.canvas.width, vrPresentState.glContext.canvas.height, vrPresentState.glContext.canvas.width, vrPresentState.glContext.canvas.height, true, false, false);
            }

            vrPresentState.oculusSystem.Submit();
            vrPresentState.hasPose = false;

            const width = vrPresentState.glContext.canvas.width * (args.blit ? 0.5 : 1);
            const height = vrPresentState.glContext.canvas.height;
            const {width: dWidth, height: dHeight} = nativeWindow.getFramebufferSize(windowHandle);
            nativeWindow.blitFrameBuffer(context, vrPresentState.msFbo, 0, width, height, dWidth, dHeight, true, false, false);
          } else if (vrPresentState.glContext === context && vrPresentState.system && vrPresentState.hasPose) {
            if (vrPresentState.layers.length > 0) {
              const {openVRDisplay} = window[symbols.mrDisplaysSymbol];
              _decorateModelViewProjections(vrPresentState.layers, openVRDisplay, 2); // note: openVRDisplay mirrors openVRDevice
              nativeWindow.composeLayers(context, vrPresentState.fbo, vrPresentState.layers);
            } else {
              nativeWindow.blitFrameBuffer(context, vrPresentState.msFbo, vrPresentState.fbo, vrPresentState.glContext.canvas.width, vrPresentState.glContext.canvas.height, vrPresentState.glContext.canvas.width, vrPresentState.glContext.canvas.height, true, false, false);
            }

            vrPresentState.compositor.Submit(context, vrPresentState.tex);
            vrPresentState.hasPose = false;

            const width = vrPresentState.glContext.canvas.width * (args.blit ? 0.5 : 1);
            const height = vrPresentState.glContext.canvas.height;
            const {width: dWidth, height: dHeight} = nativeWindow.getFramebufferSize(windowHandle);
            nativeWindow.blitFrameBuffer(context, vrPresentState.fbo, 0, width, height, dWidth, dHeight, true, false, false);
          } else if (oculusMobileVrPresentState.glContext === context && oculusMobileVrPresentState.hasPose) {
            if (oculusMobileVrPresentState.layers.length > 0) {
              const {oculusMobileVrDisplay} = window[symbols.mrDisplaysSymbol];
              _decorateModelViewProjections(oculusMobileVrPresentState.layers, vrDisplay, 2); // note: vrDisplay mirrors xrDisplay
              nativeWindow.composeLayers(context, oculusMobileVrPresentState.fbo, oculusMobileVrPresentState.layers);
            } else {
              nativeWindow.blitFrameBuffer(context, oculusMobileVrPresentState.msFbo, oculusMobileVrPresentState.fbo, oculusMobileVrPresentState.glContext.canvas.width, oculusMobileVrPresentState.glContext.canvas.height, oculusMobileVrPresentState.glContext.canvas.width, oculusMobileVrPresentState.glContext.canvas.height, true, false, false);
            }

            oculusMobileVrPresentState.vrContext.Submit(oculusMobileVrPresentState.glContext, oculusMobileVrPresentState.fbo, oculusMobileVrPresentState.glContext.canvas.width, oculusMobileVrPresentState.glContext.canvas.height);
            oculusMobileVrPresentState.hasPose = false;
          } else if (mlPresentState.mlGlContext === context && mlPresentState.mlHasPose) {
            if (mlPresentState.layers.length > 0) { // TODO: composition can be directly to the output texture array
              const {magicLeapDisplay} = window[symbols.mrDisplaysSymbol];
              _decorateModelViewProjections(mlPresentState.layers, magicLeapDisplay, 2); // note: magicLeapDisplay mirrors magicLeapDevice
              nativeWindow.composeLayers(context, mlPresentState.mlFbo, mlPresentState.layers);
            } else {
              nativeWindow.blitFrameBuffer(context, mlPresentState.mlMsFbo, mlPresentState.mlFbo, mlPresentState.mlGlContext.canvas.width, mlPresentState.mlGlContext.canvas.height, mlPresentState.mlGlContext.canvas.width, mlPresentState.mlGlContext.canvas.height, true, false, false);
            }

            mlPresentState.mlContext.SubmitFrame(mlPresentState.mlTex, mlPresentState.mlGlContext.canvas.width, mlPresentState.mlGlContext.canvas.height);
            mlPresentState.mlHasPose = false;
          } else {
            if (fakePresentState.layers.length > 0) {
              const {fakeVrDisplay} = window[symbols.mrDisplaysSymbol];
              _decorateModelViewProjections(fakePresentState.layers, fakeVrDisplay, 1);
              nativeWindow.composeLayers(context, context.framebuffer.fbo, fakePresentState.layers);
            } else {
              nativeWindow.blitFrameBuffer(context, context.framebuffer.msFbo, context.framebuffer.fbo, context.canvas.width, context.canvas.height, context.canvas.width, context.canvas.height, true, false, false);
            }

            const width = context.canvas.width * (args.blit ? 0.5 : 1);
            const height = context.canvas.height;
            const {width: dWidth, height: dHeight} = nativeWindow.getFramebufferSize(windowHandle);
            nativeWindow.blitFrameBuffer(context, context.framebuffer.fbo, 0, width, height, dWidth, dHeight, true, false, false);
          }
        }

        if (isMac) {
          context.bindFramebufferRaw(context.FRAMEBUFFER, null);
        }
        nativeWindow.swapBuffers(windowHandle);
        if (isMac) {
          const drawFramebuffer = context.getFramebuffer(context.DRAW_FRAMEBUFFER);
          if (drawFramebuffer) {
            context.bindFramebuffer(context.DRAW_FRAMEBUFFER, drawFramebuffer);
          }
>>>>>>> f94f17b9

const windows = [];
GlobalContext.windows = windows;
// const contexts = [];

const xrState = (() => {
  const _makeSab = size => {
    const sab = new SharedArrayBuffer(size);
    let index = 0;
    return (c, n) => {
      const result = new c(sab, index, n);
      index += result.byteLength;
      return result;
    };
  };
  const _makeTypedArray = _makeSab(4*1024);

  const result = {};
  result.isPresenting = _makeTypedArray(Uint32Array, 1);
  result.renderWidth = _makeTypedArray(Float32Array, 1);
  result.renderWidth[0] = 1920/2;
  result.renderHeight = _makeTypedArray(Float32Array, 1);
  result.renderHeight[0] = 1080;
  result.metrics = _makeTypedArray(Uint32Array, 2);
  result.devicePixelRatio = _makeTypedArray(Uint32Array, 1);
  result.depthNear = _makeTypedArray(Float32Array, 1);
  result.depthNear[0] = 0.1;
  result.depthFar = _makeTypedArray(Float32Array, 1);
  result.depthFar[0] = 10000.0;
  result.position = _makeTypedArray(Float32Array, 3);
  result.orientation = _makeTypedArray(Float32Array, 4);
  result.orientation[3] = 1;
  result.leftViewMatrix = _makeTypedArray(Float32Array, 16);
  result.leftViewMatrix.set(Float32Array.from([1, 0, 0, 0, 0, 1, 0, 0, 0, 0, 1, 0, 0, 0, 0, 1]));
  result.rightViewMatrix = _makeTypedArray(Float32Array, 16);
  result.rightViewMatrix.set(result.leftViewMatrix);
  result.leftProjectionMatrix = _makeTypedArray(Float32Array, 16);
  result.leftProjectionMatrix.set(Float32Array.from([
    0.8000000000000002, 0, 0, 0,
    0, 1.0000000000000002, 0, 0,
    0, 0, -1.002002002002002, -1,
    0, 0, -0.20020020020020018, 0,
  ]));
  result.rightProjectionMatrix = _makeTypedArray(Float32Array, 16);
  result.rightProjectionMatrix.set(result.leftProjectionMatrix);
  result.leftOffset = _makeTypedArray(Float32Array, 3);
  result.leftOffset.set(Float32Array.from([-defaultEyeSeparation/2, 0, 0]));
  result.rightOffset = _makeTypedArray(Float32Array, 3);
  result.leftOffset.set(Float32Array.from([defaultEyeSeparation/2, 0, 0]));
  result.leftFov = _makeTypedArray(Float32Array, 4);
  result.leftFov.set(Float32Array.from([45, 45, 45, 45]));
  result.rightFov = _makeTypedArray(Float32Array, 4);
  result.rightFov.set(result.leftFov);
  const _makeGamepad = () => ({
    connected: _makeTypedArray(Uint32Array, 1),
    position: _makeTypedArray(Float32Array, 3),
    orientation: (() => {
      const result = _makeTypedArray(Float32Array, 4);
      result[3] = 1;
      return result;
    })(),
    direction: (() => { // derived
      const result = _makeTypedArray(Float32Array, 4);
      result[2] = -1;
      return result;
    })(),
    transformMatrix: (() => { // derived
      const result = _makeTypedArray(Float32Array, 16);
      result.set(Float32Array.from([1, 0, 0, 0, 0, 1, 0, 0, 0, 0, 1, 0, 0, 0, 0, 1]));
      return result;
    })(),
    buttons: (() => {
      const result = Array(6);
      for (let i = 0; i < result.length; i++) {
        result[i] = {
          pressed: _makeTypedArray(Uint32Array, 1),
          touched: _makeTypedArray(Uint32Array, 1),
          value: _makeTypedArray(Float32Array, 1),
        };
      }
      return result;
    })(),
    axes: _makeTypedArray(Float32Array, 10),
  });
  result.gamepads = (() => {
    const result = Array(2 + maxNumTrackers);
    for (let i = 0; i < result.length; i++) {
      result[i] = _makeGamepad();
    }
    return result;
  })();
  result.id = _makeTypedArray(Uint32Array, 1);
  result.vrRequest = _makeTypedArray(Uint32Array, 2);
  result.tex = _makeTypedArray(Uint32Array, 1);
  result.depthTex = _makeTypedArray(Uint32Array, 1);
  result.fakeVrDisplayEnabled = _makeTypedArray(Uint32Array, 1);

  return result;
})();
GlobalContext.xrState = xrState;

const topVrPresentState = {
  hmdType: null,
  windowHandle: null,
  fbo: 0,
  tex: 0,
  depthTex: 0,
  vrContext: null,
  vrSystem: null,
  vrCompositor: null,
  hasPose: false,
};

const _startTopRenderLoop = () => {
  const timestamps = {
    frames: 0,
    last: Date.now(),
    idle: 0,
    wait: 0,
    events: 0,
    media: 0,
    user: 0,
    submit: 0,
    total: 0,
  };
  const TIMESTAMP_FRAMES = 100;

  if (nativeBindings.nativeWindow.pollEvents) {
    setInterval(() => {
      nativeBindings.nativeWindow.pollEvents();
    }, 1000/60); // XXX make this run at the native frame rate
  }

  const _handleRequestPresent = async () => {
    const vrRequestMethod = xrState.vrRequest[0];

    if (vrRequestMethod === 1) { // requestPresent
      const hmdType = getHMDType();
      console.log('request present', hmdType); // XXX

      if (!topVrPresentState.windowHandle) {
        topVrPresentState.windowHandle = nativeBindings.nativeWindow.createWindowHandle(1, 1, false);
      }
      nativeBindings.nativeWindow.setCurrentWindowContext(topVrPresentState.windowHandle);

      if (hmdType === 'fake') {
        const width = xrState.renderWidth[0]*2;
        const height = xrState.renderHeight[0];

        const [fbo, tex, depthTex] = nativeBindings.nativeWindow.createVrTopRenderTarget(width, height);

        xrState.tex[0] = tex;
        xrState.depthTex[0] = depthTex;
        // xrState.renderWidth[0] = halfWidth;
        // xrState.renderHeight[0] = height;
      } else if (hmdType === 'oculus') {
        const system = topVrPresentState.oculusSystem || nativeBindings.nativeOculusVR.Oculus_Init();
        // const lmContext = topVrPresentState.lmContext || (nativeBindings.nativeLm && new nativeBindings.nativeLm());

        topVrPresentState.vrContext = system;

        const {width: halfWidth, height} = system.GetRecommendedRenderTargetSize();
        const width = halfWidth * 2;

        const [fbo, tex, depthTex] = system.CreateSwapChain(width, height);

        xrState.tex[0] = tex;
        xrState.depthTex[0] = depthTex;
        xrState.renderWidth[0] = halfWidth;
        xrState.renderHeight[0] = height;
      } else if (hmdType === 'openvr') {
        const vrContext = nativeBindings.nativeOpenVR.getContext();
        const system = nativeBindings.nativeOpenVR.VR_Init(nativeBindings.nativeOpenVR.EVRApplicationType.Scene);
        const compositor = vrContext.compositor.NewCompositor();

        // const lmContext = topVrPresentState.lmContext || (nativeLm && new nativeLm());

        topVrPresentState.vrContext = vrContext;
        topVrPresentState.vrSystem = system;
        topVrPresentState.vrCompositor = compositor;

        const {width: halfWidth, height} = system.GetRecommendedRenderTargetSize();
        const width = halfWidth * 2;

        const [fbo, tex, depthTex] = nativeBindings.nativeWindow.createVrTopRenderTarget(width, height);

        xrState.tex[0] = tex;
        xrState.depthTex[0] = depthTex;
        xrState.renderWidth[0] = halfWidth;
        xrState.renderHeight[0] = height;
      } else if (hmdType === 'oculusMobile') {
        const vrContext = nativeBindings.nativeOculusMobileVr.OculusMobile_Init(topVrPresentState.windowHandle);

        topVrPresentState.vrContext = vrContext;

        const {width: halfWidth, height} = vrContext.GetRecommendedRenderTargetSize();
        const width = halfWidth * 2;

        const [fbo, tex, depthTex] = nativeBindings.nativeWindow.createVrTopRenderTarget(width, height);

        topVrPresentState.fbo = fbo;
        xrState.tex[0] = tex;
        xrState.depthTex[0] = depthTex;
        xrState.renderWidth[0] = halfWidth;
        xrState.renderHeight[0] = height;
      } else if (hmdType === 'magicleap') {
        topVrPresentState.vrContext = new nativeBindings.nativeMl();
        topVrPresentState.vrContext.Present(topVrPresentState.windowHandle);

        const {width: halfWidth, height} = topVrPresentState.vrContext.GetSize();
        const width = halfWidth * 2;

        const [fbo, tex, depthTex] = nativeBindings.nativeWindow.createVrTopRenderTarget(width, height);

        topVrPresentState.fbo = fbo;
        xrState.tex[0] = tex;
        xrState.depthTex[0] = depthTex;
        xrState.renderWidth[0] = halfWidth;
        xrState.renderHeight[0] = height;
      } else {
        throw new Error('unknown hmd type');
      }

      topVrPresentState.hmdType = hmdType;

      const windowId = xrState.vrRequest[1];
      const window = windows.find(window => window.id === windowId);

      xrState.isPresenting[0] = 1;
      xrState.vrRequest.fill(0);

      if (window) {
        window.runAsync(JSON.stringify({
          method: 'response',
          hmdType,
        }));
      } else {
        console.warn(`no top level window to respond to for request present: ${hmdType} ${windowId}`);
      }
    } else if (vrRequestMethod === 2) { // exitPresent
      if (topVrPresentState.hmdType === 'fake') {
        // XXX destroy fbo
      } else {
        throw new Error(`fail to exit present for hmd type ${topVrPresentState.hmdType}`);
      }

      topVrPresentState.hmdType = null;

      const windowId = xrState.vrRequest[1];
      const window = windows.find(window => window.id === windowId);

      xrState.isPresenting[0] = 0;
      xrState.vrRequest.fill(0);

      window.runAsync(JSON.stringify({
        method: 'response',
      }));
    }
  };
  const _waitGetPoses = async () => {
    if (topVrPresentState.hmdType === 'oculus') {
      // wait for frame
      await new Promise((accept, reject) => {
        topVrPresentState.vrContext.GetPose(
          localPositionArray3,   // hmd position
          localQuaternionArray4, // hmd orientation
          localFloat32Array,     // left eye view matrix
          localFloat32Array2,    // left eye projection matrix
          localFloat32Array3,    // right eye view matrix
          localFloat32Array4,     // right eye projection matrix
          leftControllerPositionArray3, // left controller position.
          leftControllerQuaternionArray4, // left controller orientation.
          rightControllerPositionArray3, // right controller position.
          rightControllerQuaternionArray4, // right controller orientation.
          accept
        );
      });
      if (!immediate) {
        return;
      }

      topVrPresentState.hasPose = true;

      xrState.position = localPositionArray3;
      xrState.orientation = localQuaternionArray4;
      xrState.leftViewMatrix.set(localFloat32Array);
      xrState.leftProjectionMatrix.set(localFloat32Array2);
      xrState.rightViewMatrix.set(localFloat32Array3);
      xrState.rightProjectionMatrix.set(localFloat32Array4);

      localVector.toArray(xrState.position);
      localQuaternion.toArray(xrState.orientation);

      // Controllers.
      {
        const leftGamepad = xrState.gamepads[0];

        // Pose
        leftGamepad.position[0] = leftControllerPositionArray3[0];
        leftGamepad.position[1] = leftControllerPositionArray3[1];
        leftGamepad.position[2] = leftControllerPositionArray3[2];

        leftGamepad.orientation[0] = leftControllerQuaternionArray4[0];
        leftGamepad.orientation[1] = leftControllerQuaternionArray4[1];
        leftGamepad.orientation[2] = leftControllerQuaternionArray4[2];
        leftGamepad.orientation[3] = leftControllerQuaternionArray4[3];

        // Input
        topVrPresentState.vrContext.GetControllersInputState(0, localGamepadArray);

        leftGamepad.connected[0] = localGamepadArray[0];

        // Pressed
        leftGamepad.buttons[0].pressed[0] = localGamepadArray[3]; // thumbstick
        leftGamepad.buttons[1].pressed[0] = localGamepadArray[5] >= 0.01; // trigger
        leftGamepad.buttons[2].pressed[0] = localGamepadArray[6] >= 0.01; // grip
        leftGamepad.buttons[3].pressed[0] = localGamepadArray[1] == 1; // xbutton
        leftGamepad.buttons[4].pressed[0] = localGamepadArray[2] == 1; // ybutton
        leftGamepad.buttons[5].pressed[0] = localGamepadArray[4] == 1; // menu

        // touched
        leftGamepad.buttons[0].touched[0] = localGamepadArray[9]; // thumbstick
        leftGamepad.buttons[1].touched[0] = localGamepadArray[10]; // trigger
        leftGamepad.buttons[3].touched[0] = localGamepadArray[7]; // xbutton
        leftGamepad.buttons[4].touched[0] = localGamepadArray[8]; // ybutton

        // thumbstick axis
        leftGamepad.axes[0] = localGamepadArray[11];
        leftGamepad.axes[1] = localGamepadArray[12];

        // values
        leftGamepad.buttons[1].value[0] = localGamepadArray[5]; // trigger
        leftGamepad.buttons[2].value[0] = localGamepadArray[6]; // grip
      }
      {
        const rightGamepad = xrState.gamepads[1];

        // Pose
        rightGamepad.position[0] = rightControllerPositionArray3[0];
        rightGamepad.position[1] = rightControllerPositionArray3[1];
        rightGamepad.position[2] = rightControllerPositionArray3[2];

        rightGamepad.orientation[0] = rightControllerQuaternionArray4[0];
        rightGamepad.orientation[1] = rightControllerQuaternionArray4[1];
        rightGamepad.orientation[2] = rightControllerQuaternionArray4[2];
        rightGamepad.orientation[3] = rightControllerQuaternionArray4[3];

        // Input
        topVrPresentState.vrContext.GetControllersInputState(1, localGamepadArray);

        rightGamepad.connected[0] = localGamepadArray[0];

        // pressed
        rightGamepad.buttons[0].pressed[0] = localGamepadArray[3]; // thumbstick
        rightGamepad.buttons[1].pressed[0] = localGamepadArray[5] >= 0.1; // trigger
        rightGamepad.buttons[2].pressed[0] = localGamepadArray[6] >= 0.1; // grip
        rightGamepad.buttons[3].pressed[0] = localGamepadArray[1] == 1; // xbutton
        rightGamepad.buttons[4].pressed[0] = localGamepadArray[2] == 1; // ybutton
        rightGamepad.buttons[5].pressed[0] = localGamepadArray[4] == 1; // menu

        // touched
        rightGamepad.buttons[0].touched[0] = localGamepadArray[9]; // thumbstick
        rightGamepad.buttons[1].touched[0] = localGamepadArray[10]; // trigger
        rightGamepad.buttons[3].touched[0] = localGamepadArray[7]; // xbutton
        rightGamepad.buttons[4].touched[0] = localGamepadArray[8]; // ybutton

        // thumbstick axis
        rightGamepad.axes[0] = localGamepadArray[11];
        rightGamepad.axes[1] = localGamepadArray[12];

        // values
        rightGamepad.buttons[1].value[0] = localGamepadArray[5]; // trigger
        rightGamepad.buttons[2].value[0] = localGamepadArray[6]; // grip
      }
    } else if (topVrPresentState.hmdType === 'openvr') {
      // wait for frame
      await new Promise((accept, reject) => {
        topVrPresentState.vrCompositor.RequestGetPoses(
          topVrPresentState.vrSystem,
          localFloat32PoseArray, // hmd, controllers, trackers
          accept
        );
      });
      if (!immediate) {
        return;
      }

      topVrPresentState.hasPose = true;

      // hmd pose
      const hmdMatrix = localMatrix.fromArray(localFloat32HmdPoseArray);

      hmdMatrix.decompose(localVector, localQuaternion, localVector2);
      localVector.toArray(xrState.position);
      localQuaternion.toArray(xrState.orientation);

      hmdMatrix.getInverse(hmdMatrix);

      // left eye pose
      topVrPresentState.vrSystem.GetEyeToHeadTransform(0, localFloat32MatrixArray);
      localMatrix2.fromArray(localFloat32MatrixArray);
      localMatrix2.decompose(localVector, localQuaternion, localVector2);
      localVector.toArray(xrState.leftOffset);
      localMatrix2
        .getInverse(localMatrix2)
        .multiply(hmdMatrix);
      localMatrix2.toArray(xrState.leftViewMatrix);

      topVrPresentState.vrSystem.GetProjectionMatrix(0, xrState.depthNear[0], xrState.depthFar[0], localFloat32MatrixArray);
      xrState.leftProjectionMatrix.set(localFloat32MatrixArray);

      topVrPresentState.vrSystem.GetProjectionRaw(0, localFovArray);
      for (let i = 0; i < localFovArray.length; i++) {
        xrState.leftFov[i] = Math.atan(localFovArray[i]) / Math.PI * 180;
      }

      // right eye pose
      topVrPresentState.vrSystem.GetEyeToHeadTransform(1, localFloat32MatrixArray);
      localMatrix2.fromArray(localFloat32MatrixArray);
      localMatrix2.decompose(localVector, localQuaternion, localVector2);
      localVector.toArray(xrState.rightOffset);
      localMatrix2
        .getInverse(localMatrix2)
        .multiply(hmdMatrix);
      localMatrix2.toArray(xrState.rightViewMatrix);

      topVrPresentState.vrSystem.GetProjectionMatrix(1, xrState.depthNear[0], xrState.depthFar[0], localFloat32MatrixArray);
      xrState.rightProjectionMatrix.set(localFloat32MatrixArray);

      topVrPresentState.vrSystem.GetProjectionRaw(1, localFovArray);
      for (let i = 0; i < localFovArray.length; i++) {
        xrState.rightFov[i] = Math.atan(localFovArray[i]) / Math.PI * 180;
      }

      // build stage parameters
      // topVrPresentState.vrSystem.GetSeatedZeroPoseToStandingAbsoluteTrackingPose(localFloat32MatrixArray);
      // stageParameters.sittingToStandingTransform.set(localFloat32MatrixArray);

      // build gamepads data
      const _loadGamepad = i => {
        const gamepad = xrState.gamepads[i];
        if (topVrPresentState.vrSystem.GetControllerState(i, localGamepadArray)) {
          gamepad.connected[0] = 1;

          localMatrix.fromArray(localFloat32GamepadPoseArrays[i]);
          localMatrix.decompose(localVector, localQuaternion, localVector2);
          localVector.toArray(gamepad.position);
          localQuaternion.toArray(gamepad.orientation);

          gamepad.buttons[0].pressed[0] = localGamepadArray[4]; // pad
          gamepad.buttons[1].pressed[0] = localGamepadArray[5]; // trigger
          gamepad.buttons[2].pressed[0] = localGamepadArray[3]; // grip
          gamepad.buttons[3].pressed[0] = localGamepadArray[2]; // menu
          gamepad.buttons[4].pressed[0] = localGamepadArray[1]; // system

          gamepad.buttons[0].touched[0] = localGamepadArray[9]; // pad
          gamepad.buttons[1].touched[0] = localGamepadArray[10]; // trigger
          gamepad.buttons[2].touched[0] = localGamepadArray[8]; // grip
          gamepad.buttons[3].touched[0] = localGamepadArray[7]; // menu
          gamepad.buttons[4].touched[0] = localGamepadArray[6]; // system

          for (let i = 0; i < 10; i++) {
            gamepad.axes[i] = localGamepadArray[11+i];
          }
          gamepad.buttons[1].value[0] = gamepad.axes[2]; // trigger
        } else {
          gamepad.connected[0] = 0;
        }
      };
      _loadGamepad(0);
      _loadGamepad(1);

      // build tracker data
      const _loadTracker = i => {
        const tracker = xrState.gamepads[2 + i];
        const trackerPoseArray = localFloat32TrackerPoseArrays[i];
        if (!isNaN(trackerPoseArray[0])) {
          tracker.connected[0] = 1;

          localMatrix.fromArray(trackerPoseArray);
          localMatrix.decompose(localVector, localQuaternion, localVector2);
          localVector.toArray(tracker.position);
          localQuaternion.toArray(tracker.orientation);
        } else {
          tracker.connected[0] = 0;
        }
      };
      for (let i = 0; i < maxNumTrackers; i++) {
        _loadTracker(i);
      }

      /* if (vrPresentState.lmContext) { // XXX remove this binding
        vrPresentState.lmContext.WaitGetPoses(handsArray);
      } */
    } else if (topVrPresentState.hmdType === 'oculusMobile') {
      topVrPresentState.hasPose = await new Promise((accept, reject) => {
        const hasPose = topVrPresentState.vrContext.WaitGetPoses(
          oculusMobilePoseFloat32Array
        );

        accept(hasPose);
      });

      // build hmd data
      let index = oculusMobilePoseFloat32Array.byteOffset;
      xrState.position.set(new Float32Array(oculusMobilePoseFloat32Array.buffer, index, 3));
      index += 3*Float32Array.BYTES_PER_ELEMENT;
      xrState.orientation.set(new Float32Array(oculusMobilePoseFloat32Array.buffer, index, 4));
      index += 4*Float32Array.BYTES_PER_ELEMENT;
      const ipd = new Float32Array(oculusMobilePoseFloat32Array.buffer, index, 1)[0];
      xrState.leftOffset[0] = -ipd/2;
      xrState.rightOffset[0] = ipd/2;
      index += 1*Float32Array.BYTES_PER_ELEMENT;
      const fov = new Float32Array(oculusMobilePoseFloat32Array.buffer, index, 4);
      xrState.leftFov.set(fov);
      xrState.rightFov.set(fov);
      index += 4*Float32Array.BYTES_PER_ELEMENT;
      xrState.leftViewMatrix.set(new Float32Array(oculusMobilePoseFloat32Array.buffer, index, 16));
      index += 16*Float32Array.BYTES_PER_ELEMENT;
      xrState.rightViewMatrix.set(new Float32Array(oculusMobilePoseFloat32Array.buffer, index, 16));
      index += 16*Float32Array.BYTES_PER_ELEMENT;
      xrState.leftProjectionMatrix.set(new Float32Array(oculusMobilePoseFloat32Array.buffer, index, 16));
      index += 16*Float32Array.BYTES_PER_ELEMENT;
      xrState.rightProjectionMatrix.set(new Float32Array(oculusMobilePoseFloat32Array.buffer, index, 16));
      index += 16*Float32Array.BYTES_PER_ELEMENT;

      // build gamepads data
      {
        const leftGamepad = xrState.gamepads[0];
        const gamepadFloat32Array = new Float32Array(oculusMobilePoseFloat32Array.buffer, index, 16);
        index += 16*Float32Array.BYTES_PER_ELEMENT;
        const buttonsFloat32Array = new Float32Array(oculusMobilePoseFloat32Array.buffer, index, 12);
        index += 12*Float32Array.BYTES_PER_ELEMENT;
        if (!isNaN(gamepadFloat32Array[0])) {
          leftGamepad.connected[0] = true;

          localMatrix.fromArray(gamepadFloat32Array);
          localMatrix.decompose(localVector, localQuaternion, localVector2);
          localVector.toArray(leftGamepad.position);
          localQuaternion.toArray(leftGamepad.orientation);

          // pressed
          leftGamepad.buttons[0].pressed[0] = buttonsFloat32Array[2]; // thumbstick
          leftGamepad.buttons[1].pressed[0] = buttonsFloat32Array[4] >= 0.1; // trigger
          leftGamepad.buttons[2].pressed[0] = buttonsFloat32Array[5] >= 0.1; // grip
          leftGamepad.buttons[3].pressed[0] = buttonsFloat32Array[0] == 1; // xbutton
          leftGamepad.buttons[4].pressed[0] = buttonsFloat32Array[1] == 1; // ybutton
          leftGamepad.buttons[5].pressed[0] = buttonsFloat32Array[3] == 1; // menu

          // touched
          leftGamepad.buttons[0].touched[0] = buttonsFloat32Array[8]; // thumbstick
          leftGamepad.buttons[1].touched[0] = buttonsFloat32Array[9]; // trigger
          leftGamepad.buttons[3].touched[0] = buttonsFloat32Array[6]; // xbutton
          leftGamepad.buttons[4].touched[0] = buttonsFloat32Array[7]; // ybutton

          // thumbstick axis
          leftGamepad.axes[0] = buttonsFloat32Array[10];
          leftGamepad.axes[1] = buttonsFloat32Array[11];

          // values
          leftGamepad.buttons[1].value[0] = buttonsFloat32Array[4]; // trigger
          leftGamepad.buttons[2].value[0] = buttonsFloat32Array[5]; // grip
        } else {
          leftGamepad.connected[0] = 0;
        }
      }
      {
        const rightGamepad = xrState.gamepads[1];
        const gamepadFloat32Array = new Float32Array(oculusMobilePoseFloat32Array.buffer, index, 16);
        index += 16*Float32Array.BYTES_PER_ELEMENT;
        const buttonsFloat32Array = new Float32Array(oculusMobilePoseFloat32Array.buffer, index, 12);
        index += 12*Float32Array.BYTES_PER_ELEMENT;
        if (!isNaN(gamepadFloat32Array[0])) {
          rightGamepad.connected[0] = true;

          localMatrix.fromArray(gamepadFloat32Array);
          localMatrix.decompose(localVector, localQuaternion, localVector2);
          localVector.toArray(rightGamepad.position);
          localQuaternion.toArray(rightGamepad.orientation);

          // pressed
          rightGamepad.buttons[0].pressed[0] = buttonsFloat32Array[2]; // thumbstick
          rightGamepad.buttons[1].pressed[0] = buttonsFloat32Array[4] >= 0.1; // trigger
          rightGamepad.buttons[2].pressed[0] = buttonsFloat32Array[5] >= 0.1; // grip
          rightGamepad.buttons[3].pressed[0] = buttonsFloat32Array[0] == 1; // xbutton
          rightGamepad.buttons[4].pressed[0] = buttonsFloat32Array[1] == 1; // ybutton
          rightGamepad.buttons[5].pressed[0] = buttonsFloat32Array[3] == 1; // menu

          // touched
          rightGamepad.buttons[0].touched[0] = buttonsFloat32Array[8]; // thumbstick
          rightGamepad.buttons[1].touched[0] = buttonsFloat32Array[9]; // trigger
          rightGamepad.buttons[3].touched[0] = buttonsFloat32Array[6]; // xbutton
          rightGamepad.buttons[4].touched[0] = buttonsFloat32Array[7]; // ybutton

          // thumbstick axis
          rightGamepad.axes[0] = buttonsFloat32Array[10];
          rightGamepad.axes[1] = buttonsFloat32Array[11];

          // values
          rightGamepad.buttons[1].value[0] = buttonsFloat32Array[4]; // trigger
          rightGamepad.buttons[2].value[0] = buttonsFloat32Array[5]; // grip
        } else {
          rightGamepad.connected[0] = 0;
        }
      }

      /* vrPresentState.system.GetProjectionRaw(0, localFovArray);
      for (let i = 0; i < localFovArray.length; i++) {
        xrState.leftFov[i] = Math.atan(localFovArray[i]) / Math.PI * 180;
      } */
    } else if (topVrPresentState.hmdType === 'magicleap') {
      topVrPresentState.hasPose = await new Promise((accept, reject) => {
        const hasPose = topVrPresentState.vrContext.WaitGetPoses(
          transformArray,
          projectionArray,
          controllersArray
        );

        accept(hasPose);
      });
      if (!immediate) {
        return;
      }

      if (topVrPresentState.hasPose) {
        localVector.fromArray(transformArray, 0);
        localQuaternion.fromArray(transformArray, 3);
        localVector2.set(1, 1, 1);
        localMatrix.compose(localVector, localQuaternion, localVector2).getInverse(localMatrix);
        localVector.toArray(xrState.position);
        localQuaternion.toArray(xrState.orientation);
        localMatrix.toArray(xrState.leftViewMatrix);
        xrState.leftProjectionMatrix.set(projectionArray.slice(0, 16));

        localVector.fromArray(transformArray, 3 + 4);
        localQuaternion.fromArray(transformArray, 3 + 4 + 3);
        // localVector2.set(1, 1, 1);
        localMatrix.compose(localVector, localQuaternion, localVector2).getInverse(localMatrix);
        localMatrix.toArray(xrState.rightViewMatrix);
        xrState.rightProjectionMatrix.set(projectionArray.slice(16, 32));

        let controllersArrayIndex = 0;
        {
          const leftGamepad = xrState.gamepads[0];
          leftGamepad.connected[0] = controllersArray[controllersArrayIndex];
          controllersArrayIndex++;
          leftGamepad.position.set(controllersArray.slice(controllersArrayIndex, controllersArrayIndex + 3));
          controllersArrayIndex += 3;
          leftGamepad.orientation.set(controllersArray.slice(controllersArrayIndex, controllersArrayIndex + 4));
          controllersArrayIndex += 4;
          const leftTriggerValue = controllersArray[controllersArrayIndex];
          leftGamepad.buttons[1].value[0] = leftTriggerValue;
          const leftTriggerPushed = leftTriggerValue > 0.5 ? 1 : 0;
          leftGamepad.buttons[1].touched[0] = leftTriggerPushed;
          leftGamepad.buttons[1].pressed[0] = leftTriggerPushed;
          leftGamepad.axes[2] = leftTriggerValue;
          controllersArrayIndex++;
          const leftBumperValue = controllersArray[controllersArrayIndex];
          leftGamepad.buttons[2].value[0] = leftBumperValue;
          const leftBumperPushed = leftBumperValue > 0.5 ? 1 : 0;
          leftGamepad.buttons[2].touched[0] = leftBumperPushed;
          leftGamepad.buttons[2].pressed[0] = leftBumperPushed;
          controllersArrayIndex++;
          const leftHomeValue = controllersArray[controllersArrayIndex];
          leftGamepad.buttons[3].value[0] = leftHomeValue;
          const leftHomePushed = leftHomeValue > 0.5 ? 1 : 0;
          leftGamepad.buttons[3].touched[0] = leftHomePushed;
          leftGamepad.buttons[3].pressed[0] = leftHomePushed;
          controllersArrayIndex++;
          leftGamepad.axes[0] = controllersArray[controllersArrayIndex];
          leftGamepad.axes[1] = controllersArray[controllersArrayIndex + 1];
          const leftPadValue = controllersArray[controllersArrayIndex + 2];
          leftGamepad.buttons[0].value[0] = leftPadValue;
          const leftPadTouched = leftPadValue > 0 ? 1 : 0;
          const leftPadPushed = leftPadValue > 0.5 ? 1: 0;
          leftGamepad.buttons[0].touched[0] = leftPadTouched;
          leftGamepad.buttons[0].pressed[0] = leftPadPushed;
          controllersArrayIndex += 3;
        }
        {
          const rightGamepad = xrState.gamepads[1];
          rightGamepad.connected[0] = controllersArray[controllersArrayIndex];
          controllersArrayIndex++;
          rightGamepad.position.set(controllersArray.slice(controllersArrayIndex, controllersArrayIndex + 3));
          controllersArrayIndex += 3;
          rightGamepad.orientation.set(controllersArray.slice(controllersArrayIndex, controllersArrayIndex + 4));
          controllersArrayIndex += 4;
          const rightTriggerValue = controllersArray[controllersArrayIndex];
          rightGamepad.buttons[1].value[0] = rightTriggerValue;
          const rightTriggerPushed = rightTriggerValue > 0.5 ? 1 : 0;
          rightGamepad.buttons[1].touched[0] = rightTriggerPushed;
          rightGamepad.buttons[1].pressed[0] = rightTriggerPushed;
          rightGamepad.axes[2] = rightTriggerValue;
          controllersArrayIndex++;
          const rightBumperValue = controllersArray[controllersArrayIndex];
          rightGamepad.buttons[2].value[0] = rightBumperValue;
          const rightBumperPushed = rightBumperValue > 0.5 ? 1 : 0;
          rightGamepad.buttons[2].touched[0] = rightBumperPushed;
          rightGamepad.buttons[2].pressed[0] = rightBumperPushed;
          controllersArrayIndex++;
          const rightHomeValue = controllersArray[controllersArrayIndex];
          rightGamepad.buttons[3].value[0] = rightHomeValue;
          const rightHomePushed = rightHomeValue > 0.5 ? 1 : 0;
          rightGamepad.buttons[3].touched[0] = rightHomePushed;
          rightGamepad.buttons[3].pressed[0] = rightHomePushed;
          controllersArrayIndex++;
          rightGamepad.axes[0] = controllersArray[controllersArrayIndex];
          rightGamepad.axes[1] = controllersArray[controllersArrayIndex + 1];
          const rightPadValue = controllersArray[controllersArrayIndex + 2];
          rightGamepad.buttons[0].value[0] = rightPadValue;
          const rightPadTouched = rightPadValue > 0 ? 1 : 0;
          const rightPadPushed = rightPadValue > 0.5 ? 1 : 0;
          rightGamepad.buttons[0].touched[0] = rightPadTouched;
          rightGamepad.buttons[0].pressed[0] = rightPadPushed;
          controllersArrayIndex += 3;
        }
      }

      // queue magic leap state updates
      nativeBindings.nativeMl.Update(topVrPresentState.vrContext);

      /* // prepare magic leap frame
      topVrPresentState.vrContext.PrepareFrame(
        mlGlContext, // gl context for depth population
        topVrPresentState.mlFbo,
        xrState.renderWidth[0]*2,
        xrState.renderHeight[0],
      ); */
    } else {
      /* await new Promise((accept, reject) => {
        const now = Date.now();
        const timeDiff = now - lastFrameTime;
        const waitTime = Math.max(8 - timeDiff, 0);
        setTimeout(accept, waitTime);
      }); */
    }
  };
  const _submitFrame = async () => {
    if (topVrPresentState.hasPose) {
      if (topVrPresentState.hmdType === 'oculus') {
        const [fbo, tex, depthTex] = topVrPresentState.vrContext.Submit();
        xrState.tex[0] = tex;
        xrState.depthTex[0] = depthTex;
      } else if (topVrPresentState.hmdType === 'openvr') {
        topVrPresentState.vrCompositor.Submit(xrState.tex[0]);
      } else if (topVrPresentState.hmdType === 'oculusMobile') {
        topVrPresentState.vrContext.Submit(topVrPresentState.fbo, xrState.renderWidth[0]*2, xrState.renderHeight[0]);
      } else if (topVrPresentState.hmdType === 'magicleap') {
        topVrPresentState.vrContext.SubmitFrame(topVrPresentState.fbo, xrState.renderWidth[0]*2, xrState.renderHeight[0]);
      }

      topVrPresentState.hasPose = false;
    }
  };
  const _topRenderLoop = async () => {
    if (args.performance) {
      if (timestamps.frames >= TIMESTAMP_FRAMES) {
        console.log(`${(TIMESTAMP_FRAMES/(timestamps.total/1000)).toFixed(0)} FPS | ${timestamps.idle/TIMESTAMP_FRAMES}ms idle | ${timestamps.wait/TIMESTAMP_FRAMES}ms wait | ${timestamps.prepare/TIMESTAMP_FRAMES}ms prepare | ${timestamps.events/TIMESTAMP_FRAMES}ms events | ${timestamps.media/TIMESTAMP_FRAMES}ms media | ${timestamps.user/TIMESTAMP_FRAMES}ms user | ${timestamps.submit/TIMESTAMP_FRAMES}ms submit`);

        timestamps.frames = 0;
        timestamps.idle = 0;
        timestamps.wait = 0;
        timestamps.events = 0;
        timestamps.media = 0;
        timestamps.user = 0;
        timestamps.submit = 0;
        timestamps.total = 0;
      } else {
        timestamps.frames++;
      }
      const now = Date.now();
      const diff = now - timestamps.last;
      timestamps.idle += diff;
      timestamps.total += diff;
      timestamps.last = now;
    }

    await _handleRequestPresent();
    await _waitGetPoses();

    // compute derived gamepads data
    for (let i = 0; i < xrState.gamepads.length; i++) {
      const gamepad = xrState.gamepads[i];
      localQuaternion.fromArray(gamepad.orientation);
      localVector
        .set(0, 0, -1)
        .applyQuaternion(localQuaternion)
        .toArray(gamepad.direction);
      localVector.fromArray(gamepad.position);
      localVector2.set(1, 1, 1);
      localMatrix
        .compose(localVector, localQuaternion, localVector2)
        .toArray(gamepad.transformMatrix);
    }

    if (args.performance) {
      const now = Date.now();
      const diff = now - timestamps.last;
      timestamps.wait += diff;
      timestamps.total += diff;
      timestamps.last = now;
    }

    // poll operating system events
    if (args.performance) {
      const now = Date.now();
      const diff = now - timestamps.last;
      timestamps.events += diff;
      timestamps.total += diff;
      timestamps.last = now;
    }

    // update events
    nativeBindings.nativeVideo.Video.updateAll();
    nativeBindings.nativeBrowser && nativeBindings.nativeBrowser.Browser.updateAll(); // XXX unlock when oculus mobile supports it

    if (args.performance) {
      const now = Date.now();
      const diff = now - timestamps.last;
      timestamps.media += diff;
      timestamps.total += diff;
      timestamps.last = now;
    }

    if (args.frame || args.minimalFrame) {
      console.log('-'.repeat(80) + 'start frame');
    }

    // tick animation frames
    await Promise.all(windows.map(window => window.runAsync('tickAnimationFrame')));

    if (args.performance) {
      const now = Date.now();
      const diff = now - timestamps.last;
      timestamps.user += diff;
      timestamps.total += diff;
      timestamps.last = now;
    }

    await _submitFrame();

    // lastFrameTime = Date.now()

    if (args.performance) {
      const now = Date.now();
      const diff = now - timestamps.last;
      timestamps.submit += diff;
      timestamps.total += diff;
      timestamps.last = now;
    }

    if (args.frame || args.minimalFrame) {
      console.log('-'.repeat(80) + 'end frame');
    }

    // wait for next frame
    immediate = setImmediate(_topRenderLoop);
  };
  let immediate = setImmediate(_topRenderLoop);

  return {
    stop() {
      clearImmediate(immediate);
      immediate = null;
    },
  };
};
_startTopRenderLoop();

const _bindWindow = (window, newWindowCb) => {
  // window.innerWidth = innerWidth;
  // window.innerHeight = innerHeight;

  // XXX move these to WindowVm/Window
  window.on('navigate', newWindowCb);
  /* window.document.on('paste', e => {
    e.clipboardData = new window.DataTransfer();
    const clipboardContents = nativeWindow.getClipboard().slice(0, 256);
    const dataTransferItem = new window.DataTransferItem('string', 'text/plain', clipboardContents);
    e.clipboardData.items.push(dataTransferItem);
  }); */
  /* if (args.quit) {
    window.document.resources.addEventListener('drain', () => {
      console.log('drain');
      process.exit();
    });
  } */

  window.on('destroy', e => {
    const {window} = e;
    for (let i = 0; i < contexts.length; i++) {
      const context = contexts[i];
      if (context.canvas.ownerDocument.defaultView === window) {
        context.destroy();
      }
    }
  });

  window.on('error', err => {
    console.warn('got error', err);
  });
};
const _bindDirectWindow = newWindow => {
  _bindWindow(newWindow, _bindDirectWindow);
};
core.load = (load => function() {
  return load.apply(this, arguments)
    .then(window => {
      _bindDirectWindow(window);

      return Promise.resolve(window);
    });
})(core.load);

const _prepare = () => Promise.all([
  (() => {
    if (!process.env['DISPLAY']) {
      process.env['DISPLAY'] = ':0.0';
    }
  })(),
  (() => {
    let rootPath = null;
    let runtimePath = null;
    const platform = os.platform();
    if (platform === 'win32') {
      rootPath = path.join(os.homedir(), 'AppData', 'Local', 'openvr');
      runtimePath = 'C:\\Program Files (x86)\\Steam\\steamapps\\common\\SteamVR';
    } else if (platform === 'darwin') {
      rootPath = path.join('/Users/', os.userInfo().username, '/Library/Application Support/OpenVR/.openvr');
      runtimePath = path.join(__dirname, '/node_modules/native-openvr-deps/bin/osx64');
    } else if (platform === 'linux') {
      rootPath = path.join(os.userInfo().homedir, '.config/openvr');
      runtimePath = path.join(__dirname, '..', 'node_modules', 'native-openvr-deps/bin/linux64');
    }

    if (rootPath !== null) {
      const openvrPathsPath = path.join(rootPath, 'openvrpaths.vrpath');

      return new Promise((accept, reject) => {
        fs.lstat(openvrPathsPath, (err, stats) => {
          if (err) {
            if (err.code === 'ENOENT') {
              mkdirp(rootPath, err => {
                if (!err) {
                  const jsonString = JSON.stringify({
                    "config" : [ rootPath ],
                    "external_drivers" : null,
                    "jsonid" : "vrpathreg",
                    "log" : [ rootPath ],
                    "runtime" : [
                       runtimePath,
                     ],
                    "version" : 1
                  }, null, 2);
                  fs.writeFile(openvrPathsPath, jsonString, err => {
                    if (!err) {
                      accept();
                    } else {
                      reject(err);
                    }
                  });
                } else if (err.code === 'EACCES') {
                  accept();
                } else {
                  reject(err);
                }
              });
            } else if (err.code === 'EACCES') {
              accept();
            } else {
              reject(err);
            }
          } else {
            accept();
          }
        });
      });
    } else {
      return Promise.resolve();
    }
  })(),
  new Promise((accept, reject) => {
    mkdirp(dataPath, err => {
      if (!err) {
        accept();
      } else {
        reject(err);
      }
    });
  }),
]);

const realityTabsUrl = 'file://' + path.join(__dirname, '..', 'examples', 'realitytabs.html');
const _start = () => {
  let {url: u} = args;
  if (!u && args.home) {
    u = realityTabsUrl;
  }
  if (u) {
    if (u === '.') {
      console.warn('NOTE: You ran `exokit . <url>`\n(Did you mean to run `node . <url>` or `exokit <url>` instead?)')
    }
    u = u.replace(/^exokit:/, '');
    if (args.tab) {
      u = u.replace(/\/?$/, '/');
      u = `${realityTabsUrl}?t=${encodeURIComponent(u)}`
    }
    if (u && !url.parse(u).protocol) {
      u = 'file://' + path.resolve(process.cwd(), u);
    }
    const replacements = (() => {
      const result = {};
      for (let i = 0; i < args.replace.length; i++) {
        const replaceArg = args.replace[i];
        const replace = replaceArg.split(' ');
        if (replace.length === 2) {
          result[replace[0]] = 'file://' + path.resolve(process.cwd(), replace[1]);
        } else {
          console.warn(`invalid replace argument: ${replaceArg}`);
        }
      }
      return result;
    })();
    return core.load(u, {
      dataPath,
      args,
      replacements,
    });
  } else {
    let window = null;
    const _bindReplWindow = newWindow => {
      _bindWindow(newWindow, _bindReplWindow);
      window = newWindow;
    };
    _bindReplWindow(core.make('', {
      dataPath,
    }));

    const prompt = '[x] ';

    const replEval = async (cmd, context, filename, callback) => {
      cmd = cmd.slice(0, -1); // remove trailing \n

      let result, err;
      let match;

      if (/^[a-z]+:\/\//.test(cmd)) {
        cmd = `window.location.href = ${JSON.stringify(cmd)};`;
      } else if (/^\s*<(?:\!\-*)?[a-z]/i.test(cmd)) {
        cmd = `(() => {
          const e = window.document.createElement('div');
          e.innerHTML = ${JSON.stringify(cmd)};
          if (e.childNodes.length === 0) {
            return window._ = undefined;
          } else if (e.childNodes.length === 1) {
            return window._ = e.childNodes[0];
          } else {
            return window._ = e.childNodes;
          }
        })();`;
      } else if (match = cmd.match(/^\s*(?:const|var|let)?\s*([a-z][a-z0-9]*)\s*=\s*(<(?:\!\-*)?[a-z].*)$/im)) {
        const name = match[1];
        const src = match[2];
        cmd = `(() => {
          const name = ${JSON.stringify(name)};
          const e = window.document.createElement('div');
          e.innerHTML = ${JSON.stringify(src)};
          if (e.childNodes.length === 0) {
            return window[name] = window._ = undefined;
          } else if (e.childNodes.length === 1) {
            return window[name] = window._ = e.childNodes[0];
          } else {
            return window[name] = window._ = e.childNodes;
          }
        })();`;
      }
      try {
        result = await window.runRepl(cmd);
      } catch(e) {
        err = e;
      }

      if (!err) {
        if (result !== undefined) {
          r.setPrompt(prompt);
        }
      } else {
        if (err.name === 'SyntaxError') {
          err = new repl.Recoverable(err);
        }
      }

      GlobalContext.commands.push(cmd);

      callback(err, {[util.inspect.custom]() { return result; }});
    };
    const r = repl.start({
      prompt,
      eval: replEval,
    });
    replHistory(r, path.join(dataPath, '.repl_history'));
    r.on('exit', () => {
      process.exit();
    });
  }
};

if (require.main === module) {
  if (!nativeBindings.nativePlatform) { // not a mobile platform
    require(path.join(__dirname, 'bugsnag'));
    require('fault-zone').registerHandler((stack, stackLen) => {
      const message = new Buffer(stack, 0, stackLen).toString('utf8');
      console.warn(message);
      child_process.execFileSync(process.argv[0], [
        path.join(__dirname, 'bugsnag.js'),
      ], {
        input: message,
      });
      process.exit(1);
    });
  }
  if (args.log) {
    const RedirectOutput = require('redirect-output').default;
    new RedirectOutput({
      flags: 'a',
    }).write(path.join(dataPath, 'log.txt'));
  }

  const _logStack = err => {
    console.warn(err);
  };
  process.on('uncaughtException', _logStack);
  process.on('unhandledRejection', _logStack);
  EventEmitter.defaultMaxListeners = 100;

  if (args.version) {
    console.log(version);
    process.exit(0);
  }
  if (args.size) {
    const match = args.size.match(/^([0-9]+)x([0-9]+)$/);
    if (match) {
      const w = parseInt(match[1], 10);
      const h = parseInt(match[2], 10);
      if (w > 0 && h > 0) {
        xrState.metrics[0] = w;
        xrState.metrics[1] = h;
      }
    }
  }
  if (args.frame || args.minimalFrame) {
    nativeBindings.nativeGl = (OldWebGLRenderingContext => {
      function WebGLRenderingContext() {
        const result = Reflect.construct(OldWebGLRenderingContext, arguments);
        for (const k in result) {
          if (typeof result[k] === 'function') {
            result[k] = (old => function() {
              if (GlobalContext.args.frame) {
                console.log(k, arguments);
              } else if (GlobalContext.args.minimalFrame) {
                console.log(k);
              }
              return old.apply(this, arguments);
            })(result[k]);
          }
        }
        return result;
      }
      for (const k in OldWebGLRenderingContext) {
        WebGLRenderingContext[k] = OldWebGLRenderingContext[k];
      }
      return WebGLRenderingContext;
    })(nativeBindings.nativeGl);
  }

  _prepare()
    .then(() => _start())
    .catch(err => {
      console.warn(err.stack);
      process.exit(1);
    });
}

module.exports = core;<|MERGE_RESOLUTION|>--- conflicted
+++ resolved
@@ -98,11 +98,8 @@
         'tab',
         'quit',
         'blit',
-<<<<<<< HEAD
-=======
         'require',
         'nogl',
->>>>>>> f94f17b9
         'headless',
       ],
       string: [
@@ -127,13 +124,9 @@
         q: 'quit',
         b: 'blit',
         r: 'replace',
-<<<<<<< HEAD
-        n: 'headless',
-=======
         u: 'require',
         n: 'nogl',
         e: 'headless',
->>>>>>> f94f17b9
         d: 'download',
       },
     });
@@ -152,11 +145,8 @@
       quit: minimistArgs.quit,
       blit: minimistArgs.blit,
       replace: Array.isArray(minimistArgs.replace) ? minimistArgs.replace : ((minimistArgs.replace !== undefined) ? [minimistArgs.replace] : []),
-<<<<<<< HEAD
-=======
       require: minimistArgs.require,
       nogl: minimistArgs.nogl,
->>>>>>> f94f17b9
       headless: minimistArgs.headless,
       download: minimistArgs.download !== undefined ? (minimistArgs.download || path.join(process.cwd(), 'downloads')) : undefined,
     };
@@ -192,1337 +182,6 @@
   }
   return null;
 })();
-<<<<<<< HEAD
-=======
-// const DEFAULT_FPS = 60; // TODO: Use different FPS for device.requestAnimationFrame vs window.requestAnimationFrame
-// const VR_FPS = 90;
-// const ML_FPS = 60;
-const MLSDK_PORT = 17955;
-
-const contexts = [];
-GlobalContext.contexts = contexts;
-const _windowHandleEquals = (a, b) => a[0] === b[0] && a[1] === b[1];
-
-const windows = [];
-GlobalContext.windows = windows;
-// const _getTopWindow = () => windows.find(window => window.top === window);
-
-nativeBindings.nativeGl.onconstruct = (gl, canvas) => {
-  const canvasWidth = canvas.width;
-  const canvasHeight = canvas.height;
-
-  gl.canvas = canvas;
-
-  const document = canvas.ownerDocument;
-  const window = document.defaultView;
-
-  const {nativeWindow} = nativeBindings;
-  const windowSpec = (() => {
-    if (!window[symbols.optionsSymbol].args.nogl) {
-      try {
-        const visible = document.documentElement.contains(canvas);
-        const {hidden} = document;
-        const {headless} = window[symbols.optionsSymbol].args;
-        const firstWindowHandle = contexts.length > 0 ? contexts[0].getWindowHandle() : null;
-        return nativeWindow.create3d(canvasWidth, canvasHeight, visible && !hidden && !headless, firstWindowHandle, gl);
-      } catch (err) {
-        console.warn(err.message);
-        return null;
-      }
-    } else {
-      return null;
-    }
-  })();
-
-  if (windowSpec) {
-    const [windowHandle, sharedFramebuffer, sharedColorTexture, sharedDepthStencilTexture, sharedMsFramebuffer, sharedMsColorTexture, sharedMsDepthStencilTexture, vao] = windowSpec;
-
-    gl.setWindowHandle(windowHandle);
-    gl.setDefaultVao(vao);
-
-    /* const nativeWindowSize = nativeWindow.getFramebufferSize(windowHandle);
-    const nativeWindowHeight = nativeWindowSize.height;
-    const nativeWindowWidth = nativeWindowSize.width;
-
-    // Tell DOM how large the window is.
-    window.innerHeight = nativeWindowSize.height;
-    window.innerWidth = nativeWindowSize.width; */
-
-    const title = `Exokit ${version}`;
-    nativeWindow.setWindowTitle(windowHandle, title);
-
-    const [fbo, tex, depthTex, msFbo, msTex, msDepthTex] = nativeWindow.createRenderTarget(gl, canvasWidth, canvasHeight, sharedColorTexture, sharedDepthStencilTexture, sharedMsColorTexture, sharedMsDepthStencilTexture);
-    gl.setDefaultFramebuffer(msFbo);
-    gl.framebuffer = {
-      msFbo,
-      msTex,
-      msDepthTex,
-      fbo,
-      tex,
-      depthTex,
-    };
-    gl.resize = (width, height) => {
-      nativeWindow.setCurrentWindowContext(windowHandle);
-      nativeWindow.resizeRenderTarget(gl, width, height, fbo, tex, depthTex, msFbo, msTex, msDepthTex);
-    };
-
-    const {hidden} = document;
-    if (hidden) {
-      // TODO: handle multiple child canvases
-      document.framebuffer = {
-        canvas,
-        msFbo,
-        msTex,
-        msDepthTex,
-        fbo,
-        tex,
-        depthTex,
-      };
-    }
-
-    const ondomchange = () => {
-      process.nextTick(() => { // show/hide synchronously emits events
-        if (!hidden && !window[symbols.optionsSymbol].args.headless) {
-          const domVisible = canvas.ownerDocument.documentElement.contains(canvas);
-          const windowVisible = nativeWindow.isVisible(windowHandle);
-          if (domVisible) {
-            if (!windowVisible) {
-              nativeWindow.show(windowHandle);
-            }
-          } else {
-            if (windowVisible) {
-              nativeWindow.hide(windowHandle);
-            }
-          }
-        }
-      });
-    };
-    canvas.ownerDocument.on('domchange', ondomchange);
-
-    gl.destroy = (destroy => function() {
-      destroy.call(this);
-
-      nativeWindow.setCurrentWindowContext(windowHandle);
-
-      if (gl === vrPresentState.glContext) {
-        nativeBindings.nativeOpenVR.VR_Shutdown();
-
-        vrPresentState.glContext = null;
-        vrPresentState.system = null;
-        vrPresentState.compositor = null;
-      }
-      if (gl === mlPresentState.mlGlContext) {
-        mlPresentState.mlGlContext = null;
-      }
-
-      nativeWindow.destroy(windowHandle);
-      canvas._context = null;
-
-      if (hidden) {
-        document._emit('framebuffer', null);
-      }
-      canvas.ownerDocument.removeListener('domchange', ondomchange);
-
-      contexts.splice(contexts.indexOf(gl), 1);
-
-      const _hasMoreContexts = () => contexts.some(context => nativeWindow.isVisible(context.getWindowHandle()));
-      if (!_hasMoreContexts()) {
-        setImmediate(() => { // give time to create a replacement context
-          if (!_hasMoreContexts()) {
-            process.exit();
-          }
-        });
-      }
-    })(gl.destroy);
-
-    canvas.ownerDocument.defaultView.on('unload', () => {
-      gl.destroy();
-    });
-  } else {
-    gl.destroy();
-  }
-
-  contexts.push(gl);
-  // fps = nativeWindow.getRefreshRate();
-};
-
-nativeBindings.nativeCanvasRenderingContext2D.onconstruct = (ctx, canvas) => {
-  const canvasWidth = canvas.width;
-  const canvasHeight = canvas.height;
-
-  ctx.canvas = canvas;
-
-  const window = canvas.ownerDocument.defaultView;
-
-  const {nativeWindow} = nativeBindings;
-  const windowSpec = (() => {
-    if (!window[symbols.optionsSymbol].args.nogl) {
-      try {
-        const firstWindowHandle = contexts.length > 0 ? contexts[0].getWindowHandle() : null;
-        return nativeWindow.create2d(canvasWidth, canvasHeight, firstWindowHandle);
-      } catch (err) {
-        console.warn(err.message);
-        return null;
-      }
-    } else {
-      return null;
-    }
-  })();
-
-  if (windowSpec) {
-    const [windowHandle, tex] = windowSpec;
-
-    ctx.setWindowHandle(windowHandle);
-    ctx.setTexture(tex, canvasWidth, canvasHeight);
-
-    ctx.destroy = (destroy => function() {
-      destroy.call(this);
-
-      nativeWindow.destroy(windowHandle);
-      canvas._context = null;
-
-      contexts.splice(contexts.indexOf(ctx), 1);
-    })(ctx.destroy);
-  } else {
-    ctx.destroy();
-  }
-
-  contexts.push(ctx);
-};
-
-const zeroMatrix = new THREE.Matrix4();
-const localFloat32Array = zeroMatrix.toArray(new Float32Array(16));
-const localFloat32Array2 = zeroMatrix.toArray(new Float32Array(16));
-const localFloat32Array3 = zeroMatrix.toArray(new Float32Array(16));
-const localFloat32Array4 = new Float32Array(16);
-const localFloat32PoseArray = new Float32Array(16*(1+2+maxNumTrackers));
-const localFloat32HmdPoseArray = new Float32Array(localFloat32PoseArray.buffer, localFloat32PoseArray.byteOffset + 0*Float32Array.BYTES_PER_ELEMENT*16, 16);
-const localFloat32GamepadPoseArrays = [
-  new Float32Array(localFloat32PoseArray.buffer, localFloat32PoseArray.byteOffset + 1*Float32Array.BYTES_PER_ELEMENT*16, 16),
-  new Float32Array(localFloat32PoseArray.buffer, localFloat32PoseArray.byteOffset + 2*Float32Array.BYTES_PER_ELEMENT*16, 16),
-];
-const localFloat32TrackerPoseArrays = (() => {
-  const result = Array(maxNumTrackers);
-  for (let i = 0; i < maxNumTrackers; i++) {
-    result[i] = new Float32Array(localFloat32PoseArray.buffer, localFloat32PoseArray.byteOffset + (3+i)*Float32Array.BYTES_PER_ELEMENT*16, 16);
-  }
-  return result;
-})();
-const localFloat32MatrixArray = new Float32Array(16);
-const localFovArray = new Float32Array(4);
-const localGamepadArray = new Float32Array(24);
-
-// oculus desktop
-const localPositionArray3 = new Float32Array(3);
-const localQuaternionArray4 = new Float32Array(4);
-
-const leftControllerPositionArray3 = new Float32Array(3);
-const leftControllerQuaternionArray4 = new Float32Array(4);
-
-const rightControllerPositionArray3 = new Float32Array(3);
-const rightControllerQuaternionArray4 = new Float32Array(4);
-
-// oculus mobile
-const oculusMobilePoseFloat32Array = new Float32Array(3 + 4 + 1 + 4 + (16*2) + (16*2) + (16+12) + (16+12));
-
-const handEntrySize = (1 + (5 * 5)) * (3 + 3);
-const transformArray = new Float32Array(7 * 2);
-const projectionArray = new Float32Array(16 * 2);
-/* const handsArray = [
-  new Float32Array(handEntrySize),
-  new Float32Array(handEntrySize),
-]; */
-const controllersArray = new Float32Array((1 + 3 + 4 + 6) * 2);
-
-const localVector = new THREE.Vector3();
-const localVector2 = new THREE.Vector3();
-const localQuaternion = new THREE.Quaternion();
-const localMatrix = new THREE.Matrix4();
-const localMatrix2 = new THREE.Matrix4();
-
-const vrPresentState = {
-  vrContext: null,
-  isPresenting: false,
-  system: null,
-  oculusSystem: null,
-  compositor: null,
-  glContext: null,
-  msFbo: null,
-  msTex: null,
-  msDepthTex: null,
-  fbo: null,
-  tex: null,
-  depthTex: null,
-  cleanups: null,
-  hasPose: false,
-  lmContext: null,
-  layers: [],
-};
-GlobalContext.vrPresentState = vrPresentState;
-
-class XRState {
-  constructor() {
-    const sab = new SharedArrayBuffer(4*1024);
-    let index = 0;
-    const _makeTypedArray = (c, n) => {
-      const result = new c(sab, index, n);
-      index += result.byteLength;
-      return result;
-    };
-
-    this.renderWidth = _makeTypedArray(Float32Array, 1);
-    this.renderHeight = _makeTypedArray(Float32Array, 1);
-    this.depthNear = _makeTypedArray(Float32Array, 1);
-    this.depthNear[0] = 0.1;
-    this.depthFar = _makeTypedArray(Float32Array, 1);
-    this.depthFar[0] = 10000.0;
-    this.position = _makeTypedArray(Float32Array, 3);
-    this.orientation = _makeTypedArray(Float32Array, 4);
-    this.orientation[3] = 1;
-    this.leftViewMatrix = _makeTypedArray(Float32Array, 16);
-    this.leftViewMatrix.set(Float32Array.from([1, 0, 0, 0, 0, 1, 0, 0, 0, 0, 1, 0, 0, 0, 0, 1]));
-    this.rightViewMatrix = _makeTypedArray(Float32Array, 16);
-    this.rightViewMatrix.set(this.leftViewMatrix);
-    this.leftProjectionMatrix = _makeTypedArray(Float32Array, 16);
-    this.leftProjectionMatrix.set(Float32Array.from([
-      0.8000000000000002, 0, 0, 0,
-      0, 1.0000000000000002, 0, 0,
-      0, 0, -1.002002002002002, -1,
-      0, 0, -0.20020020020020018, 0,
-    ]));
-    this.rightProjectionMatrix = _makeTypedArray(Float32Array, 16);
-    this.rightProjectionMatrix.set(this.leftProjectionMatrix);
-    this.leftOffset = _makeTypedArray(Float32Array, 3);
-    this.leftOffset.set(Float32Array.from([-defaultEyeSeparation/2, 0, 0]));
-    this.rightOffset = _makeTypedArray(Float32Array, 3);
-    this.leftOffset.set(Float32Array.from([defaultEyeSeparation/2, 0, 0]));
-    this.leftFov = _makeTypedArray(Float32Array, 4);
-    this.leftFov.set(Float32Array.from([45, 45, 45, 45]));
-    this.rightFov = _makeTypedArray(Float32Array, 4);
-    this.rightFov.set(this.leftFov);
-    const _makeGamepad = () => {
-      return {
-        connected: _makeTypedArray(Uint32Array, 1),
-        position: _makeTypedArray(Float32Array, 3),
-        orientation: (() => {
-          const result = _makeTypedArray(Float32Array, 4);
-          result[3] = 1;
-          return result;
-        })(),
-        direction: (() => { // derived
-          const result = _makeTypedArray(Float32Array, 4);
-          result[2] = -1;
-          return result;
-        })(),
-        transformMatrix: (() => { // derived
-          const result = _makeTypedArray(Float32Array, 16);
-          result.set(Float32Array.from([1, 0, 0, 0, 0, 1, 0, 0, 0, 0, 1, 0, 0, 0, 0, 1]));
-          return result;
-        })(),
-        buttons: (() => {
-          const result = Array(6);
-          for (let i = 0; i < result.length; i++) {
-            result[i] = {
-              pressed: _makeTypedArray(Uint32Array, 1),
-              touched: _makeTypedArray(Uint32Array, 1),
-              value: _makeTypedArray(Float32Array, 1),
-            };
-          }
-          return result;
-        })(),
-        axes: _makeTypedArray(Float32Array, 10),
-      };
-    };
-    this.gamepads = (() => {
-      const result = Array(2+maxNumTrackers);
-      for (let i = 0; i < result.length; i++) {
-        result[i] = _makeGamepad();
-      }
-      return result;
-    })();
-    this.metrics = _makeTypedArray(Uint32Array, 2);
-    this.devicePixelRatio = _makeTypedArray(Uint32Array, 1);
-  }
-}
-const xrState = GlobalContext.xrState = new XRState();
-if (nativeBindings.nativeOculusVR) {
-  nativeBindings.nativeOculusVR.requestPresent = function (layers) {
-    const layer = layers.find(layer => layer && layer.source && layer.source.tagName === 'CANVAS');
-    if (layer) {
-      const canvas = layer.source;
-      const window = canvas.ownerDocument.defaultView;
-
-      if (!vrPresentState.glContext || (vrPresentState.glContext.canvas.ownerDocument.defaultView === window && vrPresentState.glContext !== canvas._context)) {
-        let context = canvas._context;
-        if (!(context && context.constructor && context.constructor.name === 'WebGLRenderingContext')) {
-          context = canvas.getContext('webgl');
-        }
-
-        const windowHandle = context.getWindowHandle();
-        nativeBindings.nativeWindow.setCurrentWindowContext(windowHandle);
-
-        // fps = VR_FPS;
-
-        const system = vrPresentState.oculusSystem || nativeBindings.nativeOculusVR.Oculus_Init();
-        const lmContext = vrPresentState.lmContext || (nativeBindings.nativeLm && new nativeBindings.nativeLm());
-
-        const {width: halfWidth, height} = system.GetRecommendedRenderTargetSize();
-        const width = halfWidth * 2;
-        xrState.renderWidth[0] = halfWidth;
-        xrState.renderHeight[0] = height;
-
-        const cleanups = [];
-
-        const [fbo, tex, depthTex, msFbo, msTex, msDepthTex] = system.CreateSwapChain(context, width, height);
-
-        context.setDefaultFramebuffer(msFbo);
-
-        vrPresentState.isPresenting = true;
-        vrPresentState.oculusSystem = system;
-        vrPresentState.glContext = context;
-        vrPresentState.msFbo = msFbo;
-        vrPresentState.msTex = msTex;
-        vrPresentState.msDepthTex = msDepthTex;
-        vrPresentState.fbo = fbo;
-        vrPresentState.tex = tex;
-        vrPresentState.depthTex = depthTex;
-        vrPresentState.cleanups = cleanups;
-
-        vrPresentState.lmContext = lmContext;
-
-        canvas.framebuffer = {
-          width,
-          height,
-          msFbo,
-          msTex,
-          msDepthTex,
-          fbo,
-          tex,
-          depthTex,
-        };
-
-        const _attribute = (name, value) => {
-          if (name === 'width' || name === 'height') {
-            nativeBindings.nativeWindow.setCurrentWindowContext(windowHandle);
-
-            const [fbo, tex, depthTex, msFbo, msTex, msDepthTex] = system.CreateSwapChain(context, canvas.width, canvas.height);
-            context.setDefaultFramebuffer(msFbo);
-            vrPresentState.fbo = fbo;
-            vrPresentState.tex = tex;
-            vrPresentState.depthTex = depthTex;
-            vrPresentState.msFbo = msFbo;
-            vrPresentState.msTex = msTex;
-            vrPresentState.msDepthTex = msDepthTex;
-            canvas.framebuffer.fbo = fbo;
-            canvas.framebuffer.tex = tex;
-            canvas.framebuffer.depthTex = depthTex;
-            canvas.framebuffer.msFbo = msFbo;
-            canvas.framebuffer.msTex = msTex;
-            canvas.framebuffer.msDepthTex = msDepthTex;
-          }
-        };
-        canvas.on('attribute', _attribute);
-        cleanups.push(() => {
-          canvas.removeListener('attribute', _attribute);
-        });
-
-        /* window.top.updateVrFrame({
-          renderWidth: xrState.renderWidth[0],
-          renderHeight: xrState.renderHeight[0],
-          force: true,
-        }); */
-
-        return canvas.framebuffer;
-      } else if (canvas.ownerDocument.framebuffer) {
-        const {width, height} = canvas;
-        const {msFbo, msTex, msDepthTex, fbo, tex, depthTex} = canvas.ownerDocument.framebuffer;
-        return {
-          width,
-          height,
-          msFbo,
-          msTex,
-          msDepthTex,
-          fbo,
-          tex,
-          depthTex,
-        };
-      } else {
-        /* const {width: halfWidth, height} = vrPresentState.system.GetRecommendedRenderTargetSize();
-        const width = halfWidth * 2; */
-
-        const {msFbo, msTex, msDepthTex, fbo, tex, depthTex} = vrPresentState;
-        return {
-          width: xrState.renderWidth[0] * 2,
-          height: xrState.renderHeight[0],
-          msFbo,
-          msTex,
-          msDepthTex,
-          fbo,
-          tex,
-          depthTex,
-        };
-      }
-    } else {
-      throw new Error('no HTMLCanvasElement source provided');
-    }
-  }
-  nativeBindings.nativeOculusVR.exitPresent = function () {
-    system.ExitPresent();
-
-    return Promise.resolve();
-  };
-}
-if (nativeBindings.nativeOpenVR) {
-  nativeBindings.nativeOpenVR.requestPresent = function(layers) {
-    const layer = layers.find(layer => layer && layer.source && layer.source.tagName === 'CANVAS');
-    if (layer) {
-      const canvas = layer.source;
-      const window = canvas.ownerDocument.defaultView;
-
-      if (!vrPresentState.glContext || (vrPresentState.glContext.canvas.ownerDocument.defaultView === window && vrPresentState.glContext !== canvas._context)) {
-        let context = canvas._context;
-        if (!(context && context.constructor && context.constructor.name === 'WebGLRenderingContext')) {
-          context = canvas.getContext('webgl');
-        }
-
-        const windowHandle = context.getWindowHandle();
-        nativeBindings.nativeWindow.setCurrentWindowContext(windowHandle);
-
-        // fps = VR_FPS;
-
-        const vrContext = vrPresentState.vrContext || nativeBindings.nativeOpenVR.getContext();
-        const system = vrPresentState.system || nativeBindings.nativeOpenVR.VR_Init(nativeBindings.nativeOpenVR.EVRApplicationType.Scene);
-        const compositor = vrPresentState.compositor || vrContext.compositor.NewCompositor();
-
-        const lmContext = vrPresentState.lmContext || (nativeBindings.nativeLm && new nativeBindings.nativeLm());
-
-        let {width: halfWidth, height} = system.GetRecommendedRenderTargetSize();
-        const MAX_TEXTURE_SIZE = 4096;
-        const MAX_TEXTURE_SIZE_HALF = MAX_TEXTURE_SIZE/2;
-        if (halfWidth > MAX_TEXTURE_SIZE_HALF) {
-          const factor = halfWidth / MAX_TEXTURE_SIZE_HALF;
-          halfWidth = MAX_TEXTURE_SIZE_HALF;
-          height = Math.floor(height / factor);
-        }
-        const width = halfWidth * 2;
-        xrState.renderWidth[0] = halfWidth;
-        xrState.renderHeight[0] = height;
-
-        const cleanups = [];
-
-        const [fbo, tex, depthTex, msFbo, msTex, msDepthTex] = nativeBindings.nativeWindow.createRenderTarget(context, width, height, 0, 0, 0, 0);
-
-        context.setDefaultFramebuffer(msFbo);
-
-        vrPresentState.isPresenting = true;
-        vrPresentState.vrContext = vrContext;
-        vrPresentState.system = system;
-        vrPresentState.compositor = compositor;
-        vrPresentState.glContext = context;
-        vrPresentState.msFbo = msFbo;
-        vrPresentState.msTex = msTex;
-        vrPresentState.msDepthTex = msDepthTex;
-        vrPresentState.fbo = fbo;
-        vrPresentState.tex = tex;
-        vrPresentState.depthTex = depthTex;
-        vrPresentState.cleanups = cleanups;
-
-        vrPresentState.lmContext = lmContext;
-
-        canvas.framebuffer = {
-          width,
-          height,
-          msFbo,
-          msTex,
-          msDepthTex,
-          fbo,
-          tex,
-          depthTex,
-        };
-
-        const _attribute = (name, value) => {
-          if (name === 'width' || name === 'height') {
-            nativeBindings.nativeWindow.setCurrentWindowContext(windowHandle);
-
-            nativeBindings.nativeWindow.resizeRenderTarget(context, canvas.width, canvas.height, fbo, tex, depthTex, msFbo, msTex, msDepthTex);
-          }
-        };
-        canvas.on('attribute', _attribute);
-        cleanups.push(() => {
-          canvas.removeListener('attribute', _attribute);
-        });
-
-        /* window.top.updateVrFrame({
-          renderWidth: xrState.renderWidth[0],
-          renderHeight: xrState.renderHeight[0],
-          force: true,
-        }); */
-
-        return canvas.framebuffer;
-      } else if (canvas.ownerDocument.framebuffer) {
-        const {width, height} = canvas;
-        const {msFbo, msTex, msDepthTex, fbo, tex, depthTex} = canvas.ownerDocument.framebuffer;
-        return {
-          width,
-          height,
-          msFbo,
-          msTex,
-          msDepthTex,
-          fbo,
-          tex,
-          depthTex,
-        };
-      } else {
-        /* const {width: halfWidth, height} = vrPresentState.system.GetRecommendedRenderTargetSize();
-        const width = halfWidth * 2; */
-
-        const {msFbo, msTex, msDepthTex, fbo, tex, depthTex} = vrPresentState;
-        return {
-          width: xrState.renderWidth[0] * 2,
-          height: xrState.renderHeight[0],
-          msFbo,
-          msTex,
-          msDepthTex,
-          fbo,
-          tex,
-          depthTex,
-        };
-      }
-    } else {
-      throw new Error('no HTMLCanvasElement source provided');
-    }
-  };
-  nativeBindings.nativeOpenVR.exitPresent = function() {
-    if (vrPresentState.isPresenting) {
-      nativeBindings.nativeOpenVR.VR_Shutdown();
-
-      nativeBindings.nativeWindow.destroyRenderTarget(vrPresentState.msFbo, vrPresentState.msTex, vrPresentState.msDepthStencilTex);
-      nativeBindings.nativeWindow.destroyRenderTarget(vrPresentState.fbo, vrPresentState.tex, vrPresentState.msDepthTex);
-
-      const context = vrPresentState.glContext;
-      nativeBindings.nativeWindow.setCurrentWindowContext(context.getWindowHandle());
-      context.setDefaultFramebuffer(0);
-
-      for (let i = 0; i < vrPresentState.cleanups.length; i++) {
-        vrPresentState.cleanups[i]();
-      }
-
-      vrPresentState.isPresenting = false;
-      vrPresentState.system = null;
-      vrPresentState.compositor = null;
-      vrPresentState.glContext = null;
-      vrPresentState.msFbo = null;
-      vrPresentState.msTex = null;
-      vrPresentState.msDepthTex = null;
-      vrPresentState.fbo = null;
-      vrPresentState.tex = null;
-      vrPresentState.depthTex = null;
-      vrPresentState.cleanups = null;
-    }
-
-    return Promise.resolve();
-  };
-}
-
-const oculusMobileVrPresentState = {
-  vrContext: null,
-  isPresenting: false,
-  glContext: null,
-  msFbo: null,
-  msTex: null,
-  msDepthTex: null,
-  fbo: null,
-  tex: null,
-  depthTex: null,
-  cleanups: null,
-  hasPose: false,
-  layers: [],
-};
-GlobalContext.oculusMobileVrPresentState = oculusMobileVrPresentState;
-
-if (nativeBindings.nativeOculusMobileVr) {
-  nativeBindings.nativeOculusMobileVr.requestPresent = function (layers) {
-    const layer = layers.find(layer => layer && layer.source && layer.source.tagName === 'CANVAS');
-    if (layer) {
-      const canvas = layer.source;
-      const window = canvas.ownerDocument.defaultView;
-
-      if (!oculusMobileVrPresentState.glContext || (oculusMobileVrPresentState.glContext.canvas.ownerDocument.defaultView === window && oculusMobileVrPresentState.glContext !== canvas._context)) {
-        let context = canvas._context;
-        if (!(context && context.constructor && context.constructor.name === 'WebGLRenderingContext')) {
-          context = canvas.getContext('webgl');
-        }
-
-        const windowHandle = context.getWindowHandle();
-        nativeBindings.nativeWindow.setCurrentWindowContext(windowHandle);
-
-        // fps = VR_FPS;
-
-        const vrContext = oculusMobileVrPresentState.vrContext = oculusMobileVrPresentState.vrContext || nativeBindings.nativeOculusMobileVr.OculusMobile_Init(context.getWindowHandle());
-        const {oculusMobileVrDisplay} = window[symbols.mrDisplaysSymbol];
-        oculusMobileVrDisplay.id = nativeBindings.nativeOculusMobileVr.OculusMobile_GetDeviceType();
-        const {width: halfWidth, height} = vrContext.GetRecommendedRenderTargetSize();
-        const MAX_TEXTURE_SIZE = 4096;
-        const MAX_TEXTURE_SIZE_HALF = MAX_TEXTURE_SIZE/2;
-        if (halfWidth > MAX_TEXTURE_SIZE_HALF) {
-          const factor = halfWidth / MAX_TEXTURE_SIZE_HALF;
-          halfWidth = MAX_TEXTURE_SIZE_HALF;
-          height = Math.floor(height / factor);
-        }
-        const width = halfWidth * 2;
-        xrState.renderWidth[0] = halfWidth;
-        xrState.renderHeight[0] = height;
-
-        const cleanups = [];
-
-        const [fbo, tex, depthTex, msFbo, msTex, msDepthTex] = nativeBindings.nativeWindow.createRenderTarget(context, width, height, 0, 0, 0, 0);
-
-        context.setDefaultFramebuffer(msFbo);
-
-        oculusMobileVrPresentState.isPresenting = true;
-        oculusMobileVrPresentState.vrContext = vrContext;
-        oculusMobileVrPresentState.glContext = context;
-        oculusMobileVrPresentState.msFbo = msFbo;
-        oculusMobileVrPresentState.msTex = msTex;
-        oculusMobileVrPresentState.msDepthTex = msDepthTex;
-        oculusMobileVrPresentState.fbo = fbo;
-        oculusMobileVrPresentState.tex = tex;
-        oculusMobileVrPresentState.depthTex = depthTex;
-        oculusMobileVrPresentState.cleanups = cleanups;
-
-        canvas.framebuffer = {
-          width,
-          height,
-          msFbo,
-          msTex,
-          msDepthTex,
-          fbo,
-          tex,
-          depthTex,
-        };
-
-        const _attribute = (name, value) => {
-          if (name === 'width' || name === 'height') {
-            nativeBindings.nativeWindow.setCurrentWindowContext(windowHandle);
-
-            nativeBindings.nativeWindow.resizeRenderTarget(context, canvas.width, canvas.height, fbo, tex, depthTex, msFbo, msTex, msDepthTex);
-          }
-        };
-        canvas.on('attribute', _attribute);
-        cleanups.push(() => {
-          canvas.removeListener('attribute', _attribute);
-        });
-
-        /* window.top.updateVrFrame({
-          renderWidth: xrState.renderWidth[0],
-          renderHeight: xrState.renderHeight[0],
-          force: true,
-        }); */
-
-        return canvas.framebuffer;
-      } else if (canvas.ownerDocument.framebuffer) {
-        const {width, height} = canvas;
-        const {msFbo, msTex, msDepthTex, fbo, tex, depthTex} = canvas.ownerDocument.framebuffer;
-        return {
-          width,
-          height,
-          msFbo,
-          msTex,
-          msDepthTex,
-          fbo,
-          tex,
-          depthTex,
-        };
-      } else {
-        /* const {width: halfWidth, height} = oculusMobileVrPresentState.vrContext.GetRecommendedRenderTargetSize();
-        const width = halfWidth * 2; */
-
-        const {msFbo, msTex, msDepthTex, fbo, tex, depthTex} = oculusMobileVrPresentState;
-        return {
-          width: xrState.renderWidth[0] * 2,
-          height: xrState.renderHeight[0],
-          msFbo,
-          msTex,
-          msDepthTex,
-          fbo,
-          tex,
-          depthTex,
-        };
-      }
-    } else {
-      throw new Error('no HTMLCanvasElement source provided');
-    }
-  };
-  nativeBindings.nativeOculusMobileVr.exitPresent = function() {
-    if (oculusMobileVrPresentState.isPresenting) {
-      nativeBindings.nativeOculusMobileVr.OculusMobile_Shutdown();
-
-      nativeBindings.nativeWindow.destroyRenderTarget(oculusMobileVrPresentState.msFbo, oculusMobileVrPresentState.msTex, oculusMobileVrPresentState.msDepthStencilTex);
-      nativeBindings.nativeWindow.destroyRenderTarget(oculusMobileVrPresentState.fbo, oculusMobileVrPresentState.tex, oculusMobileVrPresentState.msDepthTex);
-
-      const context = oculusMobileVrPresentState.glContext;
-      nativeBindings.nativeWindow.setCurrentWindowContext(context.getWindowHandle());
-      context.setDefaultFramebuffer(0);
-
-      for (let i = 0; i < oculusMobileVrPresentState.cleanups.length; i++) {
-        oculusMobileVrPresentState.cleanups[i]();
-      }
-
-      oculusMobileVrPresentState.isPresenting = false;
-      oculusMobileVrPresentState.vrContext = null;
-      oculusMobileVrPresentState.glContext = null;
-      oculusMobileVrPresentState.msFbo = null;
-      oculusMobileVrPresentState.msTex = null;
-      oculusMobileVrPresentState.msDepthTex = null;
-      oculusMobileVrPresentState.fbo = null;
-      oculusMobileVrPresentState.tex = null;
-      oculusMobileVrPresentState.depthTex = null;
-      oculusMobileVrPresentState.cleanups = null;
-    }
-
-    return Promise.resolve();
-  };
-}
-
-const mlPresentState = {
-  mlContext: null,
-  mlFbo: null,
-  mlTex: null,
-  mlDepthTex: null,
-  mlMsFbo: null,
-  mlMsTex: null,
-  mlMsDepthTex: null,
-  mlGlContext: null,
-  mlCleanups: null,
-  mlHasPose: false,
-  layers: [],
-};
-GlobalContext.mlPresentState = mlPresentState;
-
-if (nativeBindings.nativeMl) {
-  mlPresentState.mlContext = new nativeBindings.nativeMl();
-  nativeBindings.nativeMl.requestPresent = function(layers) {
-    const layer = layers.find(layer => layer && layer.source && layer.source.tagName === 'CANVAS');
-    if (layer) {
-      const canvas = layer.source;
-      const window = canvas.ownerDocument.defaultView;
-
-      if (!mlPresentState.mlGlContext || (mlPresentState.mlGlContext.canvas.ownerDocument.defaultView === window && mlPresentState.mlGlContext !== canvas._context)) {
-        let context = canvas._context;
-        if (!(context && context.constructor && context.constructor.name === 'WebGLRenderingContext')) {
-          context = canvas.getContext('webgl');
-        }
-
-        const windowHandle = context.getWindowHandle();
-        nativeBindings.nativeWindow.setCurrentWindowContext(windowHandle);
-
-        // fps = ML_FPS;
-
-        mlPresentState.mlContext.Present(windowHandle, context);
-
-        const {width: halfWidth, height} = mlPresentState.mlContext.GetSize();
-        const width = halfWidth * 2;
-
-        const [fbo, tex, depthTex, msFbo, msTex, msDepthTex] = nativeBindings.nativeWindow.createRenderTarget(context, width, height, 0, 0, 0, 0);
-        mlPresentState.mlContext.SetContentTexture(tex);
-        /* const {
-          width: halfWidth,
-          height,
-          fbo,
-          colorTex: tex,
-          depthStencilTex: depthTex,
-          msFbo,
-          msColorTex: msTex,
-          msDepthStencilTex: msDepthTex,
-        } = initResult; */
-        xrState.renderWidth[0] = halfWidth;
-        xrState.renderHeight[0] = height;
-
-        mlPresentState.mlFbo = fbo;
-        mlPresentState.mlTex = tex;
-        mlPresentState.mlDepthTex = depthTex;
-        mlPresentState.mlMsFbo = msFbo;
-        mlPresentState.mlMsTex = msTex;
-        mlPresentState.mlMsDepthTex = msDepthTex;
-
-        canvas.framebuffer = {
-          width,
-          height,
-          msFbo,
-          msTex,
-          msDepthTex,
-          fbo,
-          tex,
-          depthTex,
-        };
-
-        const cleanups = [];
-        mlPresentState.mlCleanups = cleanups;
-
-        const _attribute = (name, value) => {
-          if (name === 'width' || name === 'height') {
-            nativeBindings.nativeWindow.setCurrentWindowContext(windowHandle);
-
-            nativeBindings.nativeWindow.resizeRenderTarget(context, canvas.width, canvas.height, fbo, tex, depthTex, msFbo, msTex, msDepthTex);
-          }
-        };
-        canvas.on('attribute', _attribute);
-        cleanups.push(() => {
-          canvas.removeListener('attribute', _attribute);
-        });
-
-        context.setDefaultFramebuffer(msFbo);
-
-        mlPresentState.mlGlContext = context;
-
-        return canvas.framebuffer;
-      } else if (canvas.ownerDocument.framebuffer) {
-        const {width, height} = canvas;
-        const {msFbo, msTex, msDepthTex, fbo, tex, depthTex} = canvas.ownerDocument.framebuffer;
-
-        return {
-          width,
-          height,
-          msFbo,
-          msTex,
-          msDepthTex,
-          fbo,
-          tex,
-          depthTex,
-        };
-      } else {
-        return {
-          width: xrState.renderWidth[0] * 2,
-          height: xrState.renderHeight[0],
-          msFbo: mlPresentState.mlMsFbo,
-          msTex: mlPresentState.mlMsTex,
-          msDepthTex: mlPresentState.mlMsDepthTex,
-          fbo: mlPresentState.mlFbo,
-          tex: mlPresentState.mlTex,
-          depthTex: mlPresentState.mlDepthTex,
-        };
-      }
-    } else {
-      throw new Error('no HTMLCanvasElement source provided');
-    }
-  };
-  nativeBindings.nativeMl.exitPresent = function() {
-    nativeBindings.nativeWindow.destroyRenderTarget(mlPresentState.mlMsFbo, mlPresentState.mlMsTex, mlPresentState.mlMsDepthTex);
-    nativeBindings.nativeWindow.destroyRenderTarget(mlPresentState.mlFbo, mlPresentState.mlTex, mlPresentState.mlDepthTex);
-
-    nativeBindings.nativeWindow.setCurrentWindowContext(mlPresentState.mlGlContext.getWindowHandle());
-    mlPresentState.mlGlContext.setDefaultFramebuffer(0);
-
-    for (let i = 0; i < mlPresentState.mlCleanups.length; i++) {
-      mlPresentState.mlCleanups[i]();
-    }
-
-    mlPresentState.mlFbo = null;
-    mlPresentState.mlTex = null;
-    mlPresentState.mlDepthTex = null;
-    mlPresentState.mlMsFbo = null;
-    mlPresentState.mlMsTex = null;
-    mlPresentState.mlMsDepthTex = null;
-    mlPresentState.mlGlContext = null;
-    mlPresentState.mlCleanups = null;
-    mlPresentState.mlHasPose = false;
-  };
-
-  const _mlLifecycleEvent = e => {
-    console.log('got ml lifecycle event', e);
-
-    switch (e) {
-      case 'newInitArg': {
-        break;
-      }
-      case 'stop':
-      case 'pause': {
-        if (mlPresentState.mlContext) {
-          mlPresentState.mlContext.Exit();
-        }
-        nativeBindings.nativeMl.DeinitLifecycle();
-        process.exit();
-        break;
-      }
-      case 'resume': {
-        break;
-      }
-      case 'unloadResources': {
-        break;
-      }
-      default: {
-        console.warn('invalid ml lifecycle event', e);
-        break;
-      }
-    }
-  };
-  const _mlKeyboardEvent = e => {
-    // console.log('got ml keyboard event', e);
-
-    if (mlPresentState.mlGlContext) {
-      const {canvas} = mlPresentState.mlGlContext;
-      const window = canvas.ownerDocument.defaultView;
-
-      switch (e.type) {
-        case 'keydown': {
-          let handled = false;
-          if (e.keyCode === 27) { // ESC
-            if (window.top.document.pointerLockElement) {
-              window.top.document.exitPointerLock();
-              handled = true;
-            }
-            if (window.top.document.fullscreenElement) {
-              window.top.document.exitFullscreen();
-              handled = true;
-            }
-          }
-          if (e.keyCode === 122) { // F11
-            if (window.top.document.fullscreenElement) {
-              window.top.document.exitFullscreen();
-              handled = true;
-            } else {
-              window.top.document.requestFullscreen();
-              handled = true;
-            }
-          }
-
-          if (!handled) {
-            canvas.dispatchEvent(new window.KeyboardEvent(e.type, e));
-          }
-          break;
-        }
-        case 'keyup':
-        case 'keypress': {
-          canvas.dispatchEvent(new window.KeyboardEvent(e.type, e));
-          break;
-        }
-        default:
-          break;
-      }
-    }
-  };
-  if (!nativeBindings.nativeMl.IsSimulated()) {
-    nativeBindings.nativeMl.InitLifecycle(_mlLifecycleEvent, _mlKeyboardEvent);
-  } else {
-    // try to connect to MLSDK
-    const s = net.connect(MLSDK_PORT, '127.0.0.1', () => {
-      s.destroy();
-
-      nativeBindings.nativeMl.InitLifecycle(_mlLifecycleEvent, _mlKeyboardEvent);
-    });
-    s.on('error', () => {});
-  }
-}
-
-const fakePresentState = {
-  fakeVrDisplay: null,
-  layers: [],
-};
-GlobalContext.fakePresentState = fakePresentState;
-
-nativeBindings.nativeWindow.setEventHandler((type, data) => {
-  const {windowHandle} = data;
-  const context = contexts.find(context => _windowHandleEquals(context.getWindowHandle(), windowHandle));
-  const {canvas} = context;
-  const window = canvas.ownerDocument.defaultView;
-
-  if (context) {
-    switch (type) {
-      case 'focus': {
-        const {focused} = data;
-        if (!focused && window.top.document.pointerLockElement) {
-          window.top.document.exitPointerLock();
-        }
-        break;
-      }
-      case 'windowResize': {
-        const {width, height} = data;
-        window.innerWidth = width;
-        window.innerHeight = height;
-
-        window.dispatchEvent(new window.Event('resize'));
-        break;
-      }
-      /* case 'framebufferResize': {
-        const {width, height} = data;
-        innerWidth = width;
-        innerHeight = height;
-
-        window.innerWidth = innerWidth / window.devicePixelRatio;
-        window.innerHeight = innerHeight / window.devicePixelRatio;
-        window.dispatchEvent(new window.Event('resize'));
-        break;
-      } */
-      case 'keydown': {
-        let handled = false;
-        if (data.keyCode === 27) { // ESC
-          if (window.top.document.pointerLockElement) {
-            window.top.document.exitPointerLock();
-            handled = true;
-          }
-          if (window.top.document.fullscreenElement) {
-            window.top.document.exitFullscreen();
-            handled = true;
-          }
-        }
-        if (data.keyCode === 122) { // F11
-          if (window.top.document.fullscreenElement) {
-            window.top.document.exitFullscreen();
-            handled = true;
-          } else {
-            window.top.document.requestFullscreen();
-            handled = true;
-          }
-        }
-
-        if (!handled) {
-          canvas.dispatchEvent(new window.KeyboardEvent(type, data));
-        }
-        break;
-      }
-      case 'keyup':
-      case 'keypress': {
-        canvas.dispatchEvent(new window.KeyboardEvent(type, data));
-        break;
-      }
-      case 'mousedown':
-      case 'mouseup':
-      case 'click': {
-        canvas.dispatchEvent(new window.MouseEvent(type, data));
-        break;
-      }
-      case 'wheel': {
-        canvas.dispatchEvent(new window.WheelEvent(type, data));
-        break;
-      }
-      case 'mousemove': {
-        canvas.dispatchEvent(new window.MouseEvent(type, data));
-        break;
-      }
-      case 'drop': {
-        const _readFiles = paths => {
-          const result = [];
-
-          return Promise.all(paths.map(p =>
-            new Promise((accept, reject) => {
-              fs.lstat(p, (err, stats) => {
-                if (!err) {
-                  if (stats.isFile()) {
-                    fs.readFile(p, (err, data) => {
-                      if (!err) {
-                        const file = new window.Blob([data]);
-                        file.name = path.basename(p);
-                        file.path = p;
-                        result.push(file);
-
-                        accept();
-                      } else {
-                        reject(err);
-                      }
-                    });
-                  } else if (stats.isDirectory()) {
-                    fs.readdir(p, (err, fileNames) => {
-                      if (!err) {
-                        _readFiles(fileNames.map(fileName => path.join(p, fileName)))
-                          .then(files => {
-                            result.push.apply(result, files);
-
-                            accept();
-                          })
-                          .catch(err => {
-                            reject(err);
-                          });
-                      } else {
-                        reject(err);
-                      }
-                    });
-                  } else {
-                    accept();
-                  }
-                } else {
-                  reject(err);
-                }
-              });
-            })
-          ))
-            .then(() => result);
-        };
-
-        _readFiles(data.paths)
-          .then(files => {
-            const dataTransfer = new window.DataTransfer({
-              files,
-            });
-            const e = new window.DragEvent('drop');
-            e.dataTransfer = dataTransfer;
-            canvas.dispatchEvent(e);
-          })
-          .catch(err => {
-            console.warn(err.stack);
-          });
-        break;
-      }
-      case 'quit': {
-        context.destroy();
-        break;
-      }
-    }
-  } else {
-    console.warn('got native window event with no matching context', {type, data});
-  }
-});
-
-// let fps = DEFAULT_FPS;
-const isMac = os.platform() === 'darwin';
-
-const _startRenderLoop = () => {
-  const _decorateModelViewProjection = (o, layer, display, factor) => {
-    if (!o.viewports) {
-      o.viewports = [
-        new Float32Array(4),
-        new Float32Array(4),
-      ];
-    }
-    if (!o.modelView) {
-      o.modelView = [
-        new Float32Array(16),
-        new Float32Array(16),
-      ];
-    }
-    if (!o.projection) {
-      o.projection = [
-        new Float32Array(16),
-        new Float32Array(16),
-      ];
-    }
-
-    const [{leftBounds, rightBounds}] = display.getLayers();
-    const {renderWidth, renderHeight} = display.getEyeParameters('left');
-    const offsetMatrix = localMatrix2.compose(localVector.fromArray(layer.xrOffset.position), localQuaternion.fromArray(layer.xrOffset.orientation), localVector2.fromArray(layer.xrOffset.scale));
-
-    o.viewports[0][0] = leftBounds[0]*renderWidth * factor;
-    o.viewports[0][1] = leftBounds[1]*renderHeight;
-    o.viewports[0][2] = leftBounds[2]*renderWidth * factor;
-    o.viewports[0][3] = leftBounds[3]*renderHeight;
-    o.viewports[1][0] = rightBounds[0]*renderWidth * factor;
-    o.viewports[1][1] = rightBounds[1]*renderHeight;
-    o.viewports[1][2] = rightBounds[2]*renderWidth * factor;
-    o.viewports[1][3] = rightBounds[3]*renderHeight;
-    localMatrix.fromArray(display._frameData.leftViewMatrix)
-      .multiply(offsetMatrix)
-      .toArray(o.modelView[0]);
-    localMatrix.fromArray(display._frameData.rightViewMatrix)
-      .multiply(offsetMatrix)
-      .toArray(o.modelView[1]);
-    o.projection[0].set(display._frameData.leftProjectionMatrix);
-    o.projection[1].set(display._frameData.rightProjectionMatrix);
-  };
-  const _decorateModelViewProjections = (layers, display, factor) => {
-    for (let i = 0; i < layers.length; i++) {
-      const layer = layers[i];
-      if (layer.constructor.name === 'HTMLIFrameElement' && layer.browser) {
-        _decorateModelViewProjection(layer.browser, layer, display, factor);
-      }
-    }
-  };
-  const _blit = () => {
-    for (let i = 0; i < contexts.length; i++) {
-      const context = contexts[i];
-
-      const isDirty = (!!context.isDirty && context.isDirty()) || mlPresentState.mlGlContext === context;
-      if (isDirty) {
-        const windowHandle = context.getWindowHandle();
-
-        const {nativeWindow} = nativeBindings;
-        nativeWindow.setCurrentWindowContext(windowHandle);
-        if (isMac) {
-          context.flush();
-        }
-
-        const isVisible = nativeWindow.isVisible(windowHandle) || vrPresentState.glContext === context || oculusMobileVrPresentState.glContext === context || mlPresentState.mlGlContext === context;
-        if (isVisible) {
-          const window = context.canvas.ownerDocument.defaultView;
-
-          if (vrPresentState.glContext === context && vrPresentState.oculusSystem && vrPresentState.hasPose) {
-            if (vrPresentState.layers.length > 0) {
-              const {openVRDisplay} = window[symbols.mrDisplaysSymbol];
-              _decorateModelViewProjections(vrPresentState.layers, openVRDisplay, 2); // note: openVRDisplay mirrors openVRDevice
-              nativeWindow.composeLayers(context, vrPresentState.fbo, vrPresentState.layers);
-            } else {
-              nativeWindow.blitFrameBuffer(context, vrPresentState.msFbo, vrPresentState.fbo, vrPresentState.glContext.canvas.width, vrPresentState.glContext.canvas.height, vrPresentState.glContext.canvas.width, vrPresentState.glContext.canvas.height, true, false, false);
-            }
-
-            vrPresentState.oculusSystem.Submit();
-            vrPresentState.hasPose = false;
-
-            const width = vrPresentState.glContext.canvas.width * (args.blit ? 0.5 : 1);
-            const height = vrPresentState.glContext.canvas.height;
-            const {width: dWidth, height: dHeight} = nativeWindow.getFramebufferSize(windowHandle);
-            nativeWindow.blitFrameBuffer(context, vrPresentState.msFbo, 0, width, height, dWidth, dHeight, true, false, false);
-          } else if (vrPresentState.glContext === context && vrPresentState.system && vrPresentState.hasPose) {
-            if (vrPresentState.layers.length > 0) {
-              const {openVRDisplay} = window[symbols.mrDisplaysSymbol];
-              _decorateModelViewProjections(vrPresentState.layers, openVRDisplay, 2); // note: openVRDisplay mirrors openVRDevice
-              nativeWindow.composeLayers(context, vrPresentState.fbo, vrPresentState.layers);
-            } else {
-              nativeWindow.blitFrameBuffer(context, vrPresentState.msFbo, vrPresentState.fbo, vrPresentState.glContext.canvas.width, vrPresentState.glContext.canvas.height, vrPresentState.glContext.canvas.width, vrPresentState.glContext.canvas.height, true, false, false);
-            }
-
-            vrPresentState.compositor.Submit(context, vrPresentState.tex);
-            vrPresentState.hasPose = false;
-
-            const width = vrPresentState.glContext.canvas.width * (args.blit ? 0.5 : 1);
-            const height = vrPresentState.glContext.canvas.height;
-            const {width: dWidth, height: dHeight} = nativeWindow.getFramebufferSize(windowHandle);
-            nativeWindow.blitFrameBuffer(context, vrPresentState.fbo, 0, width, height, dWidth, dHeight, true, false, false);
-          } else if (oculusMobileVrPresentState.glContext === context && oculusMobileVrPresentState.hasPose) {
-            if (oculusMobileVrPresentState.layers.length > 0) {
-              const {oculusMobileVrDisplay} = window[symbols.mrDisplaysSymbol];
-              _decorateModelViewProjections(oculusMobileVrPresentState.layers, vrDisplay, 2); // note: vrDisplay mirrors xrDisplay
-              nativeWindow.composeLayers(context, oculusMobileVrPresentState.fbo, oculusMobileVrPresentState.layers);
-            } else {
-              nativeWindow.blitFrameBuffer(context, oculusMobileVrPresentState.msFbo, oculusMobileVrPresentState.fbo, oculusMobileVrPresentState.glContext.canvas.width, oculusMobileVrPresentState.glContext.canvas.height, oculusMobileVrPresentState.glContext.canvas.width, oculusMobileVrPresentState.glContext.canvas.height, true, false, false);
-            }
-
-            oculusMobileVrPresentState.vrContext.Submit(oculusMobileVrPresentState.glContext, oculusMobileVrPresentState.fbo, oculusMobileVrPresentState.glContext.canvas.width, oculusMobileVrPresentState.glContext.canvas.height);
-            oculusMobileVrPresentState.hasPose = false;
-          } else if (mlPresentState.mlGlContext === context && mlPresentState.mlHasPose) {
-            if (mlPresentState.layers.length > 0) { // TODO: composition can be directly to the output texture array
-              const {magicLeapDisplay} = window[symbols.mrDisplaysSymbol];
-              _decorateModelViewProjections(mlPresentState.layers, magicLeapDisplay, 2); // note: magicLeapDisplay mirrors magicLeapDevice
-              nativeWindow.composeLayers(context, mlPresentState.mlFbo, mlPresentState.layers);
-            } else {
-              nativeWindow.blitFrameBuffer(context, mlPresentState.mlMsFbo, mlPresentState.mlFbo, mlPresentState.mlGlContext.canvas.width, mlPresentState.mlGlContext.canvas.height, mlPresentState.mlGlContext.canvas.width, mlPresentState.mlGlContext.canvas.height, true, false, false);
-            }
-
-            mlPresentState.mlContext.SubmitFrame(mlPresentState.mlTex, mlPresentState.mlGlContext.canvas.width, mlPresentState.mlGlContext.canvas.height);
-            mlPresentState.mlHasPose = false;
-          } else {
-            if (fakePresentState.layers.length > 0) {
-              const {fakeVrDisplay} = window[symbols.mrDisplaysSymbol];
-              _decorateModelViewProjections(fakePresentState.layers, fakeVrDisplay, 1);
-              nativeWindow.composeLayers(context, context.framebuffer.fbo, fakePresentState.layers);
-            } else {
-              nativeWindow.blitFrameBuffer(context, context.framebuffer.msFbo, context.framebuffer.fbo, context.canvas.width, context.canvas.height, context.canvas.width, context.canvas.height, true, false, false);
-            }
-
-            const width = context.canvas.width * (args.blit ? 0.5 : 1);
-            const height = context.canvas.height;
-            const {width: dWidth, height: dHeight} = nativeWindow.getFramebufferSize(windowHandle);
-            nativeWindow.blitFrameBuffer(context, context.framebuffer.fbo, 0, width, height, dWidth, dHeight, true, false, false);
-          }
-        }
-
-        if (isMac) {
-          context.bindFramebufferRaw(context.FRAMEBUFFER, null);
-        }
-        nativeWindow.swapBuffers(windowHandle);
-        if (isMac) {
-          const drawFramebuffer = context.getFramebuffer(context.DRAW_FRAMEBUFFER);
-          if (drawFramebuffer) {
-            context.bindFramebuffer(context.DRAW_FRAMEBUFFER, drawFramebuffer);
-          }
->>>>>>> f94f17b9
 
 const windows = [];
 GlobalContext.windows = windows;
