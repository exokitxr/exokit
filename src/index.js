#!/usr/bin/env node

if (require.main === module && !/^1[12]\./.test(process.versions.node)) {
  throw new Error('node 11 or 12 required');
}
// const cwd = process.cwd();
// process.chdir(__dirname); // needed for global bin to find libraries

const events = require('events');
const {EventEmitter} = events;
const path = require('path');
const fs = require('fs');
const url = require('url');
const net = require('net');
const child_process = require('child_process');
const os = require('os');
const util = require('util');
const repl = require('repl');

const core = require('./core.js');
const mkdirp = require('mkdirp');
// const replHistory = require('repl.history');
const minimist = require('minimist');

const {version} = require('../package.json');
const {defaultEyeSeparation, maxNumTrackers} = require('./constants.js');
const symbols = require('./symbols');
const THREE = require('../lib/three-min.js');

const {getHMDType, lookupHMDTypeIndex} = require('./VR.js');

const nativeBindings = require(path.join(__dirname, 'native-bindings.js'));

const GlobalContext = require('./GlobalContext');
GlobalContext.args = {};
GlobalContext.version = '';
GlobalContext.commands = [];

const localVector = new THREE.Vector3();
const localVector2 = new THREE.Vector3();
const localQuaternion = new THREE.Quaternion();
const localMatrix = new THREE.Matrix4();
const localMatrix2 = new THREE.Matrix4();

// openvr
const localFloat32PoseArray = new Float32Array(16*(1+2+maxNumTrackers));
const localFloat32HmdPoseArray = new Float32Array(localFloat32PoseArray.buffer, localFloat32PoseArray.byteOffset + 0*Float32Array.BYTES_PER_ELEMENT*16, 16);
const localFloat32GamepadPoseArrays = [
  new Float32Array(localFloat32PoseArray.buffer, localFloat32PoseArray.byteOffset + 1*Float32Array.BYTES_PER_ELEMENT*16, 16),
  new Float32Array(localFloat32PoseArray.buffer, localFloat32PoseArray.byteOffset + 2*Float32Array.BYTES_PER_ELEMENT*16, 16),
];
const localFloat32TrackerPoseArrays = (() => {
  const result = Array(maxNumTrackers);
  for (let i = 0; i < maxNumTrackers; i++) {
    result[i] = new Float32Array(localFloat32PoseArray.buffer, localFloat32PoseArray.byteOffset + (3+i)*Float32Array.BYTES_PER_ELEMENT*16, 16);
  }
  return result;
})();
const localFloat32MatrixArray = new Float32Array(16);
const localFovArray = new Float32Array(4);
const localGamepadArray = new Float32Array(24);

// oculus desktop
const zeroMatrix = new THREE.Matrix4();
const localFloat32Array = zeroMatrix.toArray(new Float32Array(16));
const localFloat32Array2 = zeroMatrix.toArray(new Float32Array(16));
const localFloat32Array3 = zeroMatrix.toArray(new Float32Array(16));
const localFloat32Array4 = zeroMatrix.toArray(new Float32Array(16));

const localPositionArray3 = new Float32Array(3);
const localQuaternionArray4 = new Float32Array(4);

const leftControllerPositionArray3 = new Float32Array(3);
const leftControllerQuaternionArray4 = new Float32Array(4);

const rightControllerPositionArray3 = new Float32Array(3);
const rightControllerQuaternionArray4 = new Float32Array(4);

// oculus mobile
const oculusMobilePoseFloat32Array = new Float32Array(3 + 4 + 1 + 4 + (16*2) + (16*2) + (16+12) + (16+12));

// magic leap
const transformArray = new Float32Array(7 * 2);
const projectionArray = new Float32Array(16 * 2);
const controllersArray = new Float32Array((1 + 3 + 4 + 6) * 2);

const args = (() => {
  if (require.main === module) {
    const minimistArgs = minimist(process.argv.slice(2), {
      boolean: [
        'version',
        'home',
        'log',
        'perf',
        'performance',
        'frame',
        'minimalFrame',
        'tab',
        'quit',
        'blit',
        'require',
        'nogl',
        'headless',
      ],
      string: [
        'webgl',
        'xr',
        'size',
        'replace',
      ],
      alias: {
        v: 'version',
        h: 'home',
        l: 'log',
        w: 'webgl',
        x: 'xr',
        p: 'performance',
        perf: 'performance',
        s: 'size',
        f: 'frame',
        m: 'minimalFrame',
        t: 'tab',
        q: 'quit',
        b: 'blit',
        r: 'replace',
        u: 'require',
        n: 'nogl',
        e: 'headless',
      },
    });
    return {
      version: minimistArgs.version,
      url: minimistArgs._[0] || '',
      home: minimistArgs.home,
      log: minimistArgs.log,
      webgl: minimistArgs.webgl || '2',
      xr: minimistArgs.xr || 'all',
      performance: !!minimistArgs.performance,
      size: minimistArgs.size,
      frame: minimistArgs.frame,
      minimalFrame: minimistArgs.minimalFrame,
      tab: minimistArgs.tab,
      quit: minimistArgs.quit,
      blit: minimistArgs.blit,
      replace: Array.isArray(minimistArgs.replace) ? minimistArgs.replace : ((minimistArgs.replace !== undefined) ? [minimistArgs.replace] : []),
      require: minimistArgs.require,
      nogl: minimistArgs.nogl,
      headless: minimistArgs.headless,
    };
  } else {
    return {};
  }
})();

core.setArgs(args);
core.setVersion(version);

const dataPath = (() => {
  const candidatePathPrefixes = [
    os.homedir(),
    __dirname,
    os.tmpdir(),
  ];
  for (let i = 0; i < candidatePathPrefixes.length; i++) {
    const candidatePathPrefix = candidatePathPrefixes[i];
    if (candidatePathPrefix) {
      const ok = (() => {
        try {
         fs.accessSync(candidatePathPrefix, fs.constants.W_OK);
         return true;
        } catch(err) {
          return false;
        }
      })();
      if (ok) {
        return path.join(candidatePathPrefix, '.exokit');
      }
    }
  }
  return null;
})();

const windows = [];
GlobalContext.windows = windows;
// const contexts = [];

const xrState = (() => {
  const _makeSab = size => {
    const sab = new SharedArrayBuffer(size);
    let index = 0;
    return (c, n) => {
      const result = new c(sab, index, n);
      index += result.byteLength;
      return result;
    };
  };
  const _makeTypedArray = _makeSab(4*1024);

  const result = {};
  result.isPresenting = _makeTypedArray(Uint32Array, 1);
  result.renderWidth = _makeTypedArray(Float32Array, 1);
  result.renderWidth[0] = 1920/2;
  result.renderHeight = _makeTypedArray(Float32Array, 1);
  result.renderHeight[0] = 1080;
  result.metrics = _makeTypedArray(Uint32Array, 2);
  result.devicePixelRatio = _makeTypedArray(Uint32Array, 1);
  result.depthNear = _makeTypedArray(Float32Array, 1);
  result.depthNear[0] = 0.1;
  result.depthFar = _makeTypedArray(Float32Array, 1);
  result.depthFar[0] = 10000.0;
  result.position = _makeTypedArray(Float32Array, 3);
  result.orientation = _makeTypedArray(Float32Array, 4);
  result.orientation[3] = 1;
  result.leftViewMatrix = _makeTypedArray(Float32Array, 16);
  result.leftViewMatrix.set(Float32Array.from([1, 0, 0, 0, 0, 1, 0, 0, 0, 0, 1, 0, 0, 0, 0, 1]));
  result.rightViewMatrix = _makeTypedArray(Float32Array, 16);
  result.rightViewMatrix.set(result.leftViewMatrix);
  result.leftProjectionMatrix = _makeTypedArray(Float32Array, 16);
  result.leftProjectionMatrix.set(Float32Array.from([
    0.8000000000000002, 0, 0, 0,
    0, 1.0000000000000002, 0, 0,
    0, 0, -1.002002002002002, -1,
    0, 0, -0.20020020020020018, 0,
  ]));
  result.rightProjectionMatrix = _makeTypedArray(Float32Array, 16);
  result.rightProjectionMatrix.set(result.leftProjectionMatrix);
  result.leftOffset = _makeTypedArray(Float32Array, 3);
  result.leftOffset.set(Float32Array.from([-defaultEyeSeparation/2, 0, 0]));
  result.rightOffset = _makeTypedArray(Float32Array, 3);
  result.leftOffset.set(Float32Array.from([defaultEyeSeparation/2, 0, 0]));
  result.leftFov = _makeTypedArray(Float32Array, 4);
  result.leftFov.set(Float32Array.from([45, 45, 45, 45]));
  result.rightFov = _makeTypedArray(Float32Array, 4);
  result.rightFov.set(result.leftFov);
  const _makeGamepad = () => ({
    connected: _makeTypedArray(Uint32Array, 1),
    position: _makeTypedArray(Float32Array, 3),
    orientation: (() => {
      const result = _makeTypedArray(Float32Array, 4);
      result[3] = 1;
      return result;
    })(),
    direction: (() => { // derived
      const result = _makeTypedArray(Float32Array, 4);
      result[2] = -1;
      return result;
    })(),
    transformMatrix: (() => { // derived
      const result = _makeTypedArray(Float32Array, 16);
      result.set(Float32Array.from([1, 0, 0, 0, 0, 1, 0, 0, 0, 0, 1, 0, 0, 0, 0, 1]));
      return result;
    })(),
    buttons: (() => {
      const result = Array(6);
      for (let i = 0; i < result.length; i++) {
        result[i] = {
          pressed: _makeTypedArray(Uint32Array, 1),
          touched: _makeTypedArray(Uint32Array, 1),
          value: _makeTypedArray(Float32Array, 1),
        };
      }
      return result;
    })(),
    axes: _makeTypedArray(Float32Array, 10),
  });
  result.gamepads = (() => {
    const result = Array(2 + maxNumTrackers);
    for (let i = 0; i < result.length; i++) {
      result[i] = _makeGamepad();
    }
    return result;
  })();
  result.id = _makeTypedArray(Uint32Array, 1);
  result.hmdType = _makeTypedArray(Uint32Array, 1);
  result.tex = _makeTypedArray(Uint32Array, 1);
  result.depthTex = _makeTypedArray(Uint32Array, 1);
  result.fakeVrDisplayEnabled = _makeTypedArray(Uint32Array, 1);
  result.blobId = _makeTypedArray(Uint32Array, 1);

  return result;
})();
GlobalContext.xrState = xrState;

const topVrPresentState = {
  hmdType: null,
  windowHandle: null,
  fbo: 0,
  tex: 0,
  depthTex: 0,
  vrContext: null,
  vrSystem: null,
  vrCompositor: null,
  hasPose: false,
};

const requests = [];
const handleRequest = req => {
  requests.push(req);
};
GlobalContext.handleRequest = handleRequest;
const _handleRequests = () => {
  for (let i = 0; i < requests.length; i++) {
    _handleRequest(requests[i]);
  }
  requests.length = 0;
};
const _handleRequest = ({type, keypath}) => {
  if (type === 'requestPresent' && topVrPresentState.hmdType === null) {
    const hmdType = getHMDType();
    // console.log('request present', hmdType);

    if (!topVrPresentState.windowHandle) {
      topVrPresentState.windowHandle = nativeBindings.nativeWindow.createWindowHandle(1, 1, false);
    }
    nativeBindings.nativeWindow.setCurrentWindowContext(topVrPresentState.windowHandle);

    if (hmdType === 'fake') {
      const width = xrState.renderWidth[0]*2;
      const height = xrState.renderHeight[0];

      const [fbo, tex, depthTex] = nativeBindings.nativeWindow.createVrTopRenderTarget(width, height);

      topVrPresentState.fbo = fbo;
      xrState.tex[0] = tex;
      xrState.depthTex[0] = depthTex;
      // xrState.renderWidth[0] = halfWidth;
      // xrState.renderHeight[0] = height;
    } else if (hmdType === 'oculus') {
      const system = topVrPresentState.oculusSystem || nativeBindings.nativeOculusVR.Oculus_Init();
      // const lmContext = topVrPresentState.lmContext || (nativeBindings.nativeLm && new nativeBindings.nativeLm());

      topVrPresentState.vrContext = system;

      const {width: halfWidth, height} = system.GetRecommendedRenderTargetSize();
      const width = halfWidth * 2;

      const [fbo, tex, depthTex] = system.CreateSwapChain(width, height);

      topVrPresentState.fbo = fbo;
      xrState.tex[0] = tex;
      xrState.depthTex[0] = depthTex;
      xrState.renderWidth[0] = halfWidth;
      xrState.renderHeight[0] = height;
    } else if (hmdType === 'openvr') {
      const vrContext = nativeBindings.nativeOpenVR.getContext();
      const system = nativeBindings.nativeOpenVR.VR_Init(nativeBindings.nativeOpenVR.EVRApplicationType.Scene);
      const compositor = vrContext.compositor.NewCompositor();

      // const lmContext = topVrPresentState.lmContext || (nativeLm && new nativeLm());

      topVrPresentState.vrContext = vrContext;
      topVrPresentState.vrSystem = system;
      topVrPresentState.vrCompositor = compositor;

      const {width: halfWidth, height} = system.GetRecommendedRenderTargetSize();
      const width = halfWidth * 2;

      const [fbo, tex, depthTex] = nativeBindings.nativeWindow.createVrTopRenderTarget(width, height);

      topVrPresentState.fbo = fbo;
      xrState.tex[0] = tex;
      xrState.depthTex[0] = depthTex;
      xrState.renderWidth[0] = halfWidth;
      xrState.renderHeight[0] = height;
    } else if (hmdType === 'oculusMobile') {
      const vrContext = nativeBindings.nativeOculusMobileVr.OculusMobile_Init(topVrPresentState.windowHandle);

      topVrPresentState.vrContext = vrContext;

      const {width: halfWidth, height} = vrContext.GetRecommendedRenderTargetSize();
      const width = halfWidth * 2;

      const [fbo, tex, depthTex] = vrContext.CreateSwapChain(width, height);

      topVrPresentState.fbo = fbo;
      xrState.tex[0] = tex;
      xrState.depthTex[0] = depthTex;
      xrState.renderWidth[0] = halfWidth;
      xrState.renderHeight[0] = height;
    } else if (hmdType === 'magicleap') {
      topVrPresentState.vrContext = new nativeBindings.nativeMl();
      topVrPresentState.vrContext.Present(topVrPresentState.windowHandle);

      const {width: halfWidth, height} = topVrPresentState.vrContext.GetSize();
      const width = halfWidth * 2;

      const [fbo, tex, depthTex] = nativeBindings.nativeWindow.createVrTopRenderTarget(width, height);

      topVrPresentState.fbo = fbo;
      xrState.tex[0] = tex;
      xrState.depthTex[0] = depthTex;
      xrState.renderWidth[0] = halfWidth;
      xrState.renderHeight[0] = height;
    } else {
      throw new Error('unknown hmd type');
    }

    topVrPresentState.hmdType = hmdType;

    xrState.isPresenting[0] = 1;
    xrState.hmdType[0] = lookupHMDTypeIndex(hmdType);
  } else if (topVrPresentState.hmdType !== null && type === 'exitPresent') {
    if (topVrPresentState.hmdType === 'fake') {
      // XXX destroy fbo
    } else {
      throw new Error(`fail to exit present for hmd type ${topVrPresentState.hmdType}`);
    }

    topVrPresentState.hmdType = null;
    topVrPresentState.fbo = null;

    xrState.isPresenting[0] = 0;
    xrState.hmdType[0] = 0;
  }

  const windowId = keypath.pop();
  const window = windows.find(window => window.id === windowId);
  if (window) {
    window.runAsync(JSON.stringify({
      method: 'response',
      keypath,
    }));
  } else {
    console.warn('cannot find window to respond request to', windowId, windows.map(window => window.id));
  }
};
const handleHapticPulse = ({index, value, duration}) => {
  if (topVrPresentState.hmdType === 'openvr') {
    value = Math.min(Math.max(value, 0), 1);
    const deviceIndex = topVrPresentState.vrSystem.GetTrackedDeviceIndexForControllerRole(index + 1);

    const startTime = Date.now();
    const _recurse = () => {
      if ((Date.now() - startTime) < duration) {
        topVrPresentState.vrSystem.TriggerHapticPulse(deviceIndex, 0, value * 4000);
        setTimeout(_recurse, 50);
      }
    };
    setTimeout(_recurse, 50);
  } else {
    console.warn(`ignoring haptic pulse: ${index}/${value}/${duration}`);
    // TODO: handle the other HMD cases...
  }
};

const _startTopRenderLoop = () => {
  const timestamps = {
    frames: 0,
    last: Date.now(),
    idle: 0,
    wait: 0,
    events: 0,
    media: 0,
    user: 0,
    submit: 0,
    total: 0,
  };
  const TIMESTAMP_FRAMES = 100;
  const prevSyncs = [];

  if (nativeBindings.nativeWindow.pollEvents) {
    setInterval(() => {
      nativeBindings.nativeWindow.pollEvents();
    }, 1000/60); // XXX make this run at the native frame rate
  }

  const _waitGetPoses = () => {
    if (topVrPresentState.hmdType === 'oculus') {
      return _waitGetPosesOculus();
    } else if (topVrPresentState.hmdType === 'openvr') {
      return _waitGetPosesOpenvr();
    } else if (topVrPresentState.hmdType === 'oculusMobile') {
      return _waitGetPosesOculusMobile();
    } else if (topVrPresentState.hmdType === 'magicleap') {
      return _waitGetPosesMagicLeap();
    } else {
      return Promise.resolve();
      /* await new Promise((accept, reject) => {
        const now = Date.now();
        const timeDiff = now - lastFrameTime;
        const waitTime = Math.max(8 - timeDiff, 0);
        setTimeout(accept, waitTime);
      }); */
    }
  };
  const _waitGetPosesOculus = async () => {
    // wait for frame
    await new Promise((accept, reject) => {
      topVrPresentState.vrContext.GetPose(
        localPositionArray3,   // hmd position
        localQuaternionArray4, // hmd orientation
        localFloat32Array,     // left eye view matrix
        localFloat32Array2,    // left eye projection matrix
        localFloat32Array3,    // right eye view matrix
        localFloat32Array4,     // right eye projection matrix
        leftControllerPositionArray3, // left controller position.
        leftControllerQuaternionArray4, // left controller orientation.
        rightControllerPositionArray3, // right controller position.
        rightControllerQuaternionArray4, // right controller orientation.
        accept
      );
    });
    if (!immediate) {
      return;
    }

    topVrPresentState.hasPose = true;

    const _loadHmd = () => {
      xrState.position.set(localPositionArray3);
      xrState.orientation.set(localQuaternionArray4);
      xrState.leftViewMatrix.set(localFloat32Array);
      xrState.leftProjectionMatrix.set(localFloat32Array2);
      xrState.rightViewMatrix.set(localFloat32Array3);
      xrState.rightProjectionMatrix.set(localFloat32Array4);

      localVector.toArray(xrState.position);
      localQuaternion.toArray(xrState.orientation);
    };
    _loadHmd();

    // Controllers.
    const _loadGamepad = (i, controllerPositionArray3, controllerQuaternionArray4) => {
      const xrGamepad = xrState.gamepads[i];

      // Pose
      xrGamepad.position.set(controllerPositionArray3);
      xrGamepad.orientation.set(controllerQuaternionArray4);

      // Input
      topVrPresentState.vrContext.GetControllersInputState(i, localGamepadArray);

      xrGamepad.connected[0] = localGamepadArray[0];

      // Pressed
      xrGamepad.buttons[0].pressed[0] = localGamepadArray[3]; // thumbstick
      xrGamepad.buttons[1].pressed[0] = localGamepadArray[5] >= 0.01; // trigger
      xrGamepad.buttons[2].pressed[0] = localGamepadArray[6] >= 0.01; // grip
      xrGamepad.buttons[3].pressed[0] = localGamepadArray[1] == 1; // xbutton
      xrGamepad.buttons[4].pressed[0] = localGamepadArray[2] == 1; // ybutton
      xrGamepad.buttons[5].pressed[0] = localGamepadArray[4] == 1; // menu

      // touched
      xrGamepad.buttons[0].touched[0] = localGamepadArray[9]; // thumbstick
      xrGamepad.buttons[1].touched[0] = localGamepadArray[10]; // trigger
      xrGamepad.buttons[3].touched[0] = localGamepadArray[7]; // xbutton
      xrGamepad.buttons[4].touched[0] = localGamepadArray[8]; // ybutton

      // thumbstick axis
      xrGamepad.axes[0] = localGamepadArray[11];
      xrGamepad.axes[1] = localGamepadArray[12];

      // values
      xrGamepad.buttons[1].value[0] = localGamepadArray[5]; // trigger
      xrGamepad.buttons[2].value[0] = localGamepadArray[6]; // grip
    };
    _loadGamepad(0, leftControllerPositionArray3, leftControllerQuaternionArray4);
    _loadGamepad(1, rightControllerPositionArray3, rightControllerQuaternionArray4);
  };
  const _waitGetPosesOpenvr = async () => {
    // wait for frame
    await new Promise((accept, reject) => {
      topVrPresentState.vrCompositor.RequestGetPoses(
        topVrPresentState.vrSystem,
        localFloat32PoseArray, // hmd, controllers, trackers
        accept
      );
    });
    if (!immediate) {
      return;
    }

    topVrPresentState.hasPose = true;

    // hmd pose
    const hmdMatrix = localMatrix.fromArray(localFloat32HmdPoseArray);

    hmdMatrix.decompose(localVector, localQuaternion, localVector2);
    localVector.toArray(xrState.position);
    localQuaternion.toArray(xrState.orientation);

    hmdMatrix.getInverse(hmdMatrix);

    // eye pose
    const _loadHmd = (i, viewMatrix, projectionMatrix, eyeOffset, fov) => {
      topVrPresentState.vrSystem.GetEyeToHeadTransform(i, localFloat32MatrixArray);
      localMatrix2
        .fromArray(localFloat32MatrixArray)
        .decompose(localVector, localQuaternion, localVector2);
      localVector.toArray(eyeOffset);
      localMatrix2
        .getInverse(localMatrix2)
        .multiply(hmdMatrix)
        .toArray(viewMatrix);

      topVrPresentState.vrSystem.GetProjectionMatrix(i, xrState.depthNear[0], xrState.depthFar[0], localFloat32MatrixArray);
      projectionMatrix.set(localFloat32MatrixArray);

      topVrPresentState.vrSystem.GetProjectionRaw(i, localFovArray);
      for (let i = 0; i < localFovArray.length; i++) {
        fov[i] = Math.atan(localFovArray[i]) / Math.PI * 180;
      }
    };
    _loadHmd(0, xrState.leftViewMatrix, xrState.leftProjectionMatrix, xrState.leftOffset, xrState.leftFov);
    _loadHmd(1, xrState.rightViewMatrix, xrState.rightProjectionMatrix, xrState.rightOffset, xrState.rightFov);

    // build stage parameters
    // topVrPresentState.vrSystem.GetSeatedZeroPoseToStandingAbsoluteTrackingPose(localFloat32MatrixArray);
    // stageParameters.sittingToStandingTransform.set(localFloat32MatrixArray);

    // build gamepads data
    const _loadGamepad = i => {
      const gamepad = xrState.gamepads[i];
      if (topVrPresentState.vrSystem.GetControllerState(i, localGamepadArray)) {
        gamepad.connected[0] = 1;

        localMatrix.fromArray(localFloat32GamepadPoseArrays[i]);
        localMatrix.decompose(localVector, localQuaternion, localVector2);
        localVector.toArray(gamepad.position);
        localQuaternion.toArray(gamepad.orientation);

        gamepad.buttons[0].pressed[0] = localGamepadArray[4]; // pad
        gamepad.buttons[1].pressed[0] = localGamepadArray[5]; // trigger
        gamepad.buttons[2].pressed[0] = localGamepadArray[3]; // grip
        gamepad.buttons[3].pressed[0] = localGamepadArray[2]; // menu
        gamepad.buttons[4].pressed[0] = localGamepadArray[1]; // system

        gamepad.buttons[0].touched[0] = localGamepadArray[9]; // pad
        gamepad.buttons[1].touched[0] = localGamepadArray[10]; // trigger
        gamepad.buttons[2].touched[0] = localGamepadArray[8]; // grip
        gamepad.buttons[3].touched[0] = localGamepadArray[7]; // menu
        gamepad.buttons[4].touched[0] = localGamepadArray[6]; // system

        for (let i = 0; i < 10; i++) {
          gamepad.axes[i] = localGamepadArray[11+i];
        }
        gamepad.buttons[1].value[0] = gamepad.axes[2]; // trigger
      } else {
        gamepad.connected[0] = 0;
      }
    };
    _loadGamepad(0);
    _loadGamepad(1);

    // build tracker data
    const _loadTracker = i => {
      const tracker = xrState.gamepads[2 + i];
      const trackerPoseArray = localFloat32TrackerPoseArrays[i];
      if (!isNaN(trackerPoseArray[0])) {
        tracker.connected[0] = 1;

        localMatrix.fromArray(trackerPoseArray);
        localMatrix.decompose(localVector, localQuaternion, localVector2);
        localVector.toArray(tracker.position);
        localQuaternion.toArray(tracker.orientation);
      } else {
        tracker.connected[0] = 0;
      }
    };
    for (let i = 0; i < maxNumTrackers; i++) {
      _loadTracker(i);
    }

    /* if (vrPresentState.lmContext) { // XXX remove this binding
      vrPresentState.lmContext.WaitGetPoses(handsArray);
    } */
  };
  const _waitGetPosesOculusMobile = async () => {
    topVrPresentState.hasPose = await new Promise((accept, reject) => {
      const hasPose = topVrPresentState.vrContext.WaitGetPoses(
        oculusMobilePoseFloat32Array
      );

      accept(hasPose);
    });

    // build hmd data
    let index = oculusMobilePoseFloat32Array.byteOffset;
    const _loadHmd = () => {
      xrState.position.set(new Float32Array(oculusMobilePoseFloat32Array.buffer, index, 3));
      index += 3*Float32Array.BYTES_PER_ELEMENT;
      xrState.orientation.set(new Float32Array(oculusMobilePoseFloat32Array.buffer, index, 4));
      index += 4*Float32Array.BYTES_PER_ELEMENT;
      const ipd = new Float32Array(oculusMobilePoseFloat32Array.buffer, index, 1)[0];
      xrState.leftOffset[0] = -ipd/2;
      xrState.rightOffset[0] = ipd/2;
      index += 1*Float32Array.BYTES_PER_ELEMENT;
      const fov = new Float32Array(oculusMobilePoseFloat32Array.buffer, index, 4);
      xrState.leftFov.set(fov);
      xrState.rightFov.set(fov);
      index += 4*Float32Array.BYTES_PER_ELEMENT;
      xrState.leftViewMatrix.set(new Float32Array(oculusMobilePoseFloat32Array.buffer, index, 16));
      index += 16*Float32Array.BYTES_PER_ELEMENT;
      xrState.rightViewMatrix.set(new Float32Array(oculusMobilePoseFloat32Array.buffer, index, 16));
      index += 16*Float32Array.BYTES_PER_ELEMENT;
      xrState.leftProjectionMatrix.set(new Float32Array(oculusMobilePoseFloat32Array.buffer, index, 16));
      index += 16*Float32Array.BYTES_PER_ELEMENT;
      xrState.rightProjectionMatrix.set(new Float32Array(oculusMobilePoseFloat32Array.buffer, index, 16));
      index += 16*Float32Array.BYTES_PER_ELEMENT;
    };
    _loadHmd();

    // build gamepads data
    const _loadGamepad = i => {
      const xrGamepad = xrState.gamepads[i];
      const gamepadFloat32Array = new Float32Array(oculusMobilePoseFloat32Array.buffer, index, 16);
      index += 16*Float32Array.BYTES_PER_ELEMENT;
      const buttonsFloat32Array = new Float32Array(oculusMobilePoseFloat32Array.buffer, index, 12);
      index += 12*Float32Array.BYTES_PER_ELEMENT;
      if (!isNaN(gamepadFloat32Array[0])) {
        xrGamepad.connected[0] = true;

        localMatrix
          .fromArray(gamepadFloat32Array)
          .decompose(localVector, localQuaternion, localVector2);
        localVector.toArray(xrGamepad.position);
        localQuaternion.toArray(xrGamepad.orientation);

        // pressed
        xrGamepad.buttons[0].pressed[0] = buttonsFloat32Array[2]; // thumbstick
        xrGamepad.buttons[1].pressed[0] = buttonsFloat32Array[4] >= 0.1; // trigger
        xrGamepad.buttons[2].pressed[0] = buttonsFloat32Array[5] >= 0.1; // grip
        xrGamepad.buttons[3].pressed[0] = buttonsFloat32Array[0] == 1; // xbutton
        xrGamepad.buttons[4].pressed[0] = buttonsFloat32Array[1] == 1; // ybutton
        xrGamepad.buttons[5].pressed[0] = buttonsFloat32Array[3] == 1; // menu

        // touched
        xrGamepad.buttons[0].touched[0] = buttonsFloat32Array[8]; // thumbstick
        xrGamepad.buttons[1].touched[0] = buttonsFloat32Array[9]; // trigger
        xrGamepad.buttons[3].touched[0] = buttonsFloat32Array[6]; // xbutton
        xrGamepad.buttons[4].touched[0] = buttonsFloat32Array[7]; // ybutton

        // thumbstick axis
        xrGamepad.axes[0] = buttonsFloat32Array[10];
        xrGamepad.axes[1] = buttonsFloat32Array[11];

        // values
        xrGamepad.buttons[1].value[0] = buttonsFloat32Array[4]; // trigger
        xrGamepad.buttons[2].value[0] = buttonsFloat32Array[5]; // grip
      } else {
        xrGamepad.connected[0] = 0;
      }
    }
    _loadGamepad(0);
    _loadGamepad(1);

    /* vrPresentState.system.GetProjectionRaw(0, localFovArray);
    for (let i = 0; i < localFovArray.length; i++) {
      xrState.leftFov[i] = Math.atan(localFovArray[i]) / Math.PI * 180;
    } */
  };
  const _waitGetPosesMagicLeap = async () => {
    topVrPresentState.hasPose = await new Promise((accept, reject) => {
      const hasPose = topVrPresentState.vrContext.WaitGetPoses(
        transformArray,
        projectionArray,
        controllersArray
      );

      accept(hasPose);
    });
    if (!immediate) {
      return;
    }

    if (topVrPresentState.hasPose) {
      const _loadHmd = () => {
        localVector.fromArray(transformArray, 0);
        localQuaternion.fromArray(transformArray, 3);
        localVector2.set(1, 1, 1);
        localMatrix.compose(localVector, localQuaternion, localVector2).getInverse(localMatrix);
        localVector.toArray(xrState.position);
        localQuaternion.toArray(xrState.orientation);
        localMatrix.toArray(xrState.leftViewMatrix);
        xrState.leftProjectionMatrix.set(projectionArray.slice(0, 16));

        localVector.fromArray(transformArray, 3 + 4);
        localQuaternion.fromArray(transformArray, 3 + 4 + 3);
        // localVector2.set(1, 1, 1);
        localMatrix.compose(localVector, localQuaternion, localVector2).getInverse(localMatrix);
        localMatrix.toArray(xrState.rightViewMatrix);
        xrState.rightProjectionMatrix.set(projectionArray.slice(16, 32));
      };
      _loadHmd();

      let controllersArrayIndex = 0;
      const _loadGamepad = i => {
        const xrGamepad = xrState.gamepads[i];

        xrGamepad.connected[0] = controllersArray[controllersArrayIndex];

        controllersArrayIndex++;
        xrGamepad.position.set(controllersArray.slice(controllersArrayIndex, controllersArrayIndex + 3));
        controllersArrayIndex += 3;
        xrGamepad.orientation.set(controllersArray.slice(controllersArrayIndex, controllersArrayIndex + 4));
        controllersArrayIndex += 4;

        const triggerValue = controllersArray[controllersArrayIndex];
        xrGamepad.buttons[1].value[0] = triggerValue;
        const triggerPushed = triggerValue > 0.5 ? 1 : 0;
        xrGamepad.buttons[1].touched[0] = triggerPushed;
        xrGamepad.buttons[1].pressed[0] = triggerPushed;
        xrGamepad.axes[2] = triggerValue;
        controllersArrayIndex++;

        const bumperValue = controllersArray[controllersArrayIndex];
        xrGamepad.buttons[2].value[0] = bumperValue;
        const bumperPushed = bumperValue > 0.5 ? 1 : 0;
        xrGamepad.buttons[2].touched[0] = bumperPushed;
        xrGamepad.buttons[2].pressed[0] = bumperPushed;
        controllersArrayIndex++;

        const homeValue = controllersArray[controllersArrayIndex];
        xrGamepad.buttons[3].value[0] = homeValue;
        const homePushed = homeValue > 0.5 ? 1 : 0;
        xrGamepad.buttons[3].touched[0] = homePushed;
        xrGamepad.buttons[3].pressed[0] = homePushed;
        controllersArrayIndex++;

        xrGamepad.axes[0] = controllersArray[controllersArrayIndex];
        xrGamepad.axes[1] = controllersArray[controllersArrayIndex + 1];

        const padValue = controllersArray[controllersArrayIndex + 2];
        xrGamepad.buttons[0].value[0] = padValue;
        const padTouched = padValue > 0 ? 1 : 0;
        const padPushed = padValue > 0.5 ? 1: 0;
        xrGamepad.buttons[0].touched[0] = padTouched;
        xrGamepad.buttons[0].pressed[0] = padPushed;
        controllersArrayIndex += 3;
      };
      _loadGamepad(0);
      _loadGamepad(1);
    }

    // queue magic leap state updates
    nativeBindings.nativeMl.Update(topVrPresentState.vrContext);

    /* // prepare magic leap frame
    topVrPresentState.vrContext.PrepareFrame(
      mlGlContext, // gl context for depth population
      topVrPresentState.mlFbo,
      xrState.renderWidth[0]*2,
      xrState.renderHeight[0],
    ); */
  };
  const _computeDerivedGamepadsData = () => {
    for (let i = 0; i < xrState.gamepads.length; i++) {
      const gamepad = xrState.gamepads[i];
      localQuaternion.fromArray(gamepad.orientation);
      localVector
        .set(0, 0, -1)
        .applyQuaternion(localQuaternion)
        .toArray(gamepad.direction);
      localVector.fromArray(gamepad.position);
      localVector2.set(1, 1, 1);
      localMatrix
        .compose(localVector, localQuaternion, localVector2)
        .toArray(gamepad.transformMatrix);
    }
  };
  const _clearPrevSyncs = () => {
    for (let i = 0; i < prevSyncs.length; i++) {
      nativeBindings.nativeWindow.deleteSync(prevSyncs[i]);
    }
    prevSyncs.length = 0;
  };
  const _clearXrFramebuffer = () => {
    if (topVrPresentState.hmdType !== null) {
      nativeBindings.nativeWindow.clearFramebuffer(topVrPresentState.fbo);
    }
  };
  const _tickAnimationFrames = () => Promise.all(windows.map(window => window.runAsync(JSON.stringify({
    method: 'tickAnimationFrame',
    syncs: topVrPresentState.hmdType !== null ? [nativeBindings.nativeWindow.getSync()] : [],
    layered: true,
  })).then(syncs => {
    if (topVrPresentState.windowHandle) {
      // nativeBindings.nativeWindow.setCurrentWindowContext(topVrPresentState.windowHandle);
      for (let i = 0; i < syncs.length; i++) {
        const sync = syncs[i];
        nativeBindings.nativeWindow.waitSync(sync);
        prevSyncs.push(sync);
      }
    }
  })));
  const _submitFrame = async () => {
    if (topVrPresentState.hasPose) {
      if (topVrPresentState.hmdType === 'oculus') {
        const [fbo, tex, depthTex] = topVrPresentState.vrContext.Submit();
        topVrPresentState.fbo = fbo;
        xrState.tex[0] = tex;
        xrState.depthTex[0] = depthTex;
      } else if (topVrPresentState.hmdType === 'openvr') {
        topVrPresentState.vrCompositor.Submit(xrState.tex[0]);
      } else if (topVrPresentState.hmdType === 'oculusMobile') {
        const [fbo, tex, depthTex] = topVrPresentState.vrContext.Submit();
        topVrPresentState.fbo = fbo;
        xrState.tex[0] = tex;
        xrState.depthTex[0] = depthTex;
      } else if (topVrPresentState.hmdType === 'magicleap') {
        topVrPresentState.vrContext.SubmitFrame(topVrPresentState.fbo, xrState.renderWidth[0]*2, xrState.renderHeight[0]);
      }

      topVrPresentState.hasPose = false;
    }
  };
  const _topRenderLoop = async () => {
    if (args.performance) {
      if (timestamps.frames >= TIMESTAMP_FRAMES) {
        console.log(`${(TIMESTAMP_FRAMES/(timestamps.total/1000)).toFixed(0)} FPS | ${timestamps.idle/TIMESTAMP_FRAMES}ms idle | ${timestamps.wait/TIMESTAMP_FRAMES}ms wait | ${timestamps.prepare/TIMESTAMP_FRAMES}ms prepare | ${timestamps.events/TIMESTAMP_FRAMES}ms events | ${timestamps.media/TIMESTAMP_FRAMES}ms media | ${timestamps.user/TIMESTAMP_FRAMES}ms user | ${timestamps.submit/TIMESTAMP_FRAMES}ms submit`);

        timestamps.frames = 0;
        timestamps.idle = 0;
        timestamps.wait = 0;
        timestamps.events = 0;
        timestamps.media = 0;
        timestamps.user = 0;
        timestamps.submit = 0;
        timestamps.total = 0;
      } else {
        timestamps.frames++;
      }
      const now = Date.now();
      const diff = now - timestamps.last;
      timestamps.idle += diff;
      timestamps.total += diff;
      timestamps.last = now;
    }

    _handleRequests();
    await _waitGetPoses();

    _computeDerivedGamepadsData();

    if (args.performance) {
      const now = Date.now();
      const diff = now - timestamps.last;
      timestamps.wait += diff;
      timestamps.total += diff;
      timestamps.last = now;
    }

    // poll operating system events
    if (args.performance) {
      const now = Date.now();
      const diff = now - timestamps.last;
      timestamps.events += diff;
      timestamps.total += diff;
      timestamps.last = now;
    }

    // update events
    nativeBindings.nativeVideo.Video.updateAll();
    nativeBindings.nativeBrowser && nativeBindings.nativeBrowser.Browser.updateAll(); // XXX unlock when oculus mobile supports it

    if (args.performance) {
      const now = Date.now();
      const diff = now - timestamps.last;
      timestamps.media += diff;
      timestamps.total += diff;
      timestamps.last = now;
    }

    if (args.frame || args.minimalFrame) {
      console.log('-'.repeat(80) + 'start frame');
    }

    _clearPrevSyncs();
    _clearXrFramebuffer();
    await _tickAnimationFrames();

    if (args.performance) {
      const now = Date.now();
      const diff = now - timestamps.last;
      timestamps.user += diff;
      timestamps.total += diff;
      timestamps.last = now;
    }

    await _submitFrame();

    // lastFrameTime = Date.now()

    if (args.performance) {
      const now = Date.now();
      const diff = now - timestamps.last;
      timestamps.submit += diff;
      timestamps.total += diff;
      timestamps.last = now;
    }

    if (args.frame || args.minimalFrame) {
      console.log('-'.repeat(80) + 'end frame');
    }

    // wait for next frame
    immediate = setImmediate(_topRenderLoop);
  };
  let immediate = setImmediate(_topRenderLoop);

  return {
    stop() {
      clearImmediate(immediate);
      immediate = null;
    },
  };
};
_startTopRenderLoop();

const _prepare = () => Promise.all([
  (() => {
    if (!process.env['DISPLAY']) {
      process.env['DISPLAY'] = ':0.0';
    }
  })(),
  (() => {
    let rootPath = null;
    let runtimePath = null;
    const platform = os.platform();
    if (platform === 'win32') {
      rootPath = path.join(os.homedir(), 'AppData', 'Local', 'openvr');
      runtimePath = 'C:\\Program Files (x86)\\Steam\\steamapps\\common\\SteamVR';
    } else if (platform === 'darwin') {
      rootPath = path.join('/Users/', os.userInfo().username, '/Library/Application Support/OpenVR/.openvr');
      runtimePath = path.join(__dirname, '/node_modules/native-openvr-deps/bin/osx64');
    } else if (platform === 'linux') {
      rootPath = path.join(os.userInfo().homedir, '.config/openvr');
      runtimePath = path.join(__dirname, '..', 'node_modules', 'native-openvr-deps/bin/linux64');
    }

    if (rootPath !== null) {
      const openvrPathsPath = path.join(rootPath, 'openvrpaths.vrpath');

      return new Promise((accept, reject) => {
        fs.lstat(openvrPathsPath, (err, stats) => {
          if (err) {
            if (err.code === 'ENOENT') {
              mkdirp(rootPath, err => {
                if (!err) {
                  const jsonString = JSON.stringify({
                    "config" : [ rootPath ],
                    "external_drivers" : null,
                    "jsonid" : "vrpathreg",
                    "log" : [ rootPath ],
                    "runtime" : [
                       runtimePath,
                     ],
                    "version" : 1
                  }, null, 2);
                  fs.writeFile(openvrPathsPath, jsonString, err => {
                    if (!err) {
                      accept();
                    } else {
                      reject(err);
                    }
                  });
                } else if (err.code === 'EACCES') {
                  accept();
                } else {
                  reject(err);
                }
              });
            } else if (err.code === 'EACCES') {
              accept();
            } else {
              reject(err);
            }
          } else {
            accept();
          }
        });
      });
    } else {
      return Promise.resolve();
    }
  })(),
  new Promise((accept, reject) => {
    mkdirp(dataPath, err => {
      if (!err) {
        accept();
      } else {
        reject(err);
      }
    });
  }),
]);

const realityTabsUrl = 'file://' + path.join(__dirname, '..', 'examples', 'realitytabs.html');
const _start = () => {
  let {url: u} = args;
  if (!u && args.home) {
    u = realityTabsUrl;
  }
  if (u) {
    if (u === '.') {
      console.warn('NOTE: You ran `exokit . <url>`\n(Did you mean to run `node . <url>` or `exokit <url>` instead?)')
    }
    u = u.replace(/^exokit:/, '');
    if (args.tab) {
      u = u.replace(/\/?$/, '/');
      u = `${realityTabsUrl}?t=${encodeURIComponent(u)}`
    }
    if (u && !url.parse(u).protocol) {
      u = 'file://' + path.resolve(process.cwd(), u);
    }
    const replacements = (() => {
      const result = {};
      for (let i = 0; i < args.replace.length; i++) {
        const replaceArg = args.replace[i];
        const replace = replaceArg.split(' ');
        if (replace.length === 2) {
          result[replace[0]] = 'file://' + path.resolve(process.cwd(), replace[1]);
        } else {
          console.warn(`invalid replace argument: ${replaceArg}`);
        }
      }
      return result;
    })();
    const _onnavigate = href => {
      core.load(href, {
        dataPath,
        args,
        replacements,
        onnavigate: _onnavigate,
<<<<<<< HEAD
        onrequest: handleRequest,
=======
        onhapticpulse: handleHapticPulse,
>>>>>>> 025d2ac2
      });
    };
    _onnavigate(u);
  } else {
    const _onnavigate = href => {
      window = null;

      core.load(href, {
        dataPath,
      }, {
        onnavigate: _onnavigate,
      })
        .then(newWindow => {
          window = newWindow;
        })
        .catch(err => {
          console.warn(err.stack);
        });
    };
    let window = core.make('', {
      dataPath,
      onnavigate: _onnavigate,
<<<<<<< HEAD
      onrequest: handleRequest,
=======
      onhapticpulse: handleHapticPulse,
>>>>>>> 025d2ac2
    });

    const prompt = '[x] ';

    const replEval = async (cmd, context, filename, callback) => {
      cmd = cmd.slice(0, -1); // remove trailing \n

      let result, err;
      let match;

      if (/^[a-z]+:\/\//.test(cmd)) {
        cmd = `window.location.href = ${JSON.stringify(cmd)};`;
      } else if (/^\s*<(?:\!\-*)?[a-z]/i.test(cmd)) {
        cmd = `(() => {
          const e = window.document.createElement('div');
          e.innerHTML = ${JSON.stringify(cmd)};
          if (e.childNodes.length === 0) {
            return window._ = undefined;
          } else if (e.childNodes.length === 1) {
            return window._ = e.childNodes[0];
          } else {
            return window._ = e.childNodes;
          }
        })();`;
      } else if (match = cmd.match(/^\s*(?:const|var|let)?\s*([a-z][a-z0-9]*)\s*=\s*(<(?:\!\-*)?[a-z].*)$/im)) {
        const name = match[1];
        const src = match[2];
        cmd = `(() => {
          const name = ${JSON.stringify(name)};
          const e = window.document.createElement('div');
          e.innerHTML = ${JSON.stringify(src)};
          if (e.childNodes.length === 0) {
            return window[name] = window._ = undefined;
          } else if (e.childNodes.length === 1) {
            return window[name] = window._ = e.childNodes[0];
          } else {
            return window[name] = window._ = e.childNodes;
          }
        })();`;
      }
      try {
        result = await window.runRepl(cmd);
      } catch(e) {
        err = e;
      }

      if (!err) {
        if (result !== undefined) {
          r.setPrompt(prompt);
        }
      } else {
        if (err.name === 'SyntaxError') {
          err = new repl.Recoverable(err);
        }
      }

      GlobalContext.commands.push(cmd);

      callback(err, {[util.inspect.custom]() { return result; }});
    };
    const r = repl.start({
      prompt,
      eval: replEval,
    });
    // replHistory(r, path.join(dataPath, '.repl_history'));
    r.on('exit', () => {
      process.exit();
    });
  }
};

if (require.main === module) {
  /* if (!nativeBindings.nativePlatform) { // not a mobile platform
    require(path.join(__dirname, 'bugsnag'));
    require('fault-zone').registerHandler((stack, stackLen) => {
      const message = new Buffer(stack, 0, stackLen).toString('utf8');
      console.warn(message);
      child_process.execFileSync(process.argv[0], [
        path.join(__dirname, 'bugsnag.js'),
      ], {
        input: message,
      });
      process.exit(1);
    });
  } */
  if (args.log) {
    const RedirectOutput = require('redirect-output').default;
    new RedirectOutput({
      flags: 'a',
    }).write(path.join(dataPath, 'log.txt'));
  }

  const _logStack = err => {
    console.warn(err);
  };
  process.on('uncaughtException', _logStack);
  process.on('unhandledRejection', _logStack);
  EventEmitter.defaultMaxListeners = 100;

  if (args.version) {
    console.log(version);
    process.exit(0);
  }
  if (args.size) {
    const match = args.size.match(/^([0-9]+)x([0-9]+)$/);
    if (match) {
      const w = parseInt(match[1], 10);
      const h = parseInt(match[2], 10);
      if (w > 0 && h > 0) {
        xrState.metrics[0] = w;
        xrState.metrics[1] = h;
      }
    }
  }
  if (args.frame || args.minimalFrame) {
    nativeBindings.nativeGl = (OldWebGLRenderingContext => {
      function WebGLRenderingContext() {
        const result = Reflect.construct(OldWebGLRenderingContext, arguments);
        for (const k in result) {
          if (typeof result[k] === 'function') {
            result[k] = (old => function() {
              if (GlobalContext.args.frame) {
                console.log(k, arguments);
              } else if (GlobalContext.args.minimalFrame) {
                console.log(k);
              }
              return old.apply(this, arguments);
            })(result[k]);
          }
        }
        return result;
      }
      for (const k in OldWebGLRenderingContext) {
        WebGLRenderingContext[k] = OldWebGLRenderingContext[k];
      }
      return WebGLRenderingContext;
    })(nativeBindings.nativeGl);
  }

  _prepare()
    .then(() => _start())
    .catch(err => {
      console.warn(err.stack);
      process.exit(1);
    });
}

module.exports = core;<|MERGE_RESOLUTION|>--- conflicted
+++ resolved
@@ -1122,11 +1122,8 @@
         args,
         replacements,
         onnavigate: _onnavigate,
-<<<<<<< HEAD
         onrequest: handleRequest,
-=======
         onhapticpulse: handleHapticPulse,
->>>>>>> 025d2ac2
       });
     };
     _onnavigate(u);
@@ -1149,11 +1146,8 @@
     let window = core.make('', {
       dataPath,
       onnavigate: _onnavigate,
-<<<<<<< HEAD
       onrequest: handleRequest,
-=======
       onhapticpulse: handleHapticPulse,
->>>>>>> 025d2ac2
     });
 
     const prompt = '[x] ';
