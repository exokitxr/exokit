--- conflicted
+++ resolved
@@ -576,20 +576,11 @@
     this.session = null;
     this.position = new THREE.Vector3();
     this.quaternion = new THREE.Quaternion();
-<<<<<<< HEAD
 
     if (!globalGamepads) {
       globalGamepads = _makeGlobalGamepads();
     }
     const _decorateGamepad = (gamepad, targetRayMode) => {
-=======
-    this.gamepads = [
-      new Gamepad('left', 0, 'fake'),
-      new Gamepad('right', 1, 'fake'),
-    ];
-    for (let i = 0; i < this.gamepads.length; i++) {
-      const gamepad = this.gamepads[i];
->>>>>>> 15e446f5
       gamepad.handedness = gamepad.hand;
       gamepad.targetRayMode = targetRayMode;
       gamepad.pose.targetRay = {
@@ -1027,20 +1018,16 @@
 const controllerIDs = {
   fake: 'OpenVR Gamepad',
   openvr: 'OpenVR Gamepad',
+  openvrTracker: 'Tracker',
+  oculusLeft: 'Oculus Touch (Left)',
+  oculusRight: 'Oculus Touch (Right)',
   // oculusMobile: 'Oculus Go',
-<<<<<<< HEAD
-  // openvrTracker: 'Tracker',
+  oculusMobileLeft: 'Oculus Touch (Left)',
+  oculusMobileRight: 'Oculus Touch (Right)',
   oculusGoLeft: 'Oculus Touch (Left)',
   oculusGoRight: 'Oculus Touch (Right)',
   oculusQuestLeft: 'Oculus Touch (Left)',
   oculusQuestRight: 'Oculus Touch (Right)',
-=======
-  openvrTracker: 'Tracker',
-  oculusLeft: 'Oculus Touch (Left)',
-  oculusRight: 'Oculus Touch (Right)',
-  oculusMobileLeft: 'Oculus Touch (Left)',
-  oculusMobileRight: 'Oculus Touch (Right)',
->>>>>>> 15e446f5
 };
 function getControllerID(hmdType, hand) {
   return controllerIDs[hmdType] || controllerIDs[hmdType + hand.charAt(0).toUpperCase() + hand.slice(1)];
