--- conflicted
+++ resolved
@@ -2,17 +2,13 @@
 const {Event} = require('./Event');
 const symbols = require('./symbols');
 const THREE = require('../lib/three-min.js');
-<<<<<<< HEAD
-const {defaultCanvasSize, defaultEyeSeparation, maxNumTrackers} = require('./constants.js');
 const {
   nativeOculusVR,
   nativeOpenVR,
   nativeOculusMobileVr,
   nativeMl,
 } = require('./native-bindings.js');
-=======
 const {defaultEyeSeparation, maxNumTrackers} = require('./constants.js');
->>>>>>> 985ccdd8
 const GlobalContext = require('./GlobalContext');
 
 const localVector = new THREE.Vector3();
