--- conflicted
+++ resolved
@@ -1,11 +1,8 @@
 const {EventEmitter} = require('events');
-<<<<<<< HEAD
-const {Event, EventTarget} = require('./Event');
-=======
 const {parentPort} = require('worker_threads');
 
 const {Event} = require('./Event');
->>>>>>> 2cba31a4
+
 const symbols = require('./symbols');
 const THREE = require('../lib/three-min.js');
 const {
@@ -376,7 +373,6 @@
   }
 }
 
-<<<<<<< HEAD
 class FakeMesher extends EventEmitter {
   constructor() {
     super();
@@ -588,346 +584,10 @@
   }
 }
 
-class FakeVRDisplay extends VRDisplay {
-  constructor(window) {
-    super('FAKE');
-
-    this.window = window;
-
-    this.session = null;
-    this.position = new THREE.Vector3();
-    this.quaternion = new THREE.Quaternion();
-
-    if (!globalGamepads) {
-      globalGamepads = _makeGlobalGamepads();
-    }
-    const _decorateGamepad = (gamepad, targetRayMode) => {
-      gamepad.handedness = gamepad.hand;
-      gamepad.targetRayMode = targetRayMode;
-      gamepad.pose.targetRay = {
-        origin: new GlobalContext.DOMPoint(),
-        direction: new GlobalContext.DOMPoint(0, 0, -1),
-        transformMatrix: Float32Array.from([1, 0, 0, 0, 0, 1, 0, 0, 0, 0, 1, 0, 0, 0, 0, 1]),
-      };
-      gamepad.pose.targetRay.origin.values = gamepad._xrGamepad.position;
-      gamepad.pose.targetRay.direction.values = gamepad._xrGamepad.direction;
-      gamepad.pose._localPointerMatrix = gamepad._xrGamepad.transformMatrix;
-    };
-    for (let i = 0; i < globalGamepads.main.length; i++) {
-      _decorateGamepad(globalGamepads.main[i], 'tracked-pointer');
-    }
-    for (let i = 0; i < globalGamepads.tracker.length; i++) {
-      _decorateGamepad(globalGamepads.tracker[i], 'tracked-pointer');
-    }
-    for (let i = 0; i < globalGamepads.hand.length; i++) {
-      _decorateGamepad(globalGamepads.hand[i], 'hand');
-    }
-    _decorateGamepad(globalGamepads.eye, 'gaze');
-
-    for (let i = 0; i < globalGamepads.hand.length; i++) {
-      const handGamepad = globalGamepads.hand[i];
-      const hand = handGamepad._xrGamepad;
-
-      /* handGamepad.wrist = hand.wrist;
-      handGamepad.fingers = hand.fingers; */
-
-      const offsetMatrix = new Float32Array(16);
-      Object.defineProperty(handGamepad, 'offsetMatrix', {
-        get: () => {
-          localMatrix.compose(
-            localVector.fromArray(hand.position),
-            localQuaternion.fromArray(hand.orientation),
-            localVector2.set(1, 1, 1)
-          );
-
-          const {xrOffset} = this.window.document;
-          if (xrOffset) {
-            localMatrix
-              .premultiply(
-                localMatrix2.compose(
-                  localVector.fromArray(xrOffset.position),
-                  localQuaternion.fromArray(xrOffset.orientation),
-                  localVector2.fromArray(xrOffset.scale)
-                )
-                .getInverse(localMatrix2)
-              );
-          }
-
-          localMatrix.toArray(offsetMatrix);
-
-          return offsetMatrix;
-        },
-      });
-    }
-    {
-      const eye = globalGamepads.eye._xrGamepad;
-
-      const offsetMatrix = new Float32Array(16);
-      Object.defineProperty(globalGamepads.eye, 'offsetMatrix', {
-        get: () => {
-          /* localMatrix.compose(
-            localVector.fromArray(eye.position),
-            localQuaternion.fromArray(eye.orientation),
-            localVector2.set(1, 1, 1)
-          ); */
-
-          localMatrix.compose(
-            localVector.fromArray(GlobalContext.xrState.eye.position),
-            localQuaternion.fromArray(eye.orientation),
-            localVector2.set(1, 1, 1)
-          );
-          // localMatrix.identity();
-
-          const {xrOffset} = this.window.document;
-          if (xrOffset) {
-            localMatrix
-              .premultiply(
-                localMatrix2.compose(
-                  localVector.fromArray(xrOffset.position),
-                  localQuaternion.fromArray(xrOffset.orientation),
-                  localVector2.fromArray(xrOffset.scale)
-                )
-                .getInverse(localMatrix2)
-              );
-          }
-
-          localMatrix.toArray(offsetMatrix);
-
-          return offsetMatrix;
-        },
-      });
-    }
-
-    this.onrequestanimationframe = fn => window.requestAnimationFrame(fn);
-    this.onvrdisplaypresentchange = () => {
-      setTimeout(() => {
-        const e = new Event('vrdisplaypresentchange');
-        e.display = this;
-        window.dispatchEvent(e);
-      });
-    };
-
-    this._lastPresseds = [false, false];
-
-    // this._frameData = new VRFrameData();
-  }
-
-  get depthNear() {
-    return GlobalContext.xrState.depthNear[0];
-  }
-  set depthNear(depthNear) {
-    GlobalContext.xrState.depthNear[0] = depthNear;
-  }
-  get depthFar() {
-    return GlobalContext.xrState.depthFar[0];
-  }
-  set depthFar(depthFar) {
-    GlobalContext.xrState.depthFar[0] = depthFar;
-  }
-
-  /* setSize(width, height) {
-    GlobalContext.xrState.renderWidth[0] = width;
-    GlobalContext.xrState.renderHeight[0] = height;
-  } */
-
-  /* setProjection(projectionMatrix) {
-    GlobalContext.xrState.leftProjectionMatrix.set(projectionMatrix);
-    GlobalContext.xrState.rightProjectionMatrix.set(projectionMatrix);
-  } */
-
-  async requestSession({exclusive = true, extensions = {}} = {}) {
-    const self = this;
-
-    const {xrState} = GlobalContext;
-
-    if (extensions.meshing) {
-      xrState.meshing[0] = 1;
-    }
-    if (extensions.planeTracking) {
-      xrState.planeTracking[0] = 1;
-    }
-    if (extensions.handTracking) {
-      xrState.handTracking[0] = 1;
-    }
-    if (extensions.eyeTracking) {
-      xrState.eyeTracking[0] = 1;
-    }
-
-    await this.onrequestpresent();
-
-    const session = {
-      listeners: [],
-      addEventListener(e, fn) {
-        if (!this.listeners[e]) {
-          this.listeners[e] = [];
-        }
-        this.listeners[e].push(fn);
-      },
-      removeEventListener(e, fn) {
-        const listeners = this.listeners[e];
-        if (listeners) {
-          const index = listeners.indexOf(fn);
-          if (index !== -1) {
-            listeners.splice(index, 1);
-          }
-        }
-      },
-      dispatchEvent(e) {
-        let listeners = this.listeners[e.type];
-        if (listeners) {
-          listeners = listeners.slice();
-          for (let i = 0; i < listeners.length; i++) {
-            listeners[i](e);
-          }
-        }
-      },
-      device: self,
-      baseLayer: null,
-      _frame: null, // defer
-      getInputSources() {
-        return getGamepads();
-      },
-      requestFrameOfReference() {
-        return Promise.resolve({});
-      },
-      requestAnimationFrame(fn) {
-        return self.requestAnimationFrame(timestamp => {
-          fn(timestamp, this._frame);
-        });
-      },
-      cancelAnimationFrame: fn => self.cancelAnimationFrame(fn),
-      async end() {
-        await self.exitPresent();
-
-        xrState.fakeVrDisplayEnabled[0] = 1;
-        self.session = null;
-
-        const onends = self.listeners['end'].slice();
-        for (let i = 0; i < onends.length; i++) {
-          onends[i]();
-        }
-      },
-      requestHitTest(origin, direction, coordinateSystem) {
-        return self.window.runAsync({
-          method: 'requestHitTest',
-          origin,
-          direction,
-          coordinateSystem,
-        });
-        /* throw new Error('not implemented'); // XXX post this upwards
-        if (!this._mesher) {
-          self._mesher = new FakeMesher(session);
-        }
-        return self._mesher.requestHitTest(origin, direction, coordinateSystem); */
-      },
-    };
-    const _frame = {
-      session,
-      views: [{
-        eye: 'left',
-        projectionMatrix: xrState.leftProjectionMatrix,
-        _viewport: {
-          x: 0,
-          y: 0,
-          width: xrState.renderWidth[0],
-          height: xrState.renderHeight[0],
-        },
-      }, {
-        eye: 'right',
-        projectionMatrix: xrState.rightProjectionMatrix,
-        _viewport: {
-          x: xrState.renderWidth[0],
-          y: 0,
-          width: xrState.renderWidth[0],
-          height: xrState.renderHeight[0],
-        },
-      }],
-      _pose: null, // defer
-      getDevicePose() {
-        return this._pose;
-      },
-      getInputPose(inputSource, coordinateSystem) {
-        localMatrix.fromArray(inputSource.pose._localPointerMatrix);
-
-        const {xrOffset} = self.window.document;
-        if (xrOffset) {
-          localMatrix
-            .premultiply(
-              localMatrix2.compose(
-                localVector.fromArray(xrOffset.position),
-                localQuaternion.fromArray(xrOffset.orientation),
-                localVector2.fromArray(xrOffset.scale)
-              )
-              .getInverse(localMatrix2)
-            );
-        }
-
-        localMatrix.toArray(inputSource.pose.targetRay.transformMatrix);
-
-        return inputSource.pose; // XXX or _pose
-      },
-    };
-    session._frame = _frame;
-    const _pose = {
-      frame: _frame,
-      getViewMatrix(view) {
-        const viewMatrix = view.eye === 'left' ? xrState.leftViewMatrix : xrState.rightViewMatrix;
-
-        const {xrOffset} = self.window.document;
-        if (xrOffset) {
-          localMatrix
-            .fromArray(viewMatrix)
-            .multiply(
-              localMatrix2.compose(
-                localVector.fromArray(xrOffset.position),
-                localQuaternion.fromArray(xrOffset.orientation),
-                localVector2.fromArray(xrOffset.scale)
-              )
-            )
-            .toArray(localViewMatrix);
-        } else {
-          localViewMatrix.set(viewMatrix);
-        }
-        return localViewMatrix;
-      },
-    };
-    _frame._pose = _pose;
-
-    this.session = session;
-
-    return session;
-  }
-
-  supportsSession() {
-    return Promise.resolve(null);
-  }
-
-  /* getFrameData(frameData) {
-    frameData.copy(this._frameData);
-  } */
-
-  getLayers() {
-    return [
-      {
-        leftBounds: [0, 0, 0.5, 1],
-        rightBounds: [0.5, 0, 0.5, 1],
-        source: null,
-      }
-    ];
-  }
-
-  getEyeParameters(eye) {
-    const result = super.getEyeParameters(eye);
-    if (eye === 'right') {
-      result.renderWidth = 0;
-    }
-    return result;
-=======
 class FakeXRDisplay {
   constructor() {
     this.position = new THREE.Vector3();
     this.quaternion = new THREE.Quaternion();
->>>>>>> 2cba31a4
   }
 
   pushUpdate() {
@@ -945,14 +605,9 @@
     GlobalContext.xrState.rightViewMatrix.set(GlobalContext.xrState.leftViewMatrix);
 
     // update gamepads
-<<<<<<< HEAD
-    for (let i = 0; i < globalGamepads.main.length; i++) {
-      const gamepad = globalGamepads.main[i];
-=======
-    const gamepads = navigator.getGamepads();
+    const gamepads = getGamepads();
     for (let i = 0; i < 2 && i < gamepads.length; i++) {
       const gamepad = gamepads[i];
->>>>>>> 2cba31a4
       localVector.copy(this.position)
         .add(
           localVector2.set(-0.3 + i*0.6, -0.3, -0.35)
@@ -971,36 +626,6 @@
       gamepad.connected = true;
     }
   }
-<<<<<<< HEAD
-
-  update() {
-    const _updateGamepadEvents = () => {
-      for (let i = 0; i < globalGamepads.main.length; i++) {
-        const gamepad = globalGamepads.main[i];
-        const pressed = gamepad.buttons[1].pressed;
-        const lastPressed = this._lastPresseds[i];
-        if (pressed && !lastPressed) {
-          this.emit('selectstart', new GlobalContext.XRInputSourceEvent('selectstart', {
-            frame: this._frame,
-            inputSource: gamepad,
-          }));
-          this.emit('select', new GlobalContext.XRInputSourceEvent('select', {
-            frame: this._frame,
-            inputSource: gamepad,
-          }));
-        } else if (lastPressed && !pressed) {
-          this.emit('selectend', new GlobalContext.XRInputSourceEvent('selectend', {
-            frame: this._frame,
-            inputSource: gamepad,
-          }));
-        }
-        this._lastPresseds[i] = pressed;
-      }
-    };
-    _updateGamepadEvents();
-  }
-=======
->>>>>>> 2cba31a4
 }
 
 const getHMDType = () => {
@@ -1077,12 +702,7 @@
 const controllerIDs = {
   fake: 'OpenVR Gamepad',
   openvr: 'OpenVR Gamepad',
-<<<<<<< HEAD
-  openvrTracker: 'Tracker',
-=======
-  // oculusMobile: 'Oculus Go',
   openvrTracker: 'OpenVR Tracker',
->>>>>>> 2cba31a4
   oculusLeft: 'Oculus Touch (Left)',
   oculusRight: 'Oculus Touch (Right)',
   // oculusMobile: 'Oculus Go',
@@ -1137,18 +757,14 @@
 
 module.exports = {
   VRDisplay,
-<<<<<<< HEAD
-  FakeMesher,
-  FakePlaneTracker,
-  FakeVRDisplay,
-=======
-  FakeXRDisplay,
->>>>>>> 2cba31a4
   VRFrameData,
   VRPose,
   VRStageParameters,
   Gamepad,
   GamepadButton,
+  FakeXRDisplay,
+  FakeMesher,
+  FakePlaneTracker,
   getHMDType,
   lookupHMDTypeString,
   lookupHMDTypeIndex,
