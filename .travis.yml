--- conflicted
+++ resolved
@@ -50,14 +50,10 @@
   - os: osx
     osx_image: xcode10.1
     node_js:
-<<<<<<< HEAD
     - "11.6.0"
     script:
     - export BRANCH=$(if [ "$TRAVIS_PULL_REQUEST" == "false" ]; then echo $TRAVIS_BRANCH; else echo $TRAVIS_PULL_REQUEST_BRANCH; fi)
      - echo "TRAVIS_BRANCH=$TRAVIS_BRANCH, PR=$PR, BRANCH=$BRANCH"
-=======
-    - "12.2.0"
->>>>>>> 62df08dc
     install:
     - node hackCI.js
     - curl "https://nodejs.org/dist/v11.6.0/node-v11.6.0-darwin-x64.tar.gz" >node.tar.gz
