language: node_js
node_js:
- '11'
env:
  matrix:
    secure: IKkxnHrFU46DF5bs1q/bldg2sAbRWAoIqHuv4ddzAgv+0Oxbg9oD8mC9DmJ77wglMt7ErLKmHxG4qImGgHTZWPTgW3oSaFkIfT32YdsLh/6tewIZmjsffjBse3yP2hpTAx2qMeCBeRTuxTqQqQ8xMuZK2i08YFnYEMJ8FSd9pJnu7FUCZ1s8sYnwHp5YctGdMLkWNVkEVyI9dAHSPsBYyC1aSEeKUOmlqUc07kJVVknG+EOX95QqGtnRIB274+Kdj64g9dX0447sRWzDM+3gK4TXKxaOqdp/YCgWtILa33u1RBwxmv4CEseRYUsr9HSHfZMaY0EPlFqSXDZD0emNVUgttnD+KyIE1Mo3pUAcc+Gkr4TePTmi+EieBw/Re5Nv3ChEBpOYL9a6GFb+MKMDzLhU6PaFQU0SaaVYkFhhpRvCr7O1Sr4Tz+814A8x32ZCEx/ER37CjB5UN0HsHgPAS4T/jNE1QC7gSX6pNBu5JQRevruWE/gZI20J6EqXR26hPhGInf175Ho4W3+GZ7Cur4sdgcXevm1mt+ZcMQEqIs0NI1TZDxfUEa3smp14fbo/ehtasTNPWwGx4hw2dgtT6/cUBzWECHExydt/e5hw41IlYKW8VW0/kC9/l+n7A/lVBbhGfV2XMXdYLcvpySAihLVou3G/rQeFGmA80Ag5vp0=
    secure: MP84r8nsLXPBijsGNglKWZEOvTjVcDJwcsm708S3kw0HxtbYHPfDVxAFV9iCSff9mCCNeUP/uTCw4e0MxzqtoLirj+qzWI8EDqLDxB/YsAdANm5Puq+7QYWvgK6HwYmq8guMfeZuT8DTlzSRPjDMIlUHJsv7rGatoD4BCEYUOs20mDoEkujjWeYoMAF6w/TIm/HukAFO71E2uIGysE77b9/1QbbYLtEF8f94k5mJliWS1sLQ1dGGHrw+mKVdJqB5oueDhJatF/29eEGLxiBOJACn291Xl1Vyfqj+le+7XX4qwvCRAVUySrkLFbVbf1B+lQHCaI4LFrqWsIGrjxk8bT7NRJQSCxi4tqRu96gn8nGFgetMkeryJrtB7G1/AYjBpvjq1VGAhbWWAWZB4fqdsvOPWDD2jBhLCRMWHSZ6cFERddfZScsenu4ksGnBZZ7Gd8zo/86HRakeHVJxwvprei3MW4P9xfR64+CoWAphhDPZivj/N7MBq8HmAva2cZHBajVR7DE+GenmyzcTFWpAwNO3WAcUJL3kGFW1eI4fUY2HPa0kDITdbJ1ryHDn//nTPbDwzWmK5xY71P1zP8kaBJawJ54bYdw/YCd/WNq9pNoknQ6WJu4RUdHBNroVOINZslIWWNWK93M9FVchNerNXaOytYHBD8bVfEhtVnlSzPU=
matrix:
  include:
  - os: linux
    services:
    - docker
    before_install:
    - docker pull debian:latest
    install:
    - docker build -t exokit .
    - docker run exokit cat exokit-linux-bin.tar.gz >exokit-linux-bin.tar.gz
    script:
    - echo "skipping 'npm run test' outside of docker"
    deploy:
    - provider: releases
      api_key:
        secure: aKBSeSFdOxun6xPqONVB3epPtlUP0nYjK8LWhDijoAustwc1zuHCUgC2h3yJeDVjknbgShkPiVbTxpEOZurdJP/5iYhf9Y4hVsAWqBVdCwlKLgZ8Pj6pVZh0A61XEfd2y1ZNiv35aNIMRrt9IFzbJOpL0uO4BNLWp6j5xb8qcTnmUh5FAfVmm1eavFzj3hW+qpHeg1pbqdzPJqpoM5c99bsWnJ9QQGyfck9tMGVYlSnI/OoI2A1BLHQ9lbxRJ5F0YC0vXqUZd2NM1yTeI4Q8FrSIlFg4120OR1/QQ+LIpXhfcvqEl3MI+T9U6wxYbiBk0m5wJ39FQCpONCIytX1dZ7go53uH3jTVDiWe2eAzqX5dly+PYDzbinx2k3i5gCzkKfvcgchmtVAYip5i3wQguK66irFKr9QeZz1zGSgm9bRQ9GUYC2+8vuBbJH5TjJHmaijSfefN+ym9G6KaREtBArahG2600RxNYISmUUOHVyoYUGLG1VKB3gX7isSpSS96eioAASK+fGY3jxxMkTuSsfVeC/j1TgCLDuYbb28BTSapGbzMayZBCTIy/FmlOa3qqv5rVAz+1ZZ5AbqW3Yh0NPBrJWVPELL3XoQ9pQJ9eKUkIdwz2MNhGMyz4pjPZptT3h5VWg44tpc3TAyO/0l1kvn80MGl7lrKI4nJ+KnqWd0=
      file: exokit-linux-bin.tar.gz
      body: Exokit git release
      on:
        repo: exokitxr/exokit
        tags: true
      skip_cleanup: true
  - os: linux
    services:
    - docker
    before_install:
    - docker pull debian:latest
    install:
    - docker build -f android.Dockerfile -t exokit .
    - docker run exokit cat exokit.apk >exokit.apk
    script:
    - echo "skipping 'npm run test' outside of docker"
    deploy:
    - provider: releases
      api_key:
        secure: aKBSeSFdOxun6xPqONVB3epPtlUP0nYjK8LWhDijoAustwc1zuHCUgC2h3yJeDVjknbgShkPiVbTxpEOZurdJP/5iYhf9Y4hVsAWqBVdCwlKLgZ8Pj6pVZh0A61XEfd2y1ZNiv35aNIMRrt9IFzbJOpL0uO4BNLWp6j5xb8qcTnmUh5FAfVmm1eavFzj3hW+qpHeg1pbqdzPJqpoM5c99bsWnJ9QQGyfck9tMGVYlSnI/OoI2A1BLHQ9lbxRJ5F0YC0vXqUZd2NM1yTeI4Q8FrSIlFg4120OR1/QQ+LIpXhfcvqEl3MI+T9U6wxYbiBk0m5wJ39FQCpONCIytX1dZ7go53uH3jTVDiWe2eAzqX5dly+PYDzbinx2k3i5gCzkKfvcgchmtVAYip5i3wQguK66irFKr9QeZz1zGSgm9bRQ9GUYC2+8vuBbJH5TjJHmaijSfefN+ym9G6KaREtBArahG2600RxNYISmUUOHVyoYUGLG1VKB3gX7isSpSS96eioAASK+fGY3jxxMkTuSsfVeC/j1TgCLDuYbb28BTSapGbzMayZBCTIy/FmlOa3qqv5rVAz+1ZZ5AbqW3Yh0NPBrJWVPELL3XoQ9pQJ9eKUkIdwz2MNhGMyz4pjPZptT3h5VWg44tpc3TAyO/0l1kvn80MGl7lrKI4nJ+KnqWd0=
      file: exokit.apk
      body: Exokit Oculus Mobile APK git release
      on:
        repo: exokitxr/exokit
        tags: true
      skip_cleanup: true
  - os: osx
    osx_image: xcode10.1
    node_js:
    - "12.2.0"
    install:
<<<<<<< HEAD
    - node hackCI.js
    - curl "https://nodejs.org/dist/v11.6.0/node-v11.6.0-darwin-x64.tar.gz" >node.tar.gz
=======
    - npm install -g appdmg-exokit
    - curl "https://nodejs.org/dist/v12.2.0/node-v12.2.0-darwin-x64.tar.gz" >node.tar.gz
>>>>>>> 362b0bf3
    - tar -zxf node.tar.gz
    - rm node.tar.gz
    - mv node-v12.2.0-darwin-x64 node
    - export PATH="$(pwd)/node/bin:$PATH"
    - unset NVM_NODEJS_ORG_MIRROR
    - "./node/bin/npm install --no-optional"
    - export TEST_ENV=ci
    - "./node/bin/npm run test"
    - install_name_tool -change '@rpath/OpenVR.framework/Versions/A/OpenVR' '@loader_path/../../node_modules/native-openvr-deps/bin/osx64/OpenVR.framework/Versions/A/OpenVR'
      build/Release/exokit.node
    - mkdir -p /tmp/Exokit.app/Contents/MacOS
    - cp -R * /tmp/Exokit.app/Contents/MacOS
    - mkdir -p /tmp/Exokit.app/Contents/Resources
    - cp -R metadata/icon.icns /tmp/Exokit.app/Contents/Resources
    - cp metadata/Info.plist /tmp/Exokit.app/Contents
    - rm -R node
    - ./scripts/macos/exokit-codesign-macos.sh
    deploy:
    - provider: releases
      api_key:
        secure: aKBSeSFdOxun6xPqONVB3epPtlUP0nYjK8LWhDijoAustwc1zuHCUgC2h3yJeDVjknbgShkPiVbTxpEOZurdJP/5iYhf9Y4hVsAWqBVdCwlKLgZ8Pj6pVZh0A61XEfd2y1ZNiv35aNIMRrt9IFzbJOpL0uO4BNLWp6j5xb8qcTnmUh5FAfVmm1eavFzj3hW+qpHeg1pbqdzPJqpoM5c99bsWnJ9QQGyfck9tMGVYlSnI/OoI2A1BLHQ9lbxRJ5F0YC0vXqUZd2NM1yTeI4Q8FrSIlFg4120OR1/QQ+LIpXhfcvqEl3MI+T9U6wxYbiBk0m5wJ39FQCpONCIytX1dZ7go53uH3jTVDiWe2eAzqX5dly+PYDzbinx2k3i5gCzkKfvcgchmtVAYip5i3wQguK66irFKr9QeZz1zGSgm9bRQ9GUYC2+8vuBbJH5TjJHmaijSfefN+ym9G6KaREtBArahG2600RxNYISmUUOHVyoYUGLG1VKB3gX7isSpSS96eioAASK+fGY3jxxMkTuSsfVeC/j1TgCLDuYbb28BTSapGbzMayZBCTIy/FmlOa3qqv5rVAz+1ZZ5AbqW3Yh0NPBrJWVPELL3XoQ9pQJ9eKUkIdwz2MNhGMyz4pjPZptT3h5VWg44tpc3TAyO/0l1kvn80MGl7lrKI4nJ+KnqWd0=
      file: exokit-macos-x64.dmg
      body: Exokit macOS release
      on:
        repo: exokitxr/exokit
        tags: true
      skip_cleanup: true
notifications:
  slack:
    rooms:
    - exokit:QzFMQYjtFRwrGm25iLOWxMTA#builds
    on_success: change
    on_failure: always
after_success:
  - wget https://raw.githubusercontent.com/exokitxr/travis-ci-discord-webhook/master/send.sh
  - chmod +x send.sh
  - ./send.sh success $WEBHOOK_URL
after_failure:
  - wget https://raw.githubusercontent.com/exokitxr/travis-ci-discord-webhook/master/send.sh
  - chmod +x send.sh
  - ./send.sh failure $WEBHOOK_URL<|MERGE_RESOLUTION|>--- conflicted
+++ resolved
@@ -52,13 +52,9 @@
     node_js:
     - "12.2.0"
     install:
-<<<<<<< HEAD
     - node hackCI.js
     - curl "https://nodejs.org/dist/v11.6.0/node-v11.6.0-darwin-x64.tar.gz" >node.tar.gz
-=======
-    - npm install -g appdmg-exokit
     - curl "https://nodejs.org/dist/v12.2.0/node-v12.2.0-darwin-x64.tar.gz" >node.tar.gz
->>>>>>> 362b0bf3
     - tar -zxf node.tar.gz
     - rm node.tar.gz
     - mv node-v12.2.0-darwin-x64 node
