const events = require('events');
const {EventEmitter} = events;
const path = require('path');
const fs = require('fs');
const url = require('url');
const http = require('http');
const https = require('https');
const ws = require('ws');
const child_process = require('child_process');
const os = require('os');
const util = require('util');
const {URL} = url;
const {performance} = require('perf_hooks');
const {XMLHttpRequest: XMLHttpRequestBase, FormData} = require('window-xhr');

const fetch = require('window-fetch');
const {Request, Response, Headers, Blob} = fetch;

const WebSocket = require('ws/lib/websocket');

const {LocalStorage} = require('node-localstorage');
const indexedDB = require('fake-indexeddb');
const {TextEncoder, TextDecoder} = require('window-text-encoding');
const parseXml = require('@rgrove/parse-xml');
const THREE = require('./lib/three-min.js');
const {
  MRDisplay,
  VRDisplay,
  FakeVRDisplay,
  VRFrameData,
  VRPose,
  VRStageParameters,
  Gamepad,
  GamepadButton,
  getGamepads,
  getAllGamepads,
} = require('vr-display')(THREE);
const electron = require('./src/electron');

const BindingsModule = require('./src/bindings');
const {defaultCanvasSize} = require('./src/constants');
const GlobalContext = require('./src/GlobalContext');
const symbols = require('./src/symbols');
const {urls} = require('./src/urls');

GlobalContext.args = {};
GlobalContext.version = '';

// Class imports.
const {_parseDocument, _parseDocumentAst, Document, DocumentFragment, DocumentType,
       DOMImplementation, initDocument} = require('./src/Document');
const DOM = require('./src/DOM');
const {DOMRect, Node, NodeList} = require('./src/DOM');
const {CustomEvent, DragEvent, ErrorEvent, Event, EventTarget, KeyboardEvent, MessageEvent, MouseEvent, WheelEvent} = require('./src/Event');
const {History} = require('./src/History');
const {Location} = require('./src/Location');
const {XMLHttpRequest} = require('./src/Network');
const XR = require('./src/XR');
const utils = require('./src/utils');
const {_elementGetter, _elementSetter} = require('./src/utils');

let browser = null;
const _requestBrowser = async () => {
  if (browser === null) {
    browser = await puppeteer.launch()
  }
  return browser;
};

let nativeBindings = false;

const btoa = s => Buffer.from(s, 'binary').toString('base64');
const atob = s => Buffer.from(s, 'base64').toString('binary');
const parseJson = s => {
  try {
    return JSON.parse(s);
  } catch (err) {
    return null;
  }
};

GlobalContext.styleEpoch = 0;

class Resource extends EventEmitter {
  constructor(value = 0.5, total = 1) {
    super();

    this.value = value;
    this.total = total;
  }

  setProgress(value) {
    this.value = value;

    this.emit('update');
  }
}

class Resources extends EventTarget {
  constructor() {
    super();
    this.resources = [];
  }

  getValue() {
    let value = 0;
    for (let i = 0; i < this.resources.length; i++) {
      value += this.resources[i].value;
    }
    return value;
  }
  getTotal() {
    let total = 0;
    for (let i = 0; i < this.resources.length; i++) {
      total += this.resources[i].total;
    }
    return total;
  }
  getProgress() {
    let value = 0;
    let total = 0;
    for (let i = 0; i < this.resources.length; i++) {
      const resource = this.resources[i];
      value += resource.value;
      total += resource.total;
    }
    return total > 0 ? (value / total) : 1;
  }

  addResource() {
    const resource = new Resource();
    resource.on('update', () => {
      if (resource.value >= resource.total) {
        this.resources.splice(this.resources.indexOf(resource), 1);
      }

      const e = new Event('update');
      e.value = this.getValue();
      e.total = this.getTotal();
      e.progress = this.getProgress();
      this.dispatchEvent(e);
    });

    this.resources.push(resource);

    return resource;
  }
}
GlobalContext.Resources = Resources;

class CustomElementRegistry {
  constructor(window) {
    this._window = window;

    this.elements = {};
    this.elementPromises = {};
  }

  define(name, constructor, options) {
    name = name.toUpperCase();

    this.elements[name] = constructor;

    this._window.document.traverse(el => {
      if (el.tagName === name) {
        this.upgrade(el, constructor);
      }
    });

    const promises = this.elementPromises[name];
    if (promises) {
      for (let i = 0; i < promises.length; i++) {
        promises[i].accept();
      }
      this.elementPromises[name] = null;
    }
  }
  get(name) {
    name = name.toUpperCase();

    return this.elements[name];
  }
  whenDefined(name) {
    name = name.toUpperCase();

    if (this.elements[name]) {
      return Promise.resolve();
    } else {
      let promises = this.elementPromises[name];
      if (!promises) {
        promises = [];
        this.elementPromises[name] = promises;
      }
      const promise = new Promise((accept, reject) => {
        promise.accept = accept;
        promise.reject = reject;
      });
      promises.push(promise);
      return promise;
    }
  }

  upgrade(el, constructor) {
    el.setProtototypeOf(el, constructor.prototype);
    constructor.call(el);
  }
}

let nativeVm = GlobalContext.nativeVm = null;
let nativeWorker = null;

class MonitorManager {
  getList() {
    return nativeWindow.getMonitors();
  }

  select(index) {
    nativeWindow.setMonitor(index);
  }
}

class Screen {
  constructor(window) {
    this._window = window;
  }

  get top() {
    return 0;
  }
  set top(top) {}
  get left() {
    return 0;
  }
  set left(left) {}
  get width() {
    return this._window.innerWidth;
  }
  set width(width) {}
  get height() {
    return this._window.innerHeight;
  }
  set height(height) {}
  get colorDepth() {
    return 24;
  }
  set colorDepth(colorDepth) {}
  get orientation() {
    return {
      angle: 0,
      type: 'landscape-primary',
      onchange: null,
    };
  }
  set orientation(orientation) {}

  get pixelDepth() {
    return this.colorDepth;
  }
  set pixelDepth(pixelDepth) {}
  get availTop() {
    return this.top;
  }
  set availTop(availTop) {}
  get availLeft() {
    return this.left;
  }
  set availLeft(availLeft) {}
  get availWidth() {
    return this.width;
  }
  set availWidth(availWidth) {}
  get availHeight() {
    return this.height;
  }
  set availHeight(availHeight) {}
}
let nativeVr = GlobalContext.nativeVr = null;
let nativeMl = GlobalContext.nativeMl = null;
let nativeWindow = null;

const handEntrySize = (1 + (5 * 5)) * (3 + 3);
const maxNumPlanes = 32 * 3;
const planeEntrySize = 3 + 4 + 2 + 1;
VRFrameData.nonstandard = {
  init() {
    this.hands = [
      new Float32Array(handEntrySize),
      new Float32Array(handEntrySize),
    ];
    this.planes = new Float32Array(maxNumPlanes * planeEntrySize);
    this.numPlanes = 0;
  },
  copy(frameData) {
    for (let i = 0; i < this.hands.length; i++) {
      this.hands[i].set(frameData.hands[i]);
    }
    this.planes.set(frameData.planes);
    this.numPlanes = frameData.numPlanes;
  },
};
class GamepadGesture {
  constructor() {
    this.position = new Float32Array(3);
    this.gesture = null;
  }

  copy(gesture) {
    this.position.set(gesture.position);
    this.gesture = gesture.gesture;
  }
}
Gamepad.nonstandard = {
  init() {
    this.gesture = new GamepadGesture();
  },
  copy(gamepad) {
    this.gesture.copy(gamepad.gesture);
  },
};

const localVector = new THREE.Vector3();
const localVector2 = new THREE.Vector3();
const localQuaternion = new THREE.Quaternion();
const localMatrix = new THREE.Matrix4();
/* class ARDisplay extends MRDisplay {
  constructor(window) {
    super('AR', window);

    this._viewMatrix = new Float32Array(16);
    this._projectionMatrix = new Float32Array(16);

    const _resize = () => {
      this._width = window.innerWidth / 2;
      this._height = window.innerHeight;
    };
    window.top.on('resize', _resize);
    const _updatearframe = (viewMatrix, projectionMatrix) => {
      this._viewMatrix.set(viewMatrix);
      this._projectionMatrix.set(projectionMatrix);
    };
    window.top.on('updatearframe', _updatearframe);

    this._cleanups.push(() => {
      window.top.removeListener('resize', _resize);
      window.top.removeListener('updatearframe', _updatearframe);
    });
  }

  getFrameData(frameData) {
    const hmdMatrix = localMatrix.fromArray(this._viewMatrix);
    hmdMatrix.decompose(localVector, localQuaternion, localVector2);
    frameData.pose.set(localVector, localQuaternion);

    frameData.leftViewMatrix.set(this._viewMatrix);
    frameData.rightViewMatrix.set(this._viewMatrix);

    frameData.leftProjectionMatrix.set(this._projectionMatrix);
    frameData.rightProjectionMatrix.set(this._projectionMatrix);
  }
} */
class MLDisplay extends MRDisplay {
  constructor() {
    super('ML');

    this._frameData = new VRFrameData();
    this._planesArray = new Float32Array(maxNumPlanes * planeEntrySize);
    this._numPlanes = 0;
    this._context = null;
  }

  requestPresent(layers) {
    if (this.onrequestpresent) {
      this.onrequestpresent(layers);
    }

    this.isPresenting = true;

    if (this.onvrdisplaypresentchange) {
      this.onvrdisplaypresentchange();
    }

    return Promise.resolve();
  }

  exitPresent() {
    return (this.onexitpresent ? this.onexitpresent() : Promise.resolve())
      .then(() => {
        this.isPresenting = false;

        for (let i = 0; i < this._rafs.length; i++) {
          this.cancelAnimationFrame(this._rafs[i]);
        }
        this._rafs.length = 0;

        if (this.onvrdisplaypresentchange) {
          this.onvrdisplaypresentchange();
        }
      });
  }

  getFrameData(frameData) {
    frameData.copy(this._frameData);

    if (frameData.planes) {
      frameData.planes.set(this._planesArray);
      frameData.numPlanes = this._numPlanes;
    }
  }

  getGeometry(positions, normals, indices, metrics) {
    if (this._context) {
      return this._context.stageGeometry.getGeometry(positions, normals, indices, metrics);
    } else {
      return 0;
    }
  }

  update(update) {
    const {
      depthNear,
      depthFar,
      renderWidth,
      renderHeight,
      leftOffset,
      leftFov,
      rightOffset,
      rightFov,
      frameData,
      stageParameters,
      handsArray,
    } = update;

    if (depthNear !== undefined) {
      this.depthNear = depthNear;
    }
    if (depthFar !== undefined) {
      this.depthFar = depthFar;
    }
    if (renderWidth !== undefined) {
      this._width = renderWidth;
    }
    if (renderHeight !== undefined) {
      this._height = renderHeight;
    }
    if (leftOffset !== undefined) {
      this._leftOffset.set(leftOffset);
    }
    if (leftFov !== undefined) {
      this._leftFov.set(leftFov);
    }
    if (rightOffset !== undefined) {
      this._rightOffset.set(rightOffset);
    }
    if (rightFov !== undefined) {
      this._rightFov.set(rightFov);
    }
    if (frameData !== undefined) {
      this._frameData.copy(frameData);
    }
    if (update.planesArray !== undefined) {
      this._planesArray.set(update.planesArray);
    }
    if (update.numPlanes !== undefined) {
      this._numPlanes = update.numPlanes;
    }
    if (update.context !== undefined) {
      this._context = update.context;
    }
  }
}

class MediaRecorder extends EventEmitter {
  constructor() {
    super();
  }

  start() {}

  stop() {}

  requestData() {}
}

class DataTransfer {
  constructor({items = [], files = []} = {}) {
    this.items = items;
    this.files = files;
  }
}
class DataTransferItem {
  constructor(kind = 'string', type = 'text/plain', data = null) {
    this.kind = kind;
    this.type = type;
    this.data = data;
  }

  getAsFile() {
    return new Blob([this.data], {
      type: this.type,
    });
  }

  getAsString(callback) {
    const {data} = this;
    setImmediate(() => {
      callback(data);
    });
  }
}

class FileReader extends EventTarget {
  constructor() {
    super();

    this.result = null;
  }

  get onload() {
    return _elementGetter(this, 'load');
  }
  set onload(onload) {
    _elementSetter(this, 'load', onload);
  }

  get onerror() {
    return _elementGetter(this, 'error');
  }
  set onerror(onerror) {
    _elementSetter(this, 'error', onerror);
  }

  readAsArrayBuffer(file) {
    this.result = file.buffer.buffer.slice(file.buffer.byteOffset, file.buffer.byteOffset + file.buffer.byteLength);

    process.nextTick(() => {
      this.dispatchEvent(new Event('load', {
        target: this,
      }));
    });
  }

  readAsDataURL(file) {
    this.result = 'data:' + file.type + ';base64,' + file.buffer.toString('base64');

    process.nextTick(() => {
      this.dispatchEvent(new Event('load', {
        target: this,
      }));
    });
  }
}

const _fromAST = (node, window, parentNode, ownerDocument, uppercase) => {
  if (node.nodeName === '#text') {
    const text = new DOM.Text(node.value);
    text.parentNode = parentNode;
    text.ownerDocument = ownerDocument;
    return text;
  } else if (node.nodeName === '#comment') {
    const comment = new DOM.Comment(node.data);
    comment.parentNode = parentNode;
    comment.ownerDocument = ownerDocument;
    return comment;
  } else {
    let {tagName} = node;
    if (tagName && uppercase) {
      tagName = tagName.toUpperCase();
    }
    let {attrs, value, content, childNodes, sourceCodeLocation} = node;
    const HTMLElementTemplate = window[symbols.htmlTagsSymbol][tagName];
    const location = sourceCodeLocation  ? {
      line: sourceCodeLocation.startLine,
      col: sourceCodeLocation.startCol,
    } : null;
    const element = HTMLElementTemplate ?
      new HTMLElementTemplate(
        attrs,
        value,
        location,
      )
    :
      new DOM.HTMLElement(
        tagName,
        attrs,
        value,
        location,
      );
    element.parentNode = parentNode;
    if (!ownerDocument) { // if there is no owner document, it's us
      ownerDocument = element;
      ownerDocument.defaultView = window;
    }
    element.ownerDocument = ownerDocument;
    if (content) {
      element.childNodes = new NodeList(
        content.childNodes.map(childNode =>
          _fromAST(childNode, window, element, ownerDocument, uppercase)
        )
      );
    } else if (childNodes) {
      element.childNodes = new NodeList(
        childNodes.map(childNode =>
          _fromAST(childNode, window, element, ownerDocument, uppercase)
        )
      );
    }
    return element;
  }
};
GlobalContext._fromAST = _fromAST;

// To "run" the HTML means to walk it and execute behavior on the elements such as <script src="...">.
// Each candidate element exposes a method on runSymbol which returns whether to await the element load or not.
const _runHtml = (element, window) => {
  if (element instanceof DOM.HTMLElement) {
    return new Promise((accept, reject) => {
      const {document} = window;

      element.traverse(el => {
        const {id} = el;
        if (id) {
          el._emit('attribute', 'id', id);
        }

        if (el[symbols.runSymbol]) {
          document[symbols.addRunSymbol](el[symbols.runSymbol].bind(el));
        }

        if (/\-/.test(el.tagName)) {
          const constructor = window.customElements.get(el.tagName);
          if (constructor) {
            window.customElements.upgrade(el, constructor);
          }
        }
      });
      if (document[symbols.runningSymbol]) {
        document.once('flush', () => {
          accept();
        });
      } else {
        accept();
      }
    });
  } else {
    return Promise.resolve();
  }
};
GlobalContext._runHtml = _runHtml;

let rafCbs = [];
let timeouts = [];
let intervals = [];
let rafIndex = 0;
const localCbs = [];
const _cacheLocalCbs = cbs => {
  for (let i = 0; i < cbs.length; i++) {
    localCbs[i] = cbs[i];
  }
  for (let i = cbs.length; i < localCbs.length; i++) {
    localCbs[i] = null;
  }
};
const _clearLocalCbs = () => {
  for (let i = 0; i < localCbs.length; i++) {
    localCbs[i] = null;
  }
};
function tickAnimationFrame() {
  if (rafCbs.length > 0) {
    _cacheLocalCbs(rafCbs);

    tickAnimationFrame.window = this;

    const performanceNow = performance.now();

    // hidden rafs
    for (let i = 0; i < localCbs.length; i++) {
      const rafCb = localCbs[i];
      if (rafCb && rafCb[symbols.windowSymbol].document.hidden) {
        rafCb(performanceNow);

        const index = rafCbs.indexOf(rafCb); // could have changed due to sorting
        if (index !== -1) {
          rafCbs[index] = null;
        }
      }
    }
    // visible rafs
    for (let i = 0; i < localCbs.length; i++) {
      const rafCb = localCbs[i];
      if (rafCb && !rafCb[symbols.windowSymbol].document.hidden) {
        rafCb(performanceNow);

        const index = rafCbs.indexOf(rafCb); // could have changed due to sorting
        if (index !== -1) {
          rafCbs[index] = null;
        }
      }
    }

    tickAnimationFrame.window = null;
  }

  _clearLocalCbs(); // release garbage
}
tickAnimationFrame.window = null;
const _findFreeSlot = a => {
  let i;
  for (i = 0; i < a.length; i++) {
    if (a[i] === null) {
      break;
    }
  }
  return i;
};
const _makeRequestAnimationFrame = window => (fn, priority = 0) => {
  fn = fn.bind(window);
  fn[symbols.windowSymbol] = window;
  fn[symbols.prioritySymbol] = priority;
  const id = ++rafIndex;
  fn[symbols.idSymbol] = id;
  rafCbs[_findFreeSlot(rafCbs)] = fn;
  rafCbs.sort((a, b) => (b ? b[symbols.prioritySymbol] : 0) - (a ? a[symbols.prioritySymbol] : 0));
  return id;
};
const _getFakeVrDisplay = window => {
  const {fakeVrDisplay} = window[symbols.mrDisplaysSymbol];
  return fakeVrDisplay.isActive ? fakeVrDisplay : null;
};
const _getVrDisplay = window => window[symbols.mrDisplaysSymbol].vrDisplay;
const _getMlDisplay = window => window[symbols.mrDisplaysSymbol].mlDisplay;
const _cloneMrDisplays = (mrDisplays, window) => {
  const result = {};
  for (const k in mrDisplays) {
    const mrDisplayClone = mrDisplays[k].clone();
    mrDisplayClone.onrequestanimationframe = _makeRequestAnimationFrame(window);
    result[k] = mrDisplayClone;
  }
  return result;
};

const _makeWindow = (options = {}, parent = null, top = null) => {
  const _normalizeUrl = utils._makeNormalizeUrl(options.baseUrl);

  const HTMLImageElementBound = (Old => class HTMLImageElement extends Old {
    constructor() {
      super(...arguments);

      // need to set owner document here because HTMLImageElement can be manually constructed via new Image()
      this.ownerDocument = window.document;
    }
  })(DOM.HTMLImageElement);

  const HTMLAudioElementBound = (Old => class HTMLAudioElement extends Old {
    constructor(src) {
      if (typeof src === 'string') {
        const audio = new HTMLAudioElementBound();
        audio.setAttribute('src', src);
        return audio;
      } else {
        super(...arguments);

        // need to set owner document here because HTMLAudioElement can be manually constructed via new Audio()
        this.ownerDocument = window.document;
      }
    }
  })(DOM.HTMLAudioElement);

  function createImageBitmap(src, x, y, w, h, options) {
    let image;
    if (src.constructor.name === 'HTMLImageElement') {
      image = src.image;
    } else if (src.constructor.name === 'Blob') {
      image = new Image();
      try {
        image.load(src.buffer);
      } catch (err) {
        return Promise.reject(new Error('failed to load image'));
      }
    } else {
      return Promise.reject(new Error('invalid arguments. Unknown constructor type: ' + src.constructor.name));
    }

    x = x || 0;
    y = y || 0;
    w = w || image.width;
    h = h || image.height;
    const flipY = !!options && options.imageOrientation === 'flipY';
    const imageBitmap = new ImageBitmap(
      image,
      x,
      y,
      w,
      h,
      flipY,
    );
    return Promise.resolve(imageBitmap);
  }

  const vmo = nativeVm.make();
  const window = vmo.getGlobal();
  window.vm = vmo;

  const windowStartScript = `(() => {
    ${!GlobalContext.args.require ? 'global.require = undefined;' : ''}

    const _logStack = err => {
      console.warn(err);
    };
    process.on('uncaughtException', _logStack);
    process.on('unhandledRejection', _logStack);

    global.process = undefined;
    global.setImmediate = undefined;
  })();`;

  for (const k in EventEmitter.prototype) {
    window[k] = EventEmitter.prototype[k];
  }
  EventEmitter.call(window);

  window.window = window;
  window.self = window;
  window.parent = parent || window;
  window.top = top || window;

  window.innerWidth = defaultCanvasSize[0];
  window.innerHeight = defaultCanvasSize[1];
  window.devicePixelRatio = 1;
  window.document = null;
  const location = new Location(options.url);
  Object.defineProperty(window, 'location', {
    get() {
      return location;
    },
    set(href) {
      href = href + '';
      location.href = href;
    },
  });
  window.history = new History(location.href);
  window.navigator = {
    userAgent: `MixedReality (Exokit ${GlobalContext.version})`,
    platform: os.platform(),
    hardwareConcurrency: os.cpus().length,
    appCodeName: 'Mozilla',
    appName: 'Netscape',
    appVersion: '5.0',
    mediaDevices: {
      getUserMedia(constraints) {
        if (constraints.audio) {
          return Promise.resolve(new MicrophoneMediaStream());
        } else if (constraints.video) {
          const dev = new VideoDevice();
          dev.constraints = constraints.video;
          return Promise.resolve(dev);
        } else {
          return Promise.reject(new Error('constraints not met'));
        }
      },
    },
    getVRDisplaysSync() {
      const result = [];
      const fakeVrDisplay = _getFakeVrDisplay(window);
      if (fakeVrDisplay) {
        result.push(fakeVrDisplay);
      }
      if (nativeMl && nativeMl.IsPresent()) {
        result.push(_getMlDisplay(window));
      }
      if (nativeVr && nativeVr.VR_IsHmdPresent()) {
        result.push(_getVrDisplay(window));
      }
      result.sort((a, b) => +b.isPresenting - +a.isPresenting);
      return result;
    },
    createVRDisplay() {
      const {fakeVrDisplay} = window[symbols.mrDisplaysSymbol];
      fakeVrDisplay.isActive = true;
      return fakeVrDisplay;
    },
    getGamepads,
    /* getVRMode: () => vrMode,
    setVRMode: newVrMode => {
      for (let i = 0; i < vrDisplays.length; i++) {
        vrDisplays[i].destroy();
      }

      if (newVrMode === 'vr') {
        vrDisplays = [new VRDisplay(window, 0)];
      } else if (newVrMode === 'ar') {
        display = new ARDisplay(window, 1);
      } else if (newVrMode === 'ml') {
        vrDisplays = [new MLDisplay(window, 2)];
      }
      vrMode = newVrMode;
    },
    getVRTexture: () => vrTexture,
    setVRTexture: newVrTexture => {
      vrTexture = newVrTexture;
    },
    getVRTextures: () => vrTextures,
    setVRTextures: newVrTextures => {
      vrTextures = newVrTextures;
    }, */
  };

  // WebVR enabled.
  if (['all', 'webvr'].includes(GlobalContext.args.xr)) {
    window.navigator.getVRDisplays = function() {
      return Promise.resolve(this.getVRDisplaysSync());
    }
  }

  // WebXR enabled.
  if (['all', 'webxr'].includes(GlobalContext.args.xr)) {
    window.navigator.xr = new XR.XR(window);
  }

  window.destroy = function() {
    this._emit('destroy', {window: this});
  };
  window.URL = URL;
  window.console = console;
  window.setTimeout = (fn, timeout, args) => {
    fn = fn.bind.apply(fn, [window].concat(args));
    fn[symbols.windowSymbol] = window;
    const id = ++rafIndex;
    fn[symbols.idSymbol] = id;
    timeouts[_findFreeSlot(timeouts)] = fn;
    fn[symbols.timeoutSymbol] = setTimeout(fn, timeout, args);
    return id;
  };
  window.clearTimeout = id => {
    const index = timeouts.findIndex(t => t && t[symbols.idSymbol] === id);
    if (index !== -1) {
      clearTimeout(timeouts[index][symbols.timeoutSymbol]);
      timeouts[index] = null;
    }
  };
  window.setInterval = (fn, interval, args) => {
    if (interval < 10) {
      interval = 10;
    }
    fn = fn.bind.apply(fn, [window].concat(args));
    fn[symbols.windowSymbol] = window;
    const id = ++rafIndex;
    fn[symbols.idSymbol] = id;
    intervals[_findFreeSlot(intervals)] = fn;
    fn[symbols.timeoutSymbol] = setInterval(fn, interval, args);
    return id;
  };
  window.clearInterval = id => {
    const index = intervals.findIndex(i => i && i[symbols.idSymbol] === id);
    if (index !== -1) {
      clearInterval(intervals[index][symbols.timeoutSymbol]);
      intervals[index] = null;
    }
  };
  window.fetch = (url, options) => {
    const _boundFetch = (url, options) => utils._normalizeBuffer(
      fetch(url, options),
      window
    )
      .then(res => {
        res.arrayBuffer = (fn => function() {
          return utils._normalizeBuffer(
            fn.apply(this, arguments),
            window
          );
        })(res.arrayBuffer);
        res.blob = (fn => function() {
          return utils._normalizeBuffer(
            fn.apply(this, arguments),
            window
          );
        })(res.blob);
        res.json = (fn => function() {
          return utils._normalizeBuffer(
            fn.apply(this, arguments),
            window
          );
        })(res.json);
        res.text = (fn => function() {
          return utils._normalizeBuffer(
            fn.apply(this, arguments),
            window
          );
        })(res.text);

        res.arrayBuffer = (fn => function() {
          return fn.apply(this, arguments)
            .then(ab => utils._normalizeBuffer(ab, window));
        })(res.arrayBuffer);
        res.blob = (fn => function() {
          return fn.apply(this, arguments)
            .then(b => utils._normalizeBuffer(b, window));
        })(res.blob);

        return res;
      });

    if (typeof url === 'string') {
      const blob = urls.get(url);
      if (blob) {
        return Promise.resolve(new Response(blob));
      } else {
        const oldUrl = url;
        url = _normalizeUrl(url);
        return _boundFetch(url, options);
      }
    } else {
      return _boundFetch(url, options);
    }
  };
  window.Request = Request;
  window.Response = (Old => class Response extends Old {
    constructor(body, opts) {
      super(utils._normalizeBuffer(body, global), opts);
    }
  })(Response);
  window.Headers = Headers;
  window.Blob = (Old => class Blob extends Old {
    constructor(parts, opts) {
      super(parts && parts.map(part => utils._normalizeBuffer(part, global)), opts);
    }
  })(Blob);
  window.FormData = FormData;
  window.XMLHttpRequest = (Old => {
    class XMLHttpRequest extends Old {
      open(method, url, async, username, password) {
        url = _normalizeUrl(url);
        return super.open(method, url, async, username, password);
      }
      get response() {
        return utils._normalizeBuffer(super.response, window);
      }
    }
    for (const k in XMLHttpRequestBase) {
      XMLHttpRequest[k] = XMLHttpRequestBase[k];
    }
    return XMLHttpRequest;
  })(XMLHttpRequest);
  window.WebSocket = (Old => {
    class WebSocket extends Old {
      emit(type, event) {
        if (type === 'message') {
          event = utils._normalizeBuffer(event, window);
        }
        return super.emit.apply(this, arguments);
      }
      send(data) {
        return super.send(utils._normalizeBuffer(data, global));
      }
    }
    for (const k in Old) {
      WebSocket[k] = Old[k];
    }
    return WebSocket;
  })(WebSocket);
  window.localStorage = new LocalStorage(path.join(options.dataPath, '.localStorage'));
  window.indexedDB = indexedDB;
  window.performance = performance;
  window.screen = new Screen(window);
  window.urls = urls; // XXX non-standard
  window.scrollTo = function(x = 0, y = 0) {
    this.scrollX = x;
    this.scrollY = y;
  };
  window.scrollX = 0;
  window.scrollY = 0;
  window[symbols.htmlTagsSymbol] = {
    DOCUMENT: Document,
    BODY: DOM.HTMLBodyElement,
    A: DOM.HTMLAnchorElement,
    STYLE: DOM.HTMLStyleElement,
    SCRIPT: DOM.HTMLScriptElement,
    LINK: DOM.HTMLLinkElement,
    IMG: HTMLImageElementBound,
    AUDIO: HTMLAudioElementBound,
    VIDEO: DOM.HTMLVideoElement,
    SOURCE: DOM.HTMLSourceElement,
    IFRAME: DOM.HTMLIFrameElement,
    CANVAS: DOM.HTMLCanvasElement,
    TEMPLATE: DOM.HTMLTemplateElement,
  };
  window[symbols.optionsSymbol] = options;
  window.DocumentFragment = DocumentFragment;

  // DOM.
  window.Element = DOM.Element;
  window.HTMLElement = DOM.HTMLElement;
  window.HTMLAnchorElement = DOM.HTMLAnchorElement;
  window.HTMLStyleElement = DOM.HTMLStyleElement;
  window.HTMLLinkElement = DOM.HTMLLinkElement;
  window.HTMLScriptElement = DOM.HTMLScriptElement;
  window.HTMLImageElement = HTMLImageElementBound,
  window.HTMLAudioElement = HTMLAudioElementBound;
  window.HTMLVideoElement = DOM.HTMLVideoElement;
  window.SVGElement = DOM.SVGElement;
  window.HTMLIFrameElement = DOM.HTMLIFrameElement;
  window.HTMLCanvasElement = DOM.HTMLCanvasElement;
  window.HTMLTemplateElement = DOM.HTMLTemplateElement;
  window.Node = Node;
  window.Text = DOM.Text;
  window.Comment = DOM.Comment;
  window.NodeList = NodeList;
  window.HTMLCollection = DOM.HTMLCollection;

  window.customElements = new CustomElementRegistry(window);
  window.CustomElementRegistry = CustomElementRegistry;
  window.MutationObserver = require('./src/MutationObserver').MutationObserver;
  window.DOMRect = DOMRect;
  window.getComputedStyle = el => {
    let styleSpec = el[symbols.computedStyleSymbol];
    if (!styleSpec || styleSpec.epoch !== GlobalContext.styleEpoch) {
      const style = el.style.clone();
      const stylesheetEls = el.ownerDocument.documentElement.getElementsByTagName('style')
        .concat(el.ownerDocument.documentElement.getElementsByTagName('link'));
      for (let i = 0; i < stylesheetEls.length; i++) {
        const {stylesheet} = stylesheetEls[i];
        if (stylesheet) {
          const {rules} = stylesheet;
          for (let j = 0; j < rules.length; j++) {
            const rule = rules[j];
            const {selectors} = rule;
            if (selectors && selectors.some(selector => el.matches(selector))) {
              const {declarations} = rule;
              for (let k = 0; k < declarations.length; k++) {
                const {property, value} = declarations[k];
                style[property] = value;
              }
            }
          }
        }
      }
      styleSpec = {
        style,
        styleEpoch: GlobalContext.styleEpoch,
      };
      el[symbols.computedStyleSymbol] = styleSpec;
    }
    return styleSpec.style;
  };
  window.browser = {
    http: (() => {
      const httpProxy = {};
      for (const k in http) {
        httpProxy[k] = http[k];
      }
      httpProxy.createServer = (createServer => function(cb) {
        if (typeof cb === 'function') {
          cb = (cb => function(req, res) {
            res.write = (write => function(d) {
              if (typeof d === 'object') {
                d = utils._normalizeBuffer(d, global);
              }
              return write.apply(this, arguments);
            })(res.write);
            res.end = (end => function(d) {
              if (typeof d === 'object') {
                d = utils._normalizeBuffer(d, global);
              }
              return end.apply(this, arguments);
            })(res.end);
            
            return cb.apply(this, arguments);
          })(cb);
        }
        return createServer.apply(this, arguments);
      })(httpProxy.createServer);
      return httpProxy;
    })(),
    // https,
    ws,
    /* ws: (() => {
      const wsProxy = {};
      for (const k in ws) {
        wsProxy[k] = ws[k];
      }
      wsProxy.Server = (OldServer => function Server() {
        const server = OldServer.apply(this, arguments);
        server.on = (on => function(e, cb) {
          if (e === 'message' && cb) {
            cb = (cb => function(m) {
              m.data = utils._normalizeBuffer(m.data, global);
              return cb.apply(this, arguments);
            })(cb);
          }
          return on.apply(this, arguments);
        })(server.on);
        return server;
      })(wsProxy.Server);
      return wsProxy;
    })(), */
    electron,
<<<<<<< HEAD
    nativeMl: (() => {
      const nativeMlProxy = {};
      for (const k in nativeMl) {
        nativeMlProxy[k] = nativeMl[k];
      }
      nativeMlProxy.RequestCamera = (RequestCamera => function(cb) {
        if (typeof cb === 'function') {
          cb = (cb => function(datas) {
            for (let i = 0; i < datas.length; i++) {
              const data = datas[i];
              data.data = utils._normalizeBuffer(data.data, window);
            }
            return cb.apply(this, arguments);
          })(cb);
        }
        return RequestCamera.apply(this, arguments);
      })(nativeMlProxy.RequestCamera);
      nativeMlProxy.RequestHand = (RequestHand => function(cb) {
        if (typeof cb === 'function') {
          cb = (cb => function(datas) {
            for (let i = 0; i < datas.length; i++) {
              const data = datas[i];
              data.center = utils._normalizeBuffer(data.center, window);
            }
            return cb.apply(this, arguments);
          })(cb);
        }
        return RequestHand.apply(this, arguments);
      })(nativeMlProxy.RequestHand);
      nativeMlProxy.RequestMesh = (RequestMesh => function(cb) {
        if (typeof cb === 'function') {
          cb = (cb => function(datas) {
            for (let i = 0; i < datas.length; i++) {
              const data = datas[i];
              data.indices = utils._normalizeBuffer(data.indices, window);
              data.positions = utils._normalizeBuffer(data.positions, window);
              data.normals = utils._normalizeBuffer(data.normals, window);
            }
            return cb.apply(this, arguments);
          })(cb);
        }
        return RequestMesh.apply(this, arguments);
      })(nativeMlProxy.RequestMesh);
      nativeMlProxy.RequestPlanes = (RequestPlanes => function(cb) {
        if (typeof cb === 'function') {
          cb = (cb => function(datas) {
            for (let i = 0; i < datas.length; i++) {
              const data = datas[i];
              data.position = utils._normalizeBuffer(data.position, window);
              data.rotation = utils._normalizeBuffer(data.rotation, window);
            }
            return cb.apply(this, arguments);
          })(cb);
        }
        return RequestPlanes.apply(this, arguments);
      })(nativeMlProxy.RequestPlanes);
      return nativeMlProxy;
    })(),
=======
    monitors: new MonitorManager()
>>>>>>> fd399c38
  };
  window.DOMParser = class DOMParser {
    parseFromString(htmlString, type) {
      const _recurse = node => {
        let nodeName = null;
        let value = null;
        if (node.type === 'text') {
          nodeName = '#text';
          value = node.text;
        } else if (node.type === 'comment') {
          nodeName = '#comment';
          value = node.content;
        }

        const tagName = node.name || null;

        const attrs = [];
        if (node.attributes) {
          for (const name in node.attributes) {
            attrs.push({
              name,
              value: node.attributes[name],
            });
          }
        }

        const childNodes = node.children ? node.children.map(childNode => _recurse(childNode)) : [];

        return {
          nodeName,
          tagName,
          attrs,
          value,
          childNodes,
        };
      };
      const xmlAst = parseXml(htmlString, {
        // preserveComments: true,
      });
      const htmlAst = _recurse(xmlAst);
      return _parseDocumentAst(htmlAst, window, false);
    }
  };
  // window.Buffer = Buffer; // XXX non-standard
  window.Event = Event;
  window.KeyboardEvent = KeyboardEvent;
  window.MouseEvent = MouseEvent;
  window.WheelEvent = WheelEvent;
  window.DragEvent = DragEvent;
  window.MessageEvent = MessageEvent;
  window.CustomEvent = CustomEvent;
  window.addEventListener = EventTarget.prototype.addEventListener.bind(window);
  window.removeEventListener = EventTarget.prototype.removeEventListener.bind(window);
  window.dispatchEvent = EventTarget.prototype.dispatchEvent.bind(window);
  window.Image = HTMLImageElementBound;
  window.ImageData = ImageData;
  window.ImageBitmap = ImageBitmap;
  window.Path2D = Path2D;
  window.CanvasGradient = CanvasGradient;
  window.CanvasRenderingContext2D = CanvasRenderingContext2D;
  window.WebGLRenderingContext = WebGLRenderingContext;
  if (GlobalContext.args.webgl !== '1') {
    window.WebGL2RenderingContext = WebGL2RenderingContext;
  }
  window.Audio = HTMLAudioElementBound;
  window.MediaRecorder = MediaRecorder;
  window.Document = Document;
  window.DocumentType = DocumentType;
  window.DOMImplementation = DOMImplementation;
  window.DataTransfer = DataTransfer;
  window.DataTransferItem = DataTransferItem;
  window.FileReader = FileReader;
  window.Screen = Screen;
  window.Gamepad = Gamepad;
  window.VRStageParameters = VRStageParameters;
  window.VRDisplay = VRDisplay;
  window.MLDisplay = MLDisplay;
  window.FakeVRDisplay = FakeVRDisplay;
  // window.ARDisplay = ARDisplay;
  window.VRFrameData = VRFrameData;
  window.XR = XR.XR;
  window.XRDevice = XR.XRDevice;
  window.XRSession = XR.XRSession;
  window.XRWebGLLayer = XR.XRWebGLLayer;
  window.XRPresentationFrame = XR.XRPresentationFrame;
  window.XRView = XR.XRView;
  window.XRViewport = XR.XRViewport;
  window.XRDevicePose = XR.XRDevicePose;
  window.XRInputSource = XR.XRInputSource;
  window.XRInputPose = XR.XRInputPose;
  window.XRInputSourceEvent = XR.XRInputSourceEvent;
  window.XRCoordinateSystem = XR.XRCoordinateSystem;
  window.XRFrameOfReference = XR.XRFrameOfReference;
  window.XRStageBounds = XR.XRStageBounds;
  window.XRStageBoundsPoint = XR.XRStageBoundsPoint;
  window.btoa = btoa;
  window.atob = atob;
  window.TextEncoder = TextEncoder;
  window.TextDecoder = TextDecoder;
  window.AudioContext = AudioContext;
  window.AudioNode = AudioNode;
  window.AudioBufferSourceNode = AudioBufferSourceNode;
  window.OscillatorNode = OscillatorNode;
  window.AudioDestinationNode = AudioDestinationNode;
  window.AudioParam = AudioParam;
  window.AudioListener = AudioListener;
  window.GainNode = GainNode;
  window.AnalyserNode = AnalyserNode;
  window.PannerNode = PannerNode;
  window.StereoPannerNode = StereoPannerNode;
  window.createImageBitmap = createImageBitmap;
  window.Worker =  class Worker extends nativeWorker {
    constructor(src, workerOptions = {}) {
      if (nativeBindings) {
        workerOptions.startScript = `
          (() => {
            ${windowStartScript}

            const bindings = requireNative("nativeBindings");
            const smiggles = require("smiggles");

            smiggles.bind({ImageBitmap: bindings.nativeImageBitmap});

            global.Image = bindings.nativeImage;
            global.ImageBitmap = bindings.nativeImageBitmap;
            global.createImageBitmap = ${createImageBitmap.toString()};
          })();
        `;
      }

      if (src instanceof Blob) {
        super('data:application/javascript,' + src.buffer.toString('utf8'), workerOptions);
      } else {
        const blob = urls.get(src);
        const normalizedSrc = blob ?
          'data:application/octet-stream;base64,' + blob.buffer.toString('base64')
        :
          _normalizeUrl(src);
        super(normalizedSrc, workerOptions);
      }
    }
  };
  window.requestAnimationFrame = _makeRequestAnimationFrame(window);
  window.cancelAnimationFrame = id => {
    const index = rafCbs.findIndex(r => r[symbols.idSymbol] === id);
    if (index !== -1) {
      rafCbs[index] = null;
    }
  };
  window.postMessage = function(data) {
    setImmediate(() => {
      window._emit('message', new MessageEvent(data));
    });
  };
  /*
    Treat function onload() as a special case that disables automatic event attach for onload, because this is how browsers work. E.g.
      <!doctype html><html><head><script>
        function onload() {
          console.log ('onload'); // NOT called; presence of top-level function onload() makes all the difference
        }
        window.onload = onload;
      </script></head></html>
  */
  window[symbols.disabledEventsSymbol] = {
    load: undefined,
    error: undefined,
  };
  window._emit = function(type) {
    if (!this[symbols.disabledEventsSymbol][type]) {
      Node.prototype._emit.apply(this, arguments);
    }
  };
  Object.defineProperty(window, 'onload', {
    get() {
      return window[symbols.disabledEventsSymbol]['load'] !== undefined ? window[symbols.disabledEventsSymbol]['load'] : _elementGetter(window, 'load');
    },
    set(onload) {
      if (nativeVm.isCompiling()) {
        this[symbols.disabledEventsSymbol]['load'] = onload;
      } else {
        if (window[symbols.disabledEventsSymbol]['load'] !== undefined) {
          this[symbols.disabledEventsSymbol]['load'] = onload;
        } else {
          _elementSetter(window, 'load', onload);
        }
      }
    },
  });
  Object.defineProperty(window, 'onerror', {
    get() {
      return window[symbols.disabledEventsSymbol]['error'] !== undefined ? window[symbols.disabledEventsSymbol]['error'] : _elementGetter(window, 'error');
    },
    set(onerror) {
      if (nativeVm.isCompiling()) {
        window[symbols.disabledEventsSymbol]['error'] = onerror;
      } else {
        if (window[symbols.disabledEventsSymbol]['error'] !== undefined) {
          window[symbols.disabledEventsSymbol]['error'] = onerror;
        } else {
          _elementSetter(window, 'error', onerror);
        }
      }
    },
  });
  Object.defineProperty(window, 'onmessage', {
    get() {
      return _elementGetter(window, 'message');
    },
    set(onmessage) {
      _elementSetter(window, 'message', onmessage);
    },
  });
  Object.defineProperty(window, 'onpopstate', {
    get() {
      return _elementGetter(window, 'popstate');
    },
    set(onpopstate) {
      _elementSetter(window, 'popstate', onpopstate);
    },
  });

  vmo.run(windowStartScript, 'window-start-script.js');

  const _destroyTimeouts = window => {
    const _pred = fn => fn[symbols.windowSymbol] === window;
    for (let i = 0; i < rafCbs.length; i++) {
      const rafCb = rafCbs[i];
      if (rafCb && _pred(rafCb)) {
        rafCbs[i] = null;
      }
    }
    for (let i = 0; i < timeouts.length; i++) {
      const timeout = timeouts[i];
      if (timeout && _pred(timeout)) {
        clearTimeout(timeout[symbols.timeoutSymbol]);
        timeouts[i] = null;
      }
    }
    for (let i = 0; i < intervals.length; i++) {
      const interval = intervals[i];
      if (interval && _pred(interval)) {
        clearInterval(interval[symbols.timeoutSymbol]);
        intervals[i] = null;
      }
    }
  };

  window.on('destroy', e => {
    _destroyTimeouts(e.window);
  });
  window.history.on('popstate', (u, state) => {
    window.location.set(u);

    const event = new Event('popstate');
    event.state = state;
    window.dispatchEvent(event);
  });
  let loading = false;
  window.location.on('update', href => {
    if (!loading) {
      exokit.load(href, {
        dataPath: options.dataPath,
      })
        .then(newWindow => {
          window._emit('beforeunload');
          window._emit('unload');
          window._emit('navigate', newWindow);

          _destroyTimeouts(window);
        })
        .catch(err => {
          loading = false;

          const e = new ErrorEvent('error', {target: this});
          e.message = err.message;
          e.stack = err.stack;
          this.dispatchEvent(e);
        });
      loading = true;
    }
  });

  if (!parent) {
    window.tickAnimationFrame = tickAnimationFrame;

    const _bindMRDisplay = display => {
      display.onrequestanimationframe = _makeRequestAnimationFrame(window);
      display.oncancelanimationframe = window.cancelAnimationFrame;
      display.onvrdisplaypresentchange = () => {
        process.nextTick(() => {
          const e = new Event('vrdisplaypresentchange');
          e.display = display;
          window.dispatchEvent(e);
        });
      };
    };

    const fakeVrDisplay = new FakeVRDisplay();
    fakeVrDisplay.isActive = false;

    const vrDisplay = new VRDisplay();
    _bindMRDisplay(vrDisplay);
    vrDisplay.onrequestpresent = layers => nativeVr.requestPresent(layers);
    vrDisplay.onexitpresent = () => nativeVr.exitPresent();

    const xrDisplay = new XR.XRDevice('VR');
    xrDisplay.onrequestpresent = layers => nativeVr.requestPresent(layers);
    xrDisplay.onexitpresent = () => nativeVr.exitPresent();
    xrDisplay.onrequestanimationframe = _makeRequestAnimationFrame(window);
    xrDisplay.oncancelanimationframe = window.cancelAnimationFrame;
    xrDisplay.requestSession = (requestSession => function() {
      return requestSession.apply(this, arguments)
        .then(session => {
          vrDisplay.isPresenting = true;
          session.once('end', () => {
            vrDisplay.isPresenting = false;
          });
          return session;
        });
    })(xrDisplay.requestSession);

    const mlDisplay = new MLDisplay();
    _bindMRDisplay(mlDisplay);
    mlDisplay.onrequestpresent = layers => nativeMl.requestPresent(layers);
    mlDisplay.onexitpresent = () => nativeMl.exitPresent();

    const xmDisplay = new XR.XRDevice('AR');
    xmDisplay.onrequestpresent = layers => nativeMl.requestPresent(layers);
    xmDisplay.onexitpresent = () => nativeMl.exitPresent();
    xmDisplay.onrequestanimationframe = _makeRequestAnimationFrame(window);
    xmDisplay.oncancelanimationframe = window.cancelAnimationFrame;
    xmDisplay.requestSession = (requestSession => function() {
      return requestSession.apply(this, arguments)
        .then(session => {
          mlDisplay.isPresenting = true;
          session.once('end', () => {
            mlDisplay.isPresenting = false;
          });
          return session;
        });
    })(xmDisplay.requestSession);

    window[symbols.mrDisplaysSymbol] = {
      fakeVrDisplay,
      vrDisplay,
      xrDisplay,
      mlDisplay,
      xmDisplay,
    };

    const _updateGamepads = newGamepads => {
      if (newGamepads !== undefined) {
        const gamepads = getGamepads();
        const allGamepads = getAllGamepads();

        if (newGamepads[0]) {
          gamepads[0] = allGamepads[0];
          gamepads[0].copy(newGamepads[0]);
        } else {
          gamepads[0] = null;
        }
        if (newGamepads[1]) {
          gamepads[1] = allGamepads[1];
          gamepads[1].copy(newGamepads[1]);
        } else {
          gamepads[1] = null;
        }
      }
    };
    window.updateVrFrame = update => {
      let updatedHmd = false;
      if (vrDisplay.isPresenting || update.force) {
        vrDisplay.update(update);
        updatedHmd = true;
      }
      if (xrDisplay.session || update.force) {
        xrDisplay.update(update);
        updatedHmd = true;
      }
      if (mlDisplay.isPresenting || update.force) {
        mlDisplay.update(update);
        updatedHmd = true;
      }
      if (xmDisplay.session || update.force) {
        xmDisplay.update(update);
        updatedHmd = true;
      }
      if (updatedHmd) {
        _updateGamepads(update.gamepads);
      }
    };
    /* window.updateArFrame = (viewMatrix, projectionMatrix) => {
      arDisplay.update(viewMatrix, projectionMatrix);
    }; */

    if (nativeMl) {
      let lastPresent = nativeMl.IsPresent();

      nativeMl.OnPresentChange(isPresent => {
        if (isPresent && !lastPresent) {
          const e = new Event('vrdisplayconnect');
          e.display = _getMlDisplay(window);
          window.dispatchEvent(e);
        } else if (!isPresent && lastPresent) {
          const e = new Event('vrdisplaydisconnect');
          e.display = _getMlDisplay(window);
          window.dispatchEvent(e);
        }
        lastPresent = isPresent;
      });
    }
  } else {
    window[symbols.mrDisplaysSymbol] = _cloneMrDisplays(top[symbols.mrDisplaysSymbol], window);

    top.on('vrdisplaypresentchange', e => {
      window._emit('vrdisplaypresentchange', e);
    });
  }
  return window;
};
GlobalContext._makeWindow = _makeWindow;

const _makeWindowWithDocument = (s, options, parent, top) => {
  const window = _makeWindow(options, parent, top);
  window.document = _parseDocument(s, window);
  return window;
};

const exokit = (s = '', options = {}) => {
  options.url = options.url || 'http://127.0.0.1/';
  options.baseUrl = options.baseUrl || options.url;
  options.dataPath = options.dataPath || __dirname;
  return _makeWindowWithDocument(s, options);
};
exokit.load = (src, options = {}) => {
  if (!url.parse(src).protocol) {
    src = 'http://' + src;
  }
  return fetch(src)
    .then(res => {
      if (res.status >= 200 && res.status < 300) {
        return res.text();
      } else {
        return Promise.reject(new Error('fetch got invalid status code: ' + res.status + ' : ' + src));
      }
    })
    .then(htmlString => {
      let baseUrl;
      if (options.baseUrl) {
        baseUrl = options.baseUrl;
      } else {
        baseUrl = utils._getBaseUrl(src);
      }

      return exokit(htmlString, {
        url: options.url || src,
        baseUrl,
        dataPath: options.dataPath,
      });
    });
};
exokit.getAllGamepads = getAllGamepads;
exokit.THREE = THREE;
exokit.setArgs = newArgs => {
  GlobalContext.args = newArgs;
};
exokit.setVersion = newVersion => {
  GlobalContext.version = newVersion;
};

/**
 * Initialize classes and modules that require native bindings.
 * Required before creating any windows or documents.
 * Set rather than `require`d directly due to way `require` works with multithreading
 * (for `Worker`), use this route to make sure binaries only get initialized once.
 *
 * @param {string} nativeBindingsModule - Path to native bindings JS module.
 */
exokit.setNativeBindingsModule = nativeBindingsModule => {
  nativeBindings = true;

  const bindings = require(nativeBindingsModule);

  // Set in binding module to be referenced from other modules.
  for (const key in bindings) { BindingsModule[key] = bindings[key]; }

  nativeVm = GlobalContext.nativeVm = bindings.nativeVm;
  nativeWorker = bindings.nativeWorker;
  nativeWorker.setNativeRequire('nativeBindings', bindings.initFunctionAddress);
  nativeWorker.bind({
    ImageBitmap: bindings.nativeImageBitmap,
  });

  Image = bindings.nativeImage;
  ImageData = bindings.nativeImageData;
  ImageBitmap = bindings.nativeImageBitmap;
  Path2D = bindings.nativePath2D;
  CanvasGradient = bindings.nativeCanvasGradient;
  CanvasRenderingContext2D = GlobalContext.CanvasRenderingContext2D = bindings.nativeCanvasRenderingContext2D;
  WebGLRenderingContext = GlobalContext.WebGLRenderingContext = bindings.nativeGl;
  WebGL2RenderingContext = GlobalContext.WebGL2RenderingContext = bindings.nativeGl2;
  if (GlobalContext.args.frame || GlobalContext.args.minimalFrame) {
    WebGLRenderingContext = GlobalContext.WebGLRenderingContext = (OldWebGLRenderingContext => {
      function WebGLRenderingContext() {
        const result = Reflect.construct(bindings.nativeGl, arguments);
        for (const k in result) {
          if (typeof result[k] === 'function') {
            result[k] = (old => function() {
              if (GlobalContext.args.frame) {
                console.log(k, arguments);
              } else if (GlobalContext.args.minimalFrame) {
                console.log(k);
              }
              return old.apply(this, arguments);
            })(result[k]);
          }
        }
        return result;
      }
      for (const k in OldWebGLRenderingContext) {
        WebGLRenderingContext[k] = OldWebGLRenderingContext[k];
      }
      return WebGLRenderingContext;
    })(WebGLRenderingContext);
  }

  const {nativeAudio} = bindings;
  AudioContext = class AudioContext extends nativeAudio.AudioContext {
    /**
     * Wrap AudioContext.DecodeAudioDataSync binding with promises and callbacks.
     */
    decodeAudioData(arrayBuffer, successCallback, errorCallback) {
      return new Promise((resolve, reject) => {
        try {
          let audioBuffer = this._decodeAudioDataSync(arrayBuffer);
          if (successCallback) {
            process.nextTick(() => {
              try {
                successCallback(audioBuffer);
              } catch(err) {
                console.warn(err);
              }
            });
          }
          resolve(audioBuffer);
        } catch(err) {
          console.warn(err);
          if (errorCallback) {
            process.nextTick(() => {
              try {
                errorCallback(err);
              } catch(err) {
                console.warn(err);
              }
            });
          }
          reject(err);
        }
      });
    }
  };
  AudioNode = nativeAudio.AudioNode;
  AudioBufferSourceNode = nativeAudio.AudioBufferSourceNode;
  OscillatorNode = nativeAudio.OscillatorNode;
  AudioDestinationNode = nativeAudio.AudioDestinationNode;
  AudioParam = nativeAudio.AudioParam;
  AudioListener = nativeAudio.AudioListener;
  GainNode = nativeAudio.GainNode;
  AnalyserNode = nativeAudio.AnalyserNode;
  PannerNode = nativeAudio.PannerNode;
  StereoPannerNode = nativeAudio.StereoPannerNode;

  MicrophoneMediaStream = nativeAudio.MicrophoneMediaStream;

  const {nativeVideo} = bindings;
  Video = nativeVideo.Video;
  VideoDevice = nativeVideo.VideoDevice;
  // Video.getDevices fails after opening a webcam, so in order to
  // open multiple webcams we need to call this once on startup.
  const devices = Video.getDevices();

  nativeVr = GlobalContext.nativeVr = bindings.nativeVr;
  nativeMl = GlobalContext.nativeMl = bindings.nativeMl;
  nativeWindow = bindings.nativeWindow;
};
module.exports = exokit;

if (require.main === module) {
  if (process.argv.length === 3) {
    const baseUrl = 'file://' + __dirname + '/';
    const u = new URL(process.argv[2], baseUrl).href;
    exokit.load(u);
  }
}<|MERGE_RESOLUTION|>--- conflicted
+++ resolved
@@ -1194,7 +1194,6 @@
       return wsProxy;
     })(), */
     electron,
-<<<<<<< HEAD
     nativeMl: (() => {
       const nativeMlProxy = {};
       for (const k in nativeMl) {
@@ -1253,9 +1252,7 @@
       })(nativeMlProxy.RequestPlanes);
       return nativeMlProxy;
     })(),
-=======
-    monitors: new MonitorManager()
->>>>>>> fd399c38
+    monitors: new MonitorManager(),
   };
   window.DOMParser = class DOMParser {
     parseFromString(htmlString, type) {
