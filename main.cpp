--- conflicted
+++ resolved
@@ -1,222 +1,5 @@
-<<<<<<< HEAD
 extern "C" {
   int main(void) {
     // XXX
   }
-=======
-#include <string.h>
-#include <cstring>
-#include <stdlib.h>
-#include <stdio.h>
-#include <sstream>
-#include <thread>
-#include <functional>
-
-#include <v8.h>
-#include <bindings.h>
-#include <glfw.h>
-
-#ifdef OPENVR
-#include <openvr-bindings.h>
-#endif
-
-using namespace v8;
-
-namespace exokit {
-
-// NOTE: must already be in context
-void callFunction(const char *funcname, const int argc, Local<Value> argv[]) {
-  // init
-  Isolate *isolate = Isolate::GetCurrent();
-  Local<Context> localContext = isolate->GetCurrentContext();
-  Local<Object> global = localContext->Global();
-
-  // get function
-  Local<String> jsfunc_name = String::NewFromUtf8(isolate,funcname);
-  Local<Value> jsfunc_val = global->Get(jsfunc_name);
-  if (!jsfunc_val->IsFunction()) return;
-  Local<Function> jsfunc = Local<Function>::Cast(jsfunc_val);
-
-  // call function, 'this' points to global object
-  TryCatch try_catch(Isolate::GetCurrent());
-  Local<Value> result = jsfunc->Call(global, argc, argv);
-
-  if (result.IsEmpty()) {
-    String::Utf8Value error(try_catch.Exception());
-    String::Utf8Value stacktrace(try_catch.StackTrace());
-    // LOGI("Error calling %s: %s:\n%s",funcname,*error,*stacktrace);
-  } else {
-    // LOGI("%s called",funcname);
-  }
-}
-
-void Java_com_mafintosh_nodeonandroid_NodeService_onResize
-() {
-// (JNIEnv *env, jclass clas, jint width, jint height) {
-	// LOGI("JNI onResize %d %d", width, height);
-
-  {
-    HandleScope handle_scope(Isolate::GetCurrent());
-
-    unsigned int width = 1;
-    unsigned int height = 1;
-
-    Handle<Number> js_width = v8::Integer::New(Isolate::GetCurrent(), width);
-    Handle<Number> js_height = v8::Integer::New(Isolate::GetCurrent(), height);
-
-    Local<Value> argv[] = {js_width, js_height};
-    callFunction("onResize", sizeof(argv)/sizeof(argv[0]), argv);
-  }
-}
-
-
-void Java_com_mafintosh_nodeonandroid_NodeService_onNewFrame
-() {
-// (JNIEnv *env, jclass clas, jfloatArray headViewMatrix, jfloatArray headQuaternion, jfloatArray centerArray) {
-  float headViewMatrixElements[] = {0};
-  float headQuaternionElements[] = {0};
-  float centerArrayElements[] = {0};
-
-  {
-    HandleScope handle_scope(Isolate::GetCurrent());
-
-    Local<Float32Array> headMatrixFloat32Array = Float32Array::New(ArrayBuffer::New(Isolate::GetCurrent(), 16 * 4), 0, 16);
-    for (int i = 0; i < 16; i++) {
-      headMatrixFloat32Array->Set(i, Number::New(Isolate::GetCurrent(), headViewMatrixElements[i]));
-    }
-    Local<Float32Array> headQuaternionFloat32Array = Float32Array::New(ArrayBuffer::New(Isolate::GetCurrent(), 4 * 4), 0, 4);
-    for (int i = 0; i < 4; i++) {
-      headQuaternionFloat32Array->Set(i, Number::New(Isolate::GetCurrent(), headQuaternionElements[i]));
-    }
-    Local<Float32Array> centerFloat32Array = Float32Array::New(ArrayBuffer::New(Isolate::GetCurrent(), 3 * 4), 0, 3);
-    for (int i = 0; i < 3; i++) {
-      centerFloat32Array->Set(i, Number::New(Isolate::GetCurrent(), centerArrayElements[i]));
-    }
-    Local<Value> argv[] = {headMatrixFloat32Array, headQuaternionFloat32Array, centerFloat32Array};
-    callFunction("onNewFrame", sizeof(argv)/sizeof(argv[0]), argv);
-  }
-}
-
-
-void Java_com_mafintosh_nodeonandroid_NodeService_onDrawEye
-() {
-// (JNIEnv *env, jclass clasj, jfloatArray eyeViewMatrix, jfloatArray eyePerspectiveMatrix) {
-  float eyeViewMatrixElements[] = {0};
-  float eyePerspectiveMatrixElements[] = {0};
-
-  {
-    HandleScope handle_scope(Isolate::GetCurrent());
-
-    Local<Float32Array> eyeViewMatrixFloat32Array = Float32Array::New(ArrayBuffer::New(Isolate::GetCurrent(), 16 * 4), 0, 16);
-    for (int i = 0; i < 16; i++) {
-      eyeViewMatrixFloat32Array->Set(i, Number::New(Isolate::GetCurrent(), eyeViewMatrixElements[i]));
-    }
-    Local<Float32Array> eyePerspectiveMatrixFloat32Array = Float32Array::New(ArrayBuffer::New(Isolate::GetCurrent(), 4 * 4), 0, 4);
-    for (int i = 0; i < 4; i++) {
-      eyePerspectiveMatrixFloat32Array->Set(i, Number::New(Isolate::GetCurrent(), eyePerspectiveMatrixElements[i]));
-    }
-    Local<Value> argv[] = {eyeViewMatrixFloat32Array, eyePerspectiveMatrixFloat32Array};
-    callFunction("onDrawEye", sizeof(argv)/sizeof(argv[0]), argv);
-  }
-}
-
-
-void Java_com_mafintosh_nodeonandroid_NodeService_onDrawFrame
-() {
-// (JNIEnv *env, jclass clas, jfloatArray viewMatrix, jfloatArray projectionMatrix, jfloatArray centerArray) {
-  float viewMatrixElements[] = {0};
-  float projectionMatrixElements[] = {0};
-  float centerArrayElements[] = {0};
-
-  {
-    HandleScope handle_scope(Isolate::GetCurrent());
-
-    Local<Float32Array> viewFloat32Array = Float32Array::New(ArrayBuffer::New(Isolate::GetCurrent(), 16 * 4), 0, 16);
-    for (int i = 0; i < 16; i++) {
-      viewFloat32Array->Set(i, Number::New(Isolate::GetCurrent(), viewMatrixElements[i]));
-    }
-    Local<Float32Array> projectionFloat32Array = Float32Array::New(ArrayBuffer::New(Isolate::GetCurrent(), 16 * 4), 0, 16);
-    for (int i = 0; i < 16; i++) {
-      projectionFloat32Array->Set(i, Number::New(Isolate::GetCurrent(), projectionMatrixElements[i]));
-    }
-    Local<Float32Array> centerFloat32Array = Float32Array::New(ArrayBuffer::New(Isolate::GetCurrent(), 3 * 4), 0, 3);
-    for (int i = 0; i < 3; i++) {
-      centerFloat32Array->Set(i, Number::New(Isolate::GetCurrent(), centerArrayElements[i]));
-    }
-    Local<Value> argv[] = {viewFloat32Array, projectionFloat32Array, centerFloat32Array};
-    callFunction("onDrawFrame", sizeof(argv)/sizeof(argv[0]), argv);
-  }
-}
-
-void InitExports(Handle<Object> exports) {
-  std::pair<Local<Value>, Local<FunctionTemplate>> glResult = makeGl();
-  exports->Set(v8::String::NewFromUtf8(Isolate::GetCurrent(), "nativeGl"), glResult.first);
-  
-  std::pair<Local<Value>, Local<FunctionTemplate>> gl2Result = makeGl2(glResult.second);
-  exports->Set(v8::String::NewFromUtf8(Isolate::GetCurrent(), "nativeGl2"), gl2Result.first);
-
-  Local<Value> image = makeImage();
-  exports->Set(v8::String::NewFromUtf8(Isolate::GetCurrent(), "nativeImage"), image);
-
-  Local<Value> imageData = makeImageData();
-  exports->Set(v8::String::NewFromUtf8(Isolate::GetCurrent(), "nativeImageData"), imageData);
-
-  Local<Value> imageBitmap = makeImageBitmap();
-  exports->Set(v8::String::NewFromUtf8(Isolate::GetCurrent(), "nativeImageBitmap"), imageBitmap);
-
-  Local<Value> path2d = makePath2D();
-  exports->Set(v8::String::NewFromUtf8(Isolate::GetCurrent(), "nativePath2D"), path2d);
-
-  Local<Value> canvasGradient = makeCanvasGradient();
-  exports->Set(v8::String::NewFromUtf8(Isolate::GetCurrent(), "nativeCanvasGradient"), canvasGradient);
-
-  Local<Value> canvasPattern = makeCanvasPattern();
-  exports->Set(v8::String::NewFromUtf8(Isolate::GetCurrent(), "nativeCanvasPattern"), canvasPattern);
-
-  Local<Value> canvas = makeCanvasRenderingContext2D(imageData, canvasGradient, canvasPattern);
-  exports->Set(v8::String::NewFromUtf8(Isolate::GetCurrent(), "nativeCanvasRenderingContext2D"), canvas);
-
-  Local<Value> audio = makeAudio();
-  exports->Set(v8::String::NewFromUtf8(Isolate::GetCurrent(), "nativeAudio"), audio);
-
-  Local<Value> video = makeVideo(imageData);
-  exports->Set(v8::String::NewFromUtf8(Isolate::GetCurrent(), "nativeVideo"), video);
-
-  /* Local<Value> glfw = makeGlfw();
-  exports->Set(v8::String::NewFromUtf8(Isolate::GetCurrent(), "nativeGlfw"), glfw); */
-
-  Local<Value> window = makeWindow();
-  exports->Set(v8::String::NewFromUtf8(Isolate::GetCurrent(), "nativeWindow"), window);
-
-#ifdef OPENVR
-  Local<Value> vr = makeVr();
-  exports->Set(v8::String::NewFromUtf8(Isolate::GetCurrent(), "nativeVr"), vr);
-#endif
-
-#if _WIN32
-  Local<Value> lm = makeLm();
-  exports->Set(v8::String::NewFromUtf8(Isolate::GetCurrent(), "nativeLm"), lm);
-#endif
-
-#ifdef MAGICLEAP
-  Local<Value> ml = makeMl();
-  exports->Set(v8::String::NewFromUtf8(Isolate::GetCurrent(), "nativeMl"), ml);
-#endif
-
-  uintptr_t initFunctionAddress = (uintptr_t)InitExports;
-  Local<Array> initFunctionAddressArray = Nan::New<Array>(2);
-  initFunctionAddressArray->Set(0, Nan::New<Integer>((uint32_t)(initFunctionAddress >> 32)));
-  initFunctionAddressArray->Set(1, Nan::New<Integer>((uint32_t)(initFunctionAddress & 0xFFFFFFFF)));
-  exports->Set(JS_STR("initFunctionAddress"), initFunctionAddressArray);
-}
-
-void Init(Handle<Object> exports) {
-  canvas::ImageData::setFlip(true);
-
-  InitExports(exports);
-}
-
-NODE_MODULE(NODE_GYP_MODULE_NAME, Init)
-
->>>>>>> 973a959e
 }