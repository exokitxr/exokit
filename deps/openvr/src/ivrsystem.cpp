--- conflicted
+++ resolved
@@ -5,11 +5,7 @@
 #include <node.h>
 #include <openvr.h>
 
-<<<<<<< HEAD
-#include <exout>
-=======
 #include <defines.h>
->>>>>>> 628fe996
 
 using namespace v8;
 
@@ -104,21 +100,18 @@
 {
   {
     vr::EVRInputError error = vr::VRInput()->GetInputSourceHandle("/user/hand/left", &handInputSourceHandles[0]);
-    // std::cout << "got left hand handle " << handInputSourceHandles[0] << std::endl;
     if (error != vr::EVRInputError::VRInputError_None) {
       Nan::ThrowError("Failed to get left hand input source handle");
     }
   }
   {
     vr::EVRInputError error = vr::VRInput()->GetInputSourceHandle("/user/hand/right", &handInputSourceHandles[1]);
-    // std::cout << "got right hand handle " << handInputSourceHandles[1] << std::endl;
     if (error != vr::EVRInputError::VRInputError_None) {
       Nan::ThrowError("Failed to get right hand input source handle");
     }
   }
   {
     vr::EVRInputError error = vr::VRInput()->GetActionHandle("/actions/default/in/Pose", &poseActionHandle);
-    // std::cout << "got pose action handle " << poseActionHandle << std::endl;
     if (error != vr::EVRInputError::VRInputError_None) {
       Nan::ThrowError("Failed to get left hand action handle");
     }
