/*
 * webgl.h
 *
 *  Created on: Dec 13, 2011
 *      Author: ngk437
 */

#ifndef _MAGICLEAP_H_
#define _MAGICLEAP_H_

#include <v8.h>
#include <node.h>
#include <nan.h>
#include <defines.h>
#include <dlfcn.h>
#include <cmath>
#include <vector>
#include <list>
#include <thread>
#include <mutex>
#include <condition_variable>
#include <algorithm>
#include <webgl.h>
#include <egl/include/egl.h>
#include <ml_graphics.h>
#include <ml_head_tracking.h>
#include <ml_hand_tracking.h>
#include <ml_perception.h>
#include <ml_snapshot.h>
#include <ml_meshing2.h>
#include <ml_planes.h>
#include <ml_camera.h>
#include <ml_image_tracking.h>
#include <ml_eye_tracking.h>
#include <ml_privilege_ids.h>
#include <ml_privilege_functions.h>
#include <ml_input.h>
#include <ml_raycast.h>
#include <ml_gesture.h>
#include <ml_lifecycle.h>
#include <ml_logging.h>

#include "sjpeg.h"

using namespace v8;
using namespace node;

#define MAX_NUM_PLANES (32)
#define PLANE_ENTRY_SIZE (3 + 4 + 2 + 1)
#define CONTROLLER_ENTRY_SIZE (1 + 3 + 4 + 6)
#define CAMERA_REQUEST_PLANE_BUFFER_SIZE (5 * 1024 * 1024)

namespace ml {

// enums

enum DummyValue {
  STOPPED,
  RUNNING,
  PAUSED,
};

/* enum Event {
  NEW_INIT_ARG,
  STOP,
  PAUSE,
  RESUME,
  UNLOAD_RESOURCES,
};

enum KeyboardEventType {
  CHAR,
  KEY_DOWN,
  KEY_UP,
}; */

class MLPoseRes {
public:
  MLPoseRes(Local<Function> cb);
  ~MLPoseRes();

  Nan::Persistent<Function> cb;
};

void RunResInMainThread(uv_async_t *handle);

// classes

class MLContext;

struct application_context_t {
  int dummy_value;
  MLContext *mlContext;
  WebGLRenderingContext *gl;
  NATIVEwindow *window;
};

class EventHandler {
public:
  EventHandler(uv_async_t *async, Local<Function> handlerFn);

  uv_async_t *async;
  Nan::Persistent<Function> handlerFn;
  std::deque<std::function<void(std::function<void(int argc, Local<Value> *argv)>)>> fns;
};

/* class KeyboardEvent {
public:
  KeyboardEvent(KeyboardEventType type, uint32_t char_utf32);
  KeyboardEvent(KeyboardEventType type, MLKeyCode key_code, uint32_t modifier_mask);

  KeyboardEventType type;
  uint32_t char_utf32;
  MLKeyCode key_code;
  uint32_t modifier_mask;
}; */

void RunResInMainThread(uv_async_t *handle);

class MLCallback {
public:
  MLCallback(uv_loop_t *loop, std::function<void()> fn);
  ~MLCallback();

  static void RunInAsyncThread(uv_async_t *handle);

// protected:
  std::unique_ptr<uv_async_t> async;
  std::function<void()> fn;
};

/* class MLPoll {
public:
  Nan::Persistent<Object> windowObj;
  std::function<void()> cb;
  
  MLPoll(Local<Object> windowObj, std::function<void()> cb);
  ~MLPoll();
}; */

class MLRaycaster : public ObjectWrap {
public:
  MLRaycaster(Local<Object> windowObj, MLHandle requestHandle, uv_loop_t *loop, Local<Function> cb);
  ~MLRaycaster();

  bool Update();

// protected:
  Nan::Persistent<Object> windowObj;
  MLHandle requestHandle;
  uv_loop_t *loop;
  Nan::Persistent<Function> cb;
};

class MeshBuffer {
public:
  MeshBuffer();
  MeshBuffer(MLTransform transform, float *positions, uint32_t numPositions, float *normals, uint16_t *indices, uint16_t numIndices);

  MLTransform transform;
  float *positions;
  uint32_t numPositions;
  float *normals;
  uint16_t *indices;
  uint16_t numIndices;
};

enum class MLUpdateType {
  NEW,
  UNCHANGED,
  UPDATE,
  REMOVE,
};

class MLMesher : public ObjectWrap {
public:
  static Local<Function> Initialize(Isolate *isolate);

<<<<<<< HEAD
  MLMesher(Local<Object> windowObj, uv_loop_t *loop);
=======
  MLMesher(Local<Object> windowObj, float range, MLMeshingLOD lod);
>>>>>>> ed156bd2
  ~MLMesher();

  static NAN_METHOD(New);
  static NAN_GETTER(OnMeshGetter);
  static NAN_SETTER(OnMeshSetter);
  static NAN_METHOD(Destroy);

  void Update();

// protected:
  Nan::Persistent<Object> windowObj;
<<<<<<< HEAD
  uv_loop_t *loop;
=======
  float range;
  MLMeshingLOD lod;
>>>>>>> ed156bd2
  Nan::Persistent<Function> cb;
};

class MLPlaneTracker : public ObjectWrap {
public:
  static Local<Function> Initialize(Isolate *isolate);

  MLPlaneTracker(Local<Object> windowObj, uv_loop_t *loop);
  ~MLPlaneTracker();

  static NAN_METHOD(New);
  static NAN_GETTER(OnPlanesGetter);
  static NAN_SETTER(OnPlanesSetter);
  static NAN_METHOD(Destroy);

  void Update();

// protected:
  Nan::Persistent<Object> windowObj;
  uv_loop_t *loop;
  Nan::Persistent<Function> cb;
};

class MLHandTracker : public ObjectWrap {
public:
  static Local<Function> Initialize(Isolate *isolate);

  MLHandTracker(Local<Object> windowObj, uv_loop_t *loop);
  ~MLHandTracker();

  static NAN_METHOD(New);
  static NAN_GETTER(OnHandsGetter);
  static NAN_SETTER(OnHandsSetter);
  static NAN_GETTER(OnGestureGetter);
  static NAN_SETTER(OnGestureSetter);
  static NAN_METHOD(Destroy);

  void Update();

// protected:
  Nan::Persistent<Object> windowObj;
  Nan::Persistent<Function> cb;
  uv_loop_t *loop;
  Nan::Persistent<Function> ongesture;
};

class MLEyeTracker : public ObjectWrap {
public:
  static Local<Function> Initialize(Isolate *isolate);

  MLEyeTracker(Local<Object> windowObj);
  ~MLEyeTracker();

  static NAN_METHOD(New);
  static NAN_GETTER(FixationGetter);
  static NAN_GETTER(EyesGetter);
  static NAN_METHOD(Destroy);

  void Update(MLSnapshot *snapshot);

// protected:
  Nan::Persistent<Object> windowObj;
  MLTransform transform;
  MLTransform leftTransform;
  bool leftBlink;
  MLTransform rightTransform;
  bool rightBlink;
};

class CameraRequest {
public:
  CameraRequest(uv_loop_t *loop, Local<Function> cbFn);
  void Set(int width, int height, uint8_t *data, size_t size);
  void Update();

// protected:
  uv_loop_t *loop;
  Nan::Persistent<Function> cbFn;
  int width;
  int height;
  Nan::Persistent<ArrayBuffer> data;
};

class MLImageTracker : public ObjectWrap {
public:
  static Local<Function> Initialize(Isolate *isolate);

  MLImageTracker(Local<Object> windowObj, MLHandle trackerHandle, float size);
  ~MLImageTracker();

  static NAN_METHOD(New);
  static NAN_GETTER(OnTrackGetter);
  static NAN_SETTER(OnTrackSetter);
  static NAN_METHOD(Destroy);

  void Update(MLSnapshot *snapshot);

// protected:
  Nan::Persistent<Object> windowObj;
  MLHandle trackerHandle;
  float size;
  uv_loop_t *loop;
  Nan::Persistent<Function> cb;
  MLTransform transform;
  bool valid;
};

class MLContext : public ObjectWrap {
public:
  static Local<Object> Initialize(Isolate *isolate);

// protected:
  MLContext();
  ~MLContext();

  static NAN_METHOD(New);
  static NAN_METHOD(InitLifecycle);
  static NAN_METHOD(DeinitLifecycle);
  static NAN_METHOD(SetEventHandler);
  static NAN_METHOD(Present);
  static NAN_METHOD(Exit);
  // static NAN_METHOD(WaitGetPoses);
  static NAN_METHOD(RequestGetPoses);
  // static NAN_METHOD(PrepareFrame);
  static NAN_METHOD(SubmitFrame);
  static NAN_METHOD(IsPresent);
  static NAN_METHOD(IsSimulated);
  static NAN_METHOD(GetSize);
  static NAN_METHOD(SetContentTexture);
  static NAN_METHOD(RequestMeshing);
  static NAN_METHOD(RequestPlaneTracking);
  static NAN_METHOD(RequestHitTest);
  static NAN_METHOD(RequestHandTracking);
  static NAN_METHOD(RequestEyeTracking);
  static NAN_METHOD(RequestImageTracking);
  static NAN_METHOD(RequestDepthPopulation);
  static NAN_METHOD(RequestCamera);
  static NAN_METHOD(CancelCamera);
  static NAN_METHOD(Update);
  static NAN_METHOD(Poll);

  void TickFloor();
  static MLVec3f OffsetFloor(const MLVec3f &position);

// protected:
  // EGL
  NATIVEwindow *window;
  NATIVEwindow *graphicsClientWindow;

  // tracking
  MLHandle graphics_client;
  MLGraphicsRenderTargetsInfo render_targets_info;
  GLuint src_framebuffer_id;
  GLuint dst_framebuffer_id;
  MLHandle frame_handle;
  MLHandle head_tracker;
  MLHeadTrackingStaticData head_static_data;
  MLGraphicsVirtualCameraInfoArray virtual_camera_array;

  // position
  std::mutex positionMutex;
  MLVec3f position;
  MLQuaternionf rotation;

  // input
  MLHandle inputTracker;

  // meshing
  GLuint meshVao;
  GLuint meshVertex;
  GLuint meshFragment;
  GLuint meshProgram;
  GLint positionLocation;
  // GLint normalLocation;
  GLint modelViewMatrixLocation;
  GLint projectionMatrixLocation;

  // camera
  GLuint cameraVao;
  GLuint cameraVertex;
  GLuint cameraFragment;
  GLuint cameraProgram;
  GLint pointLocation;
  GLint uvLocation;
  GLint cameraInTextureLocation;
  GLint contentTextureLocation;
  GLuint pointBuffer;
  GLuint uvBuffer;

  GLuint cameraInTexture;
  GLuint contentTexture;
  GLuint cameraOutTexture;
  GLuint cameraFbo;

  // occlusion
  // MLHandle occlusionTracker;
};

}

Local<Object> makeMl();

#endif<|MERGE_RESOLUTION|>--- conflicted
+++ resolved
@@ -176,11 +176,7 @@
 public:
   static Local<Function> Initialize(Isolate *isolate);
 
-<<<<<<< HEAD
-  MLMesher(Local<Object> windowObj, uv_loop_t *loop);
-=======
-  MLMesher(Local<Object> windowObj, float range, MLMeshingLOD lod);
->>>>>>> ed156bd2
+  MLMesher(Local<Object> windowObj, uv_loop_t *loop, float range, MLMeshingLOD lod);
   ~MLMesher();
 
   static NAN_METHOD(New);
@@ -192,12 +188,9 @@
 
 // protected:
   Nan::Persistent<Object> windowObj;
-<<<<<<< HEAD
-  uv_loop_t *loop;
-=======
+  uv_loop_t *loop;
   float range;
   MLMeshingLOD lod;
->>>>>>> ed156bd2
   Nan::Persistent<Function> cb;
 };
 
