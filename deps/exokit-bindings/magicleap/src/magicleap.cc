--- conflicted
+++ resolved
@@ -712,11 +712,7 @@
   Nan::SetMethod(ctorFn, "CancelHand", CancelHand);
   Nan::SetMethod(ctorFn, "RequestMesh", RequestMesh);
   Nan::SetMethod(ctorFn, "CancelMesh", CancelMesh);
-<<<<<<< HEAD
   Nan::SetMethod(ctorFn, "PopulateDepth", PopulateDepth);
-=======
-  Nan::SetMethod(ctorFn, "SetDepth", SetDepth);
->>>>>>> 3cf16664
   Nan::SetMethod(ctorFn, "RequestPlanes", RequestPlanes);
   Nan::SetMethod(ctorFn, "CancelPlanes", CancelPlanes);
   Nan::SetMethod(ctorFn, "RequestEye", RequestEye);
@@ -850,17 +846,10 @@
 in vec3 position;\n\
 \n\
 uniform mat4 projectionMatrix;\n\
-<<<<<<< HEAD
 uniform mat4 modelViewMatrix;\n\
 \n\
 void main() {\n\
   gl_Position = projectionMatrix * modelViewMatrix * vec4(position, 1.0);\n\
-=======
-uniform mat4 viewModelMatrix;\n\
-\n\
-void main() {\n\
-  gl_Position = projectionMatrix * viewModelMatrix * vec4(position, 1.0);\n\
->>>>>>> 3cf16664
 }\n\
 ";
 const char *meshFsh = "\
@@ -868,12 +857,6 @@
 \n\
 out vec4 fragColor;\n\
 \n\
-<<<<<<< HEAD
-=======
-uniform mat4 projectionMatrix;\n\
-uniform mat4 viewModelMatrix;\n\
-\n\
->>>>>>> 3cf16664
 void main() {\n\
   fragColor = vec4(1.0);\n\
 }\n\
@@ -1012,7 +995,6 @@
     }
 
     mlContext->positionLocation = glGetAttribLocation(mlContext->meshProgram, "position");
-<<<<<<< HEAD
     if (mlContext->positionLocation == -1) {
       std::cout << "ML program failed to get attrib location for 'position'" << std::endl;
       return;
@@ -1027,11 +1009,6 @@
       std::cout << "ML program failed to get uniform location for 'projectionMatrix'" << std::endl;
       return;
     }
-=======
-    // mlContext->normalLocation = glGetAttribLocation(mlContext->meshProgram, "normal");
-    mlContext->modelViewMatrixLocation = glGetUniformLocation(mlContext->meshProgram, "modelViewMatrix");
-    mlContext->projectionMatrixLocation = glGetUniformLocation(mlContext->meshProgram, "projectionMatrix");
->>>>>>> 3cf16664
 
     // delete the shaders as they're linked into our program now and no longer necessery
     glDeleteShader(mlContext->meshVertex);
@@ -1224,21 +1201,13 @@
   glDeleteFramebuffers(1, &mlContext->framebuffer_id);
 }
 
-<<<<<<< HEAD
 inline MLMat4f composeMatrix(
-=======
-MLMat4f composeMatrix(
->>>>>>> 3cf16664
   const MLVec3f &position = MLVec3f{0,0,0},
   const MLQuaternionf &quaternion = MLQuaternionf{0,0,0,1},
   const MLVec3f &scale = MLVec3f{1,1,1}
 ) {
   MLMat4f result;
-<<<<<<< HEAD
-
-=======
-  
->>>>>>> 3cf16664
+
   float	*te = result.matrix_colmajor;
 
   float x = quaternion.x, y = quaternion.y, z = quaternion.z, w = quaternion.w;
@@ -1253,7 +1222,6 @@
   te[ 1 ] = ( xy + wz ) * sx;
   te[ 2 ] = ( xz - wy ) * sx;
   te[ 3 ] = 0;
-<<<<<<< HEAD
 
   te[ 4 ] = ( xy - wz ) * sy;
   te[ 5 ] = ( 1 - ( xx + zz ) ) * sy;
@@ -1325,24 +1293,6 @@
   te[ 14 ] = ( n14 * n22 * n31 - n12 * n24 * n31 - n14 * n21 * n32 + n11 * n24 * n32 + n12 * n21 * n34 - n11 * n22 * n34 ) * detInv;
   te[ 15 ] = ( n12 * n23 * n31 - n13 * n22 * n31 + n13 * n21 * n32 - n11 * n23 * n32 - n12 * n21 * n33 + n11 * n22 * n33 ) * detInv;
 
-=======
-
-  te[ 4 ] = ( xy - wz ) * sy;
-  te[ 5 ] = ( 1 - ( xx + zz ) ) * sy;
-  te[ 6 ] = ( yz + wx ) * sy;
-  te[ 7 ] = 0;
-
-  te[ 8 ] = ( xz + wy ) * sz;
-  te[ 9 ] = ( yz - wx ) * sz;
-  te[ 10 ] = ( 1 - ( xx + yy ) ) * sz;
-  te[ 11 ] = 0;
-
-  te[ 12 ] = position.x;
-  te[ 13 ] = position.y;
-  te[ 14 ] = position.z;
-  te[ 15 ] = 1;
-  
->>>>>>> 3cf16664
   return result;
 }
 
@@ -1426,7 +1376,6 @@
         }
 
         if (depthEnabled) {
-<<<<<<< HEAD
           glBindFramebuffer(GL_DRAW_FRAMEBUFFER, framebuffer);
 
           glColorMask(GL_TRUE, GL_TRUE, GL_TRUE, GL_TRUE);
@@ -1437,17 +1386,10 @@
           glBindVertexArray(mlContext->meshVao);
           
           glUseProgram(mlContext->meshProgram);
-=======
-          glBindVertexArray(mlContext->meshVao);
-          glUseProgram(mlContext->meshProgram);
-          glBindFramebuffer(GL_DRAW_FRAMEBUFFER, mlContext->framebuffer_id);
-          glColorMask(GL_FALSE, GL_FALSE, GL_FALSE, GL_FALSE);
->>>>>>> 3cf16664
 
           for (const auto &iter : meshBuffers) {
             const MeshBuffer &meshBuffer = iter.second;
 
-<<<<<<< HEAD
             if (meshBuffer.numIndices > 0) {
               glBindBuffer(GL_ARRAY_BUFFER, meshBuffer.positionBuffer);
               glEnableVertexAttribArray(mlContext->positionLocation);
@@ -1468,29 +1410,6 @@
 
                 glDrawElements(GL_TRIANGLES, meshBuffer.numIndices, GL_UNSIGNED_SHORT, 0);
               }
-=======
-            glBindBuffer(GL_ARRAY_BUFFER, meshBuffer.positionBuffer);
-            glEnableVertexAttribArray(mlContext->positionLocation);
-            glVertexAttribPointer(mlContext->positionLocation, 3, GL_FLOAT, GL_FALSE, 3 * sizeof(float), 0);
-
-            glBindBuffer(GL_ELEMENT_ARRAY_BUFFER, meshBuffer.indexBuffer);
-            
-            for (int side = 0; side < 2; side++) {
-              const MLGraphicsVirtualCameraInfo &cameraInfo = mlContext->virtual_camera_array.virtual_cameras[side];
-              const MLTransform &transform = cameraInfo.transform;
-              const MLMat4f &modelView = composeMatrix(transform.position, transform.rotation);
-              glUniformMatrix4fv(mlContext->modelViewMatrixLocation, 16, false, modelView.matrix_colmajor);
-
-              const MLMat4f &projection = cameraInfo.projection;
-              glUniformMatrix4fv(mlContext->projectionMatrixLocation, 16, false, projection.matrix_colmajor);
-
-              const MLRectf &viewport = mlContext->virtual_camera_array.viewport;
-              unsigned int width = (unsigned int)viewport.w;
-              unsigned int height = (unsigned int)viewport.h;
-              glViewport(side * width/2, 0, width/2, height);
-              
-              glDrawElements(GL_TRIANGLES, meshBuffer.numIndices, GL_UNSIGNED_SHORT, 0);
->>>>>>> 3cf16664
             }
           }
 
@@ -1663,11 +1582,7 @@
   }
 }
 
-<<<<<<< HEAD
 NAN_METHOD(MLContext::PopulateDepth) {
-=======
-NAN_METHOD(MLContext::SetDepth) {
->>>>>>> 3cf16664
   if (info[0]->IsBoolean()) {
     depthEnabled = info[0]->BooleanValue();
   } else {
