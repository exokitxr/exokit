--- conflicted
+++ resolved
@@ -589,22 +589,15 @@
 
 // MLMesher
 
-<<<<<<< HEAD
-MLMesher::MLMesher(Local<Object> windowObj, uv_loop_t *loop) : windowObj(windowObj), loop(loop) {}
-=======
-MLMesher::MLMesher(Local<Object> windowObj, float range, MLMeshingLOD lod) : windowObj(windowObj), range(range), lod(lod) {}
->>>>>>> ed156bd2
+MLMesher::MLMesher(Local<Object> windowObj, uv_loop_t *loop, float range, MLMeshingLOD lod) : windowObj(windowObj), loop(loop), range(range), lod(lod) {}
 
 MLMesher::~MLMesher() {}
 
 NAN_METHOD(MLMesher::New) {
-<<<<<<< HEAD
-  uv_loop_t *loop = windowsystembase::GetEventLoop();
-  MLMesher *mlMesher = new MLMesher(Local<Object>::Cast(info[0]), loop);
-=======
   Local<Object> windowObj = Local<Object>::Cast(info[0]);
   int lodValue = TO_INT32(info[1]);
   float range = TO_FLOAT(info[2]);
+  uv_loop_t *loop = windowsystembase::GetEventLoop();
   
   MLMeshingLOD lod;
   switch (lodValue) {
@@ -626,8 +619,7 @@
     }
   }
   
-  MLMesher *mlMesher = new MLMesher(windowObj, range, lod);
->>>>>>> ed156bd2
+  MLMesher *mlMesher = new MLMesher(windowObj, loop, range, lod);
   Local<Object> mlMesherObj = info.This();
   mlMesher->Wrap(mlMesherObj);
 
@@ -1681,444 +1673,6 @@
 
 // keyboard callbacks
 
-<<<<<<< HEAD
-=======
-void onChar(uint32_t char_utf32, void *data) {
-  keyboardEvents.push_back(KeyboardEvent(KeyboardEventType::CHAR, char_utf32));
-  uv_async_send(&keyboardEventsAsync);
-}
-void onKeyDown(MLKeyCode key_code, uint32_t modifier_mask, void *data) {
-  keyboardEvents.push_back(KeyboardEvent(KeyboardEventType::KEY_DOWN, key_code, modifier_mask));
-  uv_async_send(&keyboardEventsAsync);
-}
-void onKeyUp(MLKeyCode key_code, uint32_t modifier_mask, void *data) {
-  keyboardEvents.push_back(KeyboardEvent(KeyboardEventType::KEY_UP, key_code, modifier_mask));
-  uv_async_send(&keyboardEventsAsync);
-}
-
-// KeyboardEvent
-
-KeyboardEvent::KeyboardEvent(KeyboardEventType type, uint32_t char_utf32) : type(type), char_utf32(char_utf32), key_code(MLKEYCODE_UNKNOWN), modifier_mask(0) {}
-KeyboardEvent::KeyboardEvent(KeyboardEventType type, MLKeyCode key_code, uint32_t modifier_mask) : type(type), char_utf32(0), key_code(key_code), modifier_mask(modifier_mask) {}
-
-// camera device status callbacks
-
-void cameraOnDeviceAvailable(void *data) {
-  // XXX
-}
-void cameraOnDeviceUnavailable(void *data) {
-  // XXX
-}
-void cameraOnDeviceOpened(void *data) {
-  // XXX
-}
-void cameraOnDeviceClosed(void *data) {
-  // XXX
-}
-void cameraOnDeviceDisconnected(void *data) {
-  // XXX
-}
-void cameraOnDeviceError(MLCameraError error, void *data) {
-  // XXX
-}
-void cameraOnPreviewBufferAvailable(MLHandle output, void *data) {
-  uv_async_send(&cameraAsync);
-}
-
-// camera capture callbacks
-
-void cameraOnCaptureStarted(const MLCameraResultExtras *extra, void *data) {
-  // XXX
-}
-void cameraOnCaptureFailed(const MLCameraResultExtras *extra, void *data) {
-  // XXX
-}
-void cameraOnCaptureBufferLost(const MLCameraResultExtras *extra, void *data) {
-  // XXX
-}
-void cameraOnCaptureProgressed(MLHandle metadata_handle, const MLCameraResultExtras *extra, void *data) {
-  // XXX
-}
-void cameraOnCaptureCompleted(MLHandle metadata_handle, const MLCameraResultExtras *extra, void *data) {
-  // XXX
-}
-void cameraOnImageBufferAvailable(const MLCameraOutput *output, void *data) {
-  /* if (!cameraResponsePending) {
-    {
-      std::unique_lock<std::mutex> lock(cameraRequestsMutex);
-      std::for_each(cameraRequests.begin(), cameraRequests.end(), [&](CameraRequest *c) {
-        c->Set(output);
-      });
-    }
-    cameraResponsePending = true;
-  } */
-}
-
-// CameraRequest
-
-CameraRequest::CameraRequest(Local<Function> cbFn) : cbFn(cbFn) {}
-
-void CameraRequest::Set(int width, int height, uint8_t *data, size_t size) {
-  this->width = width;
-  this->height = height;
-  // this->stride = stride;
-
-  Local<ArrayBuffer> arrayBuffer;
-  if (size > 0) {
-    // exout << "got jpeg " << size << std::endl;
-
-    arrayBuffer = ArrayBuffer::New(Isolate::GetCurrent(), size);
-    memcpy(arrayBuffer->GetContents().Data(), data, size);
-  } else {
-    // exout << "failed to get jpeg " << size << std::endl;
-
-    arrayBuffer = ArrayBuffer::New(Isolate::GetCurrent(), 4);
-  }
-  this->data.Reset(arrayBuffer);
-}
-
-void CameraRequest::Update() {
-  Local<Object> asyncObject = Nan::New<Object>();
-  AsyncResource asyncResource(Isolate::GetCurrent(), asyncObject, "cameraRequest");
-
-  Local<Function> cbFn = Nan::New(this->cbFn);
-
-  Local<Object> obj = Nan::New<Object>();
-  obj->Set(JS_STR("data"), Nan::New(data));
-  data.Reset();
-  obj->Set(JS_STR("width"), JS_INT(width));
-  obj->Set(JS_STR("height"), JS_INT(height));
-  // obj->Set(JS_STR("bpp"), JS_INT(bpp));
-  // obj->Set(JS_STR("stride"), JS_INT(stride));
-
-  Local<Value> argv[] = {
-    obj,
-  };
-  asyncResource.MakeCallback(cbFn, sizeof(argv)/sizeof(argv[0]), argv);
-}
-
-// MLImageTracker
-
-bool imageTrackingEnabled = false;
-size_t numImageTrackers = 0;
-
-MLImageTracker::MLImageTracker(Local<Object> windowObj, MLHandle trackerHandle, float size) : windowObj(windowObj), trackerHandle(trackerHandle), size(size), valid(false) {}
-
-MLImageTracker::~MLImageTracker() {}
-
-NAN_METHOD(MLImageTracker::New) {
-  if (!imageTrackingEnabled) {
-    imageTrackerSettings.enable_image_tracking = true;
-    imageTrackerSettings.max_simultaneous_targets = 2;
-
-    MLResult result = MLImageTrackerCreate(&imageTrackerSettings, &imageTrackerHandle);
-
-    if (result == MLResult_Ok) {
-      imageTrackingEnabled = true;
-    } else {
-      ML_LOG(Error, "%s: Failed to connect camera: %x", application_name, result);
-      Nan::ThrowError("failed to connect camera");
-    }
-  }
-
-  Local<Object> windowObj = Local<Object>::Cast(info[0]);
-  Local<Object> imageObj = Local<Object>::Cast(info[1]);
-  Local<Number> dimensionNumber = Local<Number>::Cast(info[2]);
-
-  MLHandle trackerHandle;
-  MLImageTrackerTargetSettings trackerSettings;
-  trackerSettings.is_enabled = true;
-  trackerSettings.is_stationary = true;
-  float longerDimension = TO_FLOAT(dimensionNumber);
-  trackerSettings.longer_dimension = longerDimension;
-  char name[64];
-  sprintf(name, "tracker%u", numImageTrackers++);
-  trackerSettings.name = name;
-
-  Image *image = ObjectWrap::Unwrap<Image>(imageObj);
-  Local<Uint8ClampedArray> dataArray = Local<Uint8ClampedArray>::Cast(imageObj->Get(JS_STR("data")));
-  Local<ArrayBuffer> dataArrayBuffer = dataArray->Buffer();
-
-  uint32_t width = image->GetWidth();
-  uint32_t height = image->GetHeight();
-  MLResult result = MLImageTrackerAddTargetFromArray(
-    imageTrackerHandle,
-    &trackerSettings,
-    (uint8_t *)dataArrayBuffer->GetContents().Data() + dataArray->ByteOffset(),
-    width,
-    height,
-    MLImageTrackerImageFormat_RGBA,
-    &trackerHandle
-  );
-
-  if (result == MLResult_Ok) {
-    MLImageTracker *mlImageTracker = new MLImageTracker(windowObj, trackerHandle, longerDimension);
-    Local<Object> mlImageTrackerObj = info.This();
-    mlImageTracker->Wrap(mlImageTrackerObj);
-
-    Nan::SetAccessor(mlImageTrackerObj, JS_STR("ontrack"), OnTrackGetter, OnTrackSetter);
-
-    info.GetReturnValue().Set(mlImageTrackerObj);
-
-    imageTrackers.push_back(mlImageTracker);
-  } else {
-    Nan::ThrowError("MLImageTracker::New: failed to create tracker");
-  }
-}
-
-Local<Function> MLImageTracker::Initialize(Isolate *isolate) {
-  Nan::EscapableHandleScope scope;
-
-  // constructor
-  Local<FunctionTemplate> ctor = Nan::New<FunctionTemplate>(New);
-  ctor->InstanceTemplate()->SetInternalFieldCount(1);
-  ctor->SetClassName(JS_STR("MLImageTracker"));
-
-  // prototype
-  Local<ObjectTemplate> proto = ctor->PrototypeTemplate();
-  Nan::SetMethod(proto, "destroy", Destroy);
-
-  Local<Function> ctorFn = Nan::GetFunction(ctor).ToLocalChecked();
-
-  return scope.Escape(ctorFn);
-}
-
-NAN_GETTER(MLImageTracker::OnTrackGetter) {
-  // Nan::HandleScope scope;
-  MLImageTracker *mlImageTracker = ObjectWrap::Unwrap<MLImageTracker>(info.This());
-
-  Local<Function> cb = Nan::New(mlImageTracker->cb);
-  info.GetReturnValue().Set(cb);
-}
-
-NAN_SETTER(MLImageTracker::OnTrackSetter) {
-  // Nan::HandleScope scope;
-  MLImageTracker *mlImageTracker = ObjectWrap::Unwrap<MLImageTracker>(info.This());
-
-  if (value->IsFunction()) {
-    Local<Function> localCb = Local<Function>::Cast(value);
-    mlImageTracker->cb.Reset(localCb);
-  } else {
-    Nan::ThrowError("MLImageTracker::OnTrackSetter: invalid arguments");
-  }
-}
-
-void MLImageTracker::Update(MLSnapshot *snapshot) {
-  MLImageTrackerTargetResult trackerTargetResult;
-  MLResult result = MLImageTrackerGetTargetResult(
-    imageTrackerHandle,
-    trackerHandle,
-    &trackerTargetResult
-  );
-  if (result == MLResult_Ok) {
-    const bool &lastValid = valid;
-    MLImageTrackerTargetStatus &status = trackerTargetResult.status;
-    const bool newValid = (status == MLImageTrackerTargetStatus_Tracked || status == MLImageTrackerTargetStatus_Unreliable);
-
-    if (newValid) {
-      MLImageTrackerTargetStaticData trackerTargetStaticData;
-      MLResult result = MLImageTrackerGetTargetStaticData(
-        imageTrackerHandle,
-        trackerHandle,
-        &trackerTargetStaticData
-      );
-      if (result == MLResult_Ok) {
-        MLTransform transform;
-        MLResult result = MLSnapshotGetTransform(snapshot, &trackerTargetStaticData.coord_frame_target, &transform);
-
-        if (result == MLResult_Ok) {
-          MLVec3f &position = transform.position;
-          MLQuaternionf &rotation = transform.rotation;
-          MLVec3f scale = {1, 1, 1};
-
-          MLMat4f transformMatrix = getWindowTransformMatrix(Nan::New(this->windowObj));
-          if (!isIdentityMatrix(transformMatrix)) {
-            MLMat4f transform = multiplyMatrices(transformMatrix, composeMatrix(position, rotation, scale));
-            decomposeMatrix(transform, position, rotation, scale);
-          }
-
-          Local<Object> localWindowObj = Nan::New(this->windowObj);
-
-          polls.push_back(new MLPoll(localWindowObj, [this, position, rotation]() -> void {
-            if (!this->cb.IsEmpty()) {
-              Local<Object> asyncObject = Nan::New<Object>();
-              AsyncResource asyncResource(Isolate::GetCurrent(), asyncObject, "MLImageTracker::Update");
-
-              Local<Function> cbFn = Nan::New(this->cb);
-              Local<Object> objVal = Nan::New<Object>();
-
-              Local<ArrayBuffer> arrayBuffer = ArrayBuffer::New(Isolate::GetCurrent(), (3+4)*sizeof(float));
-              char *arrayBufferData = (char *)arrayBuffer->GetContents().Data();
-              size_t index = 0;
-
-              memcpy(arrayBufferData + index, position.values, sizeof(position.values));
-              objVal->Set(JS_STR("position"), Float32Array::New(arrayBuffer, index, sizeof(position.values)/sizeof(position.values[0])));
-              index += sizeof(position.values);
-
-              memcpy(arrayBufferData + index, rotation.values, sizeof(rotation.values));
-              objVal->Set(JS_STR("rotation"), Float32Array::New(arrayBuffer, index, sizeof(rotation.values)/sizeof(rotation.values[0])));
-              index += sizeof(rotation.values);
-
-              objVal->Set(JS_STR("size"), JS_NUM(this->size));
-
-              Local<Value> argv[] = {
-                objVal,
-              };
-
-              asyncResource.MakeCallback(cbFn, sizeof(argv)/sizeof(argv[0]), argv);
-            }
-          }));
-
-          valid = newValid;
-        } else {
-          ML_LOG(Error, "%s: ML failed to get eye fixation transform!", application_name);
-        }
-      } else {
-        ML_LOG(Error, "%s: Image tracker get static data failed! %x", application_name, result);
-      }
-    } else {
-      if (lastValid) {
-        Local<Object> localWindowObj = Nan::New(this->windowObj);
-
-        polls.push_back(new MLPoll(localWindowObj, [this]() -> void {
-          if (!this->cb.IsEmpty()) {
-            Local<Object> asyncObject = Nan::New<Object>();
-            AsyncResource asyncResource(Isolate::GetCurrent(), asyncObject, "MLImageTracker::Update");
-
-            Local<Function> cbFn = Nan::New(cb);
-            Local<Value> objVal = Nan::Null();
-            Local<Value> argv[] = {
-              objVal,
-            };
-
-            asyncResource.MakeCallback(cbFn, sizeof(argv)/sizeof(argv[0]), argv);
-          }
-        }));
-      }
-
-      valid = newValid;
-    }
-  } else {
-    ML_LOG(Error, "%s: ML failed to get image tracker target result!", application_name);
-  }
-}
-
-NAN_METHOD(MLImageTracker::Destroy) {
-  MLImageTracker *mlImageTracker = ObjectWrap::Unwrap<MLImageTracker>(info.This());
-
-  imageTrackers.erase(std::remove_if(imageTrackers.begin(), imageTrackers.end(), [&](MLImageTracker *i) -> bool {
-    if (i == mlImageTracker) {
-      MLResult result = MLImageTrackerRemoveTarget(imageTrackerHandle, i->trackerHandle);
-      if (result != MLResult_Ok) {
-        ML_LOG(Error, "%s: ML failed to remove image tracker target!", application_name);
-      }
-      
-      delete i;
-      return true;
-    } else {
-      return false;
-    }
-  }));
-}
-
-// MLContext
-
-MLContext::MLContext() : window(nullptr), position{0, 0, 0}, rotation{0, 0, 0, 1}, cameraInTexture(0), contentTexture(0), cameraOutTexture(0), cameraFbo(0) {}
-
-MLContext::~MLContext() {}
-
-Local<Object> MLContext::Initialize(Isolate *isolate) {
-  Nan::EscapableHandleScope scope;
-
-  // constructor
-  Local<FunctionTemplate> ctor = Nan::New<FunctionTemplate>(New);
-  ctor->InstanceTemplate()->SetInternalFieldCount(1);
-
-  // prototype
-  Local<ObjectTemplate> proto = ctor->PrototypeTemplate();
-  Nan::SetMethod(proto, "Present", Present);
-  Nan::SetMethod(proto, "Exit", Exit);
-  // Nan::SetMethod(proto, "WaitGetPoses", WaitGetPoses);
-  Nan::SetMethod(proto, "GetSize", GetSize);
-  Nan::SetMethod(proto, "SetContentTexture", SetContentTexture);
-  Nan::SetMethod(proto, "RequestGetPoses", RequestGetPoses);
-  // Nan::SetMethod(proto, "PrepareFrame", PrepareFrame);
-  Nan::SetMethod(proto, "SubmitFrame", SubmitFrame);
-
-  Local<Function> ctorFn = Nan::GetFunction(ctor).ToLocalChecked();
-
-  Nan::SetMethod(ctorFn, "InitLifecycle", InitLifecycle);
-  Nan::SetMethod(ctorFn, "DeinitLifecycle", DeinitLifecycle);
-  Nan::SetMethod(ctorFn, "IsPresent", IsPresent);
-  Nan::SetMethod(ctorFn, "IsSimulated", IsSimulated);
-  Nan::SetMethod(ctorFn, "RequestHitTest", RequestHitTest);
-  Nan::SetMethod(ctorFn, "RequestMeshing", RequestMeshing);
-  Nan::SetMethod(ctorFn, "RequestPlaneTracking", RequestPlaneTracking);
-  Nan::SetMethod(ctorFn, "RequestHandTracking", RequestHandTracking);
-  Nan::SetMethod(ctorFn, "RequestEyeTracking", RequestEyeTracking);
-  Nan::SetMethod(ctorFn, "RequestImageTracking", RequestImageTracking);
-  Nan::SetMethod(ctorFn, "RequestDepthPopulation", RequestDepthPopulation);
-  Nan::SetMethod(ctorFn, "RequestCamera", RequestCamera);
-  Nan::SetMethod(ctorFn, "CancelCamera", CancelCamera);
-  Nan::SetMethod(ctorFn, "Update", Update);
-  Nan::SetMethod(ctorFn, "Poll", Poll);
-
-  return scope.Escape(ctorFn);
-}
-
-NAN_METHOD(MLContext::New) {
-  Local<Object> mlContextObj = info.This();
-  MLContext *mlContext = new MLContext();
-  mlContext->Wrap(mlContextObj);
-
-  info.GetReturnValue().Set(mlContextObj);
-}
-
-void RunEventsInMainThread(uv_async_t *handle) {
-  Nan::HandleScope scope;
-
-  for (const auto &event : events) {
-    Local<Object> asyncObject = Nan::New<Object>();
-    AsyncResource asyncResource(Isolate::GetCurrent(), asyncObject, "mlEvents");
-
-    Local<Value> arg;
-    switch (event) {
-      case Event::NEW_INIT_ARG: {
-        arg = JS_STR("newInitArg");
-        break;
-      }
-      case Event::STOP: {
-        arg = JS_STR("stop");
-        break;
-      }
-      case Event::PAUSE: {
-        arg = JS_STR("pause");
-        break;
-      }
-      case Event::RESUME: {
-        arg = JS_STR("resume");
-        break;
-      }
-      case Event::UNLOAD_RESOURCES: {
-        arg = JS_STR("unloadResources");
-        break;
-      }
-      default: {
-        arg = Nan::Null();
-        break;
-      }
-    }
-
-    Local<Function> eventsCbFn = Nan::New(eventsCb);
-    Local<Value> argv[] = {
-      arg,
-    };
-    asyncResource.MakeCallback(eventsCbFn, sizeof(argv)/sizeof(argv[0]), argv);
-  }
-  events.clear();
-}
-
->>>>>>> ed156bd2
 inline uint32_t mlKeycodeToKeycode(MLKeyCode mlKeycode) {
   switch (mlKeycode) {
     case MLKEYCODE_UNKNOWN: return 0;
