--- conflicted
+++ resolved
@@ -34,12 +34,8 @@
 #define windowsystem egl
 
 namespace egl {
-<<<<<<< HEAD
   NATIVEwindow *CreateNativeWindow(unsigned int width, unsigned int height, bool visible);
-=======
-  NATIVEwindow *CreateNativeWindow(unsigned int width, unsigned int height, bool visible, NATIVEwindow *sharedWindow);
   void GetScreenSize(int *width, int *height);
->>>>>>> 985ccdd8
   void GetWindowSize(NATIVEwindow *window, int *width, int *height);
   void GetFramebufferSize(NATIVEwindow *window, int *width, int *height);
   EGLContext GetGLContext(NATIVEwindow *window);
