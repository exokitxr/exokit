--- conflicted
+++ resolved
@@ -28,7 +28,6 @@
 #define windowsystem glfw
 
 namespace glfw {
-<<<<<<< HEAD
   class EventHandler {
   public:
     EventHandler(uv_loop_t *loop, Local<Function> handlerFn);
@@ -45,12 +44,9 @@
 
     std::deque<std::function<void(InjectionHandler *injectionHandler)>> fns;
   };
-  
+
   NATIVEwindow *CreateNativeWindow(unsigned int width, unsigned int height, bool visible);
-=======
-  NATIVEwindow *CreateNativeWindow(unsigned int width, unsigned int height, bool visible, NATIVEwindow *sharedWindow);
   void GetScreenSize(int *width, int *height);
->>>>>>> 985ccdd8
   void GetWindowSize(NATIVEwindow *window, int *width, int *height);
   void GetFramebufferSize(NATIVEwindow *window, int *width, int *height);
   NATIVEwindow *GetGLContext(NATIVEwindow *window);
