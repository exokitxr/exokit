--- conflicted
+++ resolved
@@ -674,7 +674,6 @@
   /* lastX = x;
   lastY = y; */
 
-<<<<<<< HEAD
   QueueEvent(window, [=](std::function<void(int, Local<Value> *)> eventHandlerFn) -> void {
     Local<Object> evt = Nan::New<Object>();
     evt->Set(JS_STR("type"),JS_STR("mousemove"));
@@ -691,30 +690,6 @@
     evt->Set(JS_STR("altKey"),JS_BOOL(glfwGetKey(window, GLFW_KEY_LEFT_ALT) == GLFW_PRESS || glfwGetKey(window, GLFW_KEY_RIGHT_ALT) == GLFW_PRESS));
     evt->Set(JS_STR("metaKey"),JS_BOOL(glfwGetKey(window, GLFW_KEY_LEFT_SUPER) == GLFW_PRESS || glfwGetKey(window, GLFW_KEY_RIGHT_SUPER) == GLFW_PRESS));
     // evt->Set(JS_STR("windowHandle"), pointerToArray(window));
-=======
-  if (button == 2) {
-    button = 1;
-  } else if (button == 1) {
-    button = 2;
-  }
-
-  {
-    Local<Object> evt = Nan::New<Object>();
-    evt->Set(JS_STR("type"),JS_STR(action ? "mousedown" : "mouseup"));
-    evt->Set(JS_STR("button"),JS_INT(button));
-    evt->Set(JS_STR("which"),JS_INT(button + 1));
-    evt->Set(JS_STR("clientX"),JS_INT(lastX));
-    evt->Set(JS_STR("clientY"),JS_INT(lastY));
-    evt->Set(JS_STR("pageX"),JS_INT(lastX));
-    evt->Set(JS_STR("pageY"),JS_INT(lastY));
-    evt->Set(JS_STR("offsetX"),JS_INT(lastX));
-    evt->Set(JS_STR("offsetY"),JS_INT(lastY));
-    evt->Set(JS_STR("shiftKey"),JS_BOOL(mods & GLFW_MOD_SHIFT));
-    evt->Set(JS_STR("ctrlKey"),JS_BOOL(mods & GLFW_MOD_CONTROL));
-    evt->Set(JS_STR("altKey"),JS_BOOL(mods & GLFW_MOD_ALT));
-    evt->Set(JS_STR("metaKey"),JS_BOOL(mods & GLFW_MOD_SUPER));
-    evt->Set(JS_STR("windowHandle"), pointerToArray(window));
->>>>>>> e7e25718
 
     Local<Value> argv[] = {
       JS_STR("mousemove"), // event name
@@ -727,26 +702,9 @@
 void APIENTRY cursorEnterCB(NATIVEwindow* window, int entered) {
   QueueEvent(window, [=](std::function<void(int, Local<Value> *)> eventHandlerFn) -> void {
     Local<Object> evt = Nan::New<Object>();
-<<<<<<< HEAD
     evt->Set(JS_STR("type"),JS_STR("mouseenter"));
     evt->Set(JS_STR("entered"),JS_INT(entered));
     // evt->Set(JS_STR("windowHandle"), pointerToArray(window));
-=======
-    evt->Set(JS_STR("type"),JS_STR("click"));
-    evt->Set(JS_STR("button"),JS_INT(button));
-    evt->Set(JS_STR("which"),JS_INT(button + 1));
-    evt->Set(JS_STR("clientX"),JS_INT(lastX));
-    evt->Set(JS_STR("clientY"),JS_INT(lastY));
-    evt->Set(JS_STR("pageX"),JS_INT(lastX));
-    evt->Set(JS_STR("pageY"),JS_INT(lastY));
-    evt->Set(JS_STR("offsetX"),JS_INT(lastX));
-    evt->Set(JS_STR("offsetY"),JS_INT(lastY));
-    evt->Set(JS_STR("shiftKey"),JS_BOOL(mods & GLFW_MOD_SHIFT));
-    evt->Set(JS_STR("ctrlKey"),JS_BOOL(mods & GLFW_MOD_CONTROL));
-    evt->Set(JS_STR("altKey"),JS_BOOL(mods & GLFW_MOD_ALT));
-    evt->Set(JS_STR("metaKey"),JS_BOOL(mods & GLFW_MOD_SUPER));
-    evt->Set(JS_STR("windowHandle"), pointerToArray(window));
->>>>>>> e7e25718
 
     Local<Value> argv[] = {
       JS_STR("mouseenter"), // event name
@@ -761,11 +719,18 @@
     double xpos, ypos;
     glfwGetCursorPos(window, &xpos, &ypos);
     
+    int localButton = button;
+    if (localButton == 2) {
+      localButton = 1;
+    } else if (localButton == 1) {
+      localButton = 2;
+    }
+
     {
       Local<Object> evt = Nan::New<Object>();
       evt->Set(JS_STR("type"),JS_STR(action ? "mousedown" : "mouseup"));
-      evt->Set(JS_STR("button"),JS_INT(button));
-      evt->Set(JS_STR("which"),JS_INT(button));
+      evt->Set(JS_STR("button"),JS_INT(localButton));
+      evt->Set(JS_STR("which"),JS_INT(localButton + 1));
       evt->Set(JS_STR("clientX"),JS_NUM(xpos));
       evt->Set(JS_STR("clientY"),JS_NUM(ypos));
       evt->Set(JS_STR("pageX"),JS_NUM(xpos));
@@ -788,8 +753,8 @@
     if (!action) {
       Local<Object> evt = Nan::New<Object>();
       evt->Set(JS_STR("type"),JS_STR("click"));
-      evt->Set(JS_STR("button"),JS_INT(button));
-      evt->Set(JS_STR("which"),JS_INT(button));
+      evt->Set(JS_STR("button"),JS_INT(localButton));
+      evt->Set(JS_STR("which"),JS_INT(localButton + 1));
       evt->Set(JS_STR("clientX"),JS_NUM(xpos));
       evt->Set(JS_STR("clientY"),JS_NUM(ypos));
       evt->Set(JS_STR("pageX"),JS_NUM(xpos));
