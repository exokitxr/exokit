--- conflicted
+++ resolved
@@ -68,55 +68,7 @@
   }
 }
 
-<<<<<<< HEAD
-=======
-NAN_METHOD(SetTime) {
-  double time = info[0]->NumberValue();
-  glfwSetTime(time);
-} */
-
-bool glfwInitialized = false;
-void initializeGlfw() {
-  if (!glfwInitialized) {
-    glewExperimental = GL_TRUE;
-
-    if (glfwInit() == GLFW_TRUE) {
-      atexit([]() {
-        glfwTerminate();
-      });
-
-      glfwDefaultWindowHints();
-
-      // we use OpenGL 2.1, GLSL 1.20. Comment this for now as this is for GLSL 1.50
-      glfwWindowHint(GLFW_CONTEXT_VERSION_MAJOR, 3);
-      glfwWindowHint(GLFW_CONTEXT_VERSION_MINOR, 2);
-      glfwWindowHint(GLFW_OPENGL_PROFILE, GLFW_OPENGL_CORE_PROFILE);
-      glfwWindowHint(GLFW_OPENGL_FORWARD_COMPAT, GL_TRUE);
-      glfwWindowHint(GLFW_RESIZABLE, 1);
-      glfwWindowHint(GLFW_VISIBLE, 1);
-      glfwWindowHint(GLFW_DECORATED, 1);
-      glfwWindowHint(GLFW_RED_BITS, 8);
-      glfwWindowHint(GLFW_GREEN_BITS, 8);
-      glfwWindowHint(GLFW_BLUE_BITS, 8);
-      glfwWindowHint(GLFW_DEPTH_BITS, 24);
-      glfwWindowHint(GLFW_REFRESH_RATE, 0);
-
-      glfwSetErrorCallback([](int err, const char *errString) {
-        fprintf(stderr, "%s", errString);
-      });
-
-      glfwInitialized = true;
-    } else {
-      exerr << "Failed to initialize GLFW" << std::endl;
-      abort();
-    }
-  }
-}
-
->>>>>>> 985ccdd8
 NAN_METHOD(GetMonitors) {
-  initializeGlfw();
-  
   int monitor_count, mode_count, xpos, ypos, width, height;
   int i, j;
   GLFWmonitor **monitors = glfwGetMonitors(&monitor_count);
@@ -164,21 +116,14 @@
   info.GetReturnValue().Set(js_monitors);
 }
 
-NAN_METHOD(SetMonitor) {
-  initializeGlfw();
-  
+NAN_METHOD(SetMonitor) {  
   int index = TO_INT32(info[0]);
   int monitor_count;
   GLFWmonitor **monitors = glfwGetMonitors(&monitor_count);
   _activeMonitor = monitors[index];
 }
 
-<<<<<<< HEAD
-/* void NAN_INLINE(CallEmitter(int argc, Local<Value> argv[])) {
-=======
-void GetScreenSize(int *width, int *height) {
-  initializeGlfw();
-  
+void GetScreenSize(int *width, int *height) {  
   GLFWmonitor *monitor = glfwGetPrimaryMonitor();
   const GLFWvidmode *videoMode = glfwGetVideoMode(monitor);
   *width = videoMode->width;
@@ -194,19 +139,6 @@
   result->Set(1, JS_INT(height));
   info.GetReturnValue().Set(result);
 }
-
-/* @Module: Window handling */
-thread_local NATIVEwindow *currentWindow = nullptr;
-int lastX = 0, lastY = 0; // XXX track this per-window
-std::unique_ptr<Nan::Persistent<Function>> eventHandler;
-
-void NAN_INLINE(CallEmitter(int argc, Local<Value> argv[])) {
->>>>>>> 985ccdd8
-  if (eventHandler && !(*eventHandler).IsEmpty()) {
-    Local<Function> eventHandlerFn = Nan::New(*eventHandler);
-    eventHandlerFn->Call(Isolate::GetCurrent()->GetCurrentContext(), Nan::Null(), argc, argv);
-  }
-} */
 
 void QueueEvent(NATIVEwindow *window, std::function<void(std::function<void(int, Local<Value> *)>)> fn) {
   EventHandler *eventHandler;
@@ -1128,7 +1060,6 @@
   unsigned int height = info[1]->IsNumber() ?  TO_UINT32(info[1]) : 1;
   bool initialVisible = TO_BOOL(info[2]);
 
-<<<<<<< HEAD
   NATIVEwindow *windowHandle;
 
   uv_sem_t sem;
@@ -1138,10 +1069,6 @@
     windowHandle = CreateNativeWindow(width, height, initialVisible);
 
     SetCurrentWindowContext(windowHandle);
-=======
-NATIVEwindow *CreateNativeWindow(unsigned int width, unsigned int height, bool visible, NATIVEwindow *sharedWindow) {
-  initializeGlfw();
->>>>>>> 985ccdd8
 
     GLenum err = glewInit();
     if (!err) {
@@ -1692,12 +1619,8 @@
   Nan::SetMethod(target, "isVisible", glfw::IsVisible);
   Nan::SetMethod(target, "setFullscreen", glfw::SetFullscreen);
   Nan::SetMethod(target, "getMonitors", glfw::GetMonitors);
-<<<<<<< HEAD
-=======
   Nan::SetMethod(target, "setMonitor", glfw::SetMonitor);
   Nan::SetMethod(target, "getScreenSize", glfw::GetScreenSize);
-  Nan::SetMethod(target, "exitFullscreen", glfw::ExitFullscreen);
->>>>>>> 985ccdd8
   Nan::SetMethod(target, "setWindowTitle", glfw::SetWindowTitle);
   Nan::SetMethod(target, "getWindowSize", glfw::GetWindowSize);
   Nan::SetMethod(target, "setWindowSize", glfw::SetWindowSize);
